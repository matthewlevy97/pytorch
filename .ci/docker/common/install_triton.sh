--- conflicted
+++ resolved
@@ -47,16 +47,10 @@
 chgrp -R jenkins /var/lib/jenkins/triton
 pushd /var/lib/jenkins/
 
-<<<<<<< HEAD
-as_jenkins git clone ${TRITON_REPO} triton
-cd triton
-as_jenkins git checkout ${TRITON_PINNED_COMMIT}
-=======
 as_jenkins git clone --recursive ${TRITON_REPO} triton
 cd triton
 as_jenkins git checkout ${TRITON_PINNED_COMMIT}
 as_jenkins git submodule update --init --recursive
->>>>>>> 9b2e453e
 cd python
 
 # TODO: remove patch setup.py once we have a proper fix for https://github.com/triton-lang/triton/issues/4527
