name,accuracy,graph_breaks,cpp_to_python_exceptions_raised



adv_inception_v3,pass,0,0



beit_base_patch16_224,pass,0,0



botnet26t_256,pass,0,0



cait_m36_384,pass,0,0



coat_lite_mini,pass,0,0



convit_base,fail_to_run,0,0



convmixer_768_32,pass,0,0



convnext_base,pass,0,0



crossvit_9_240,pass,0,0



cspdarknet53,pass,0,0



deit_base_distilled_patch16_224,pass,0,0



dla102,pass,0,0



dm_nfnet_f0,pass,0,0



dpn107,pass,0,0



eca_botnext26ts_256,pass,0,0



eca_halonext26ts,pass,0,0



ese_vovnet19b_dw,pass,0,0



fbnetc_100,pass,0,0



fbnetv3_b,pass,0,0



gernet_l,pass,0,0



ghostnet_100,pass,0,0



gluon_inception_v3,pass,0,0



gmixer_24_224,pass,0,0



gmlp_s16_224,pass,0,0



hrnet_w18,pass,0,0



inception_v3,pass,0,0



jx_nest_base,pass,0,0



lcnet_050,pass,0,0



<<<<<<< HEAD
levit_128,pass,0,0
=======
levit_128,fail_to_run,0
>>>>>>> cae6a3cf



mixer_b16_224,pass,0,0



mixnet_l,pass,0,0



mnasnet_100,pass,0,0



mobilenetv2_100,pass,0,0



mobilenetv3_large_100,pass,0,0



mobilevit_s,pass,0,0



nfnet_l0,pass,0,0



pit_b_224,pass,0,0



pnasnet5large,pass,0,0



poolformer_m36,pass,0,0



regnety_002,pass,0,0



repvgg_a2,pass,0,0



res2net101_26w_4s,pass,0,0



res2net50_14w_8s,pass,0,0



res2next50,pass,0,0



resmlp_12_224,pass,0,0



resnest101e,pass,0,0



rexnet_100,pass,0,0



sebotnet33ts_256,pass,0,0



selecsls42b,pass,0,0



spnasnet_100,pass,0,0



swin_base_patch4_window7_224,pass,0,0



swsl_resnext101_32x16d,pass,0,0



tf_efficientnet_b0,pass,0,0



tf_mixnet_l,pass,0,0



tinynet_a,pass,0,0



tnt_s_patch16_224,pass,0,0



twins_pcpvt_base,pass,0,0



visformer_small,pass,0,0



vit_base_patch16_224,pass,0,0



volo_d1_224,pass,0,0



xcit_large_24_p8_224,pass,0,0<|MERGE_RESOLUTION|>--- conflicted
+++ resolved
@@ -1,249 +1,245 @@
-name,accuracy,graph_breaks,cpp_to_python_exceptions_raised
-
-
-
-adv_inception_v3,pass,0,0
-
-
-
-beit_base_patch16_224,pass,0,0
-
-
-
-botnet26t_256,pass,0,0
-
-
-
-cait_m36_384,pass,0,0
-
-
-
-coat_lite_mini,pass,0,0
-
-
-
-convit_base,fail_to_run,0,0
-
-
-
-convmixer_768_32,pass,0,0
-
-
-
-convnext_base,pass,0,0
-
-
-
-crossvit_9_240,pass,0,0
-
-
-
-cspdarknet53,pass,0,0
-
-
-
-deit_base_distilled_patch16_224,pass,0,0
-
-
-
-dla102,pass,0,0
-
-
-
-dm_nfnet_f0,pass,0,0
-
-
-
-dpn107,pass,0,0
-
-
-
-eca_botnext26ts_256,pass,0,0
-
-
-
-eca_halonext26ts,pass,0,0
-
-
-
-ese_vovnet19b_dw,pass,0,0
-
-
-
-fbnetc_100,pass,0,0
-
-
-
-fbnetv3_b,pass,0,0
-
-
-
-gernet_l,pass,0,0
-
-
-
-ghostnet_100,pass,0,0
-
-
-
-gluon_inception_v3,pass,0,0
-
-
-
-gmixer_24_224,pass,0,0
-
-
-
-gmlp_s16_224,pass,0,0
-
-
-
-hrnet_w18,pass,0,0
-
-
-
-inception_v3,pass,0,0
-
-
-
-jx_nest_base,pass,0,0
-
-
-
-lcnet_050,pass,0,0
-
-
-
-<<<<<<< HEAD
-levit_128,pass,0,0
-=======
+name,accuracy,graph_breaks
+
+
+
+adv_inception_v3,pass,0
+
+
+
+beit_base_patch16_224,pass,0
+
+
+
+botnet26t_256,pass,0
+
+
+
+cait_m36_384,pass,0
+
+
+
+coat_lite_mini,pass,0
+
+
+
+convit_base,fail_to_run,0
+
+
+
+convmixer_768_32,pass,0
+
+
+
+convnext_base,pass,0
+
+
+
+crossvit_9_240,pass,0
+
+
+
+cspdarknet53,pass,0
+
+
+
+deit_base_distilled_patch16_224,pass,0
+
+
+
+dla102,pass,0
+
+
+
+dm_nfnet_f0,pass,0
+
+
+
+dpn107,pass,0
+
+
+
+eca_botnext26ts_256,pass,0
+
+
+
+eca_halonext26ts,pass,0
+
+
+
+ese_vovnet19b_dw,pass,0
+
+
+
+fbnetc_100,pass,0
+
+
+
+fbnetv3_b,pass,0
+
+
+
+gernet_l,pass,0
+
+
+
+ghostnet_100,pass,0
+
+
+
+gluon_inception_v3,pass,0
+
+
+
+gmixer_24_224,pass,0
+
+
+
+gmlp_s16_224,pass,0
+
+
+
+hrnet_w18,pass,0
+
+
+
+inception_v3,pass,0
+
+
+
+jx_nest_base,pass,0
+
+
+
+lcnet_050,pass,0
+
+
+
 levit_128,fail_to_run,0
->>>>>>> cae6a3cf
-
-
-
-mixer_b16_224,pass,0,0
-
-
-
-mixnet_l,pass,0,0
-
-
-
-mnasnet_100,pass,0,0
-
-
-
-mobilenetv2_100,pass,0,0
-
-
-
-mobilenetv3_large_100,pass,0,0
-
-
-
-mobilevit_s,pass,0,0
-
-
-
-nfnet_l0,pass,0,0
-
-
-
-pit_b_224,pass,0,0
-
-
-
-pnasnet5large,pass,0,0
-
-
-
-poolformer_m36,pass,0,0
-
-
-
-regnety_002,pass,0,0
-
-
-
-repvgg_a2,pass,0,0
-
-
-
-res2net101_26w_4s,pass,0,0
-
-
-
-res2net50_14w_8s,pass,0,0
-
-
-
-res2next50,pass,0,0
-
-
-
-resmlp_12_224,pass,0,0
-
-
-
-resnest101e,pass,0,0
-
-
-
-rexnet_100,pass,0,0
-
-
-
-sebotnet33ts_256,pass,0,0
-
-
-
-selecsls42b,pass,0,0
-
-
-
-spnasnet_100,pass,0,0
-
-
-
-swin_base_patch4_window7_224,pass,0,0
-
-
-
-swsl_resnext101_32x16d,pass,0,0
-
-
-
-tf_efficientnet_b0,pass,0,0
-
-
-
-tf_mixnet_l,pass,0,0
-
-
-
-tinynet_a,pass,0,0
-
-
-
-tnt_s_patch16_224,pass,0,0
-
-
-
-twins_pcpvt_base,pass,0,0
-
-
-
-visformer_small,pass,0,0
-
-
-
-vit_base_patch16_224,pass,0,0
-
-
-
-volo_d1_224,pass,0,0
-
-
-
-xcit_large_24_p8_224,pass,0,0+
+
+
+mixer_b16_224,pass,0
+
+
+
+mixnet_l,pass,0
+
+
+
+mnasnet_100,pass,0
+
+
+
+mobilenetv2_100,pass,0
+
+
+
+mobilenetv3_large_100,pass,0
+
+
+
+mobilevit_s,pass,0
+
+
+
+nfnet_l0,pass,0
+
+
+
+pit_b_224,pass,0
+
+
+
+pnasnet5large,pass,0
+
+
+
+poolformer_m36,pass,0
+
+
+
+regnety_002,pass,0
+
+
+
+repvgg_a2,pass,0
+
+
+
+res2net101_26w_4s,pass,0
+
+
+
+res2net50_14w_8s,pass,0
+
+
+
+res2next50,pass,0
+
+
+
+resmlp_12_224,pass,0
+
+
+
+resnest101e,pass,0
+
+
+
+rexnet_100,pass,0
+
+
+
+sebotnet33ts_256,pass,0
+
+
+
+selecsls42b,pass,0
+
+
+
+spnasnet_100,pass,0
+
+
+
+swin_base_patch4_window7_224,pass,0
+
+
+
+swsl_resnext101_32x16d,pass,0
+
+
+
+tf_efficientnet_b0,pass,0
+
+
+
+tf_mixnet_l,pass,0
+
+
+
+tinynet_a,pass,0
+
+
+
+tnt_s_patch16_224,pass,0
+
+
+
+twins_pcpvt_base,pass,0
+
+
+
+visformer_small,pass,0
+
+
+
+vit_base_patch16_224,pass,0
+
+
+
+volo_d1_224,pass,0
+
+
+
+xcit_large_24_p8_224,pass,0