# Owner(s): ["oncall: distributed"]


import contextlib
import copy
import functools
import itertools
import logging
import unittest
from collections import defaultdict
from unittest import mock

import torch
import torch._dynamo.testing
import torch.distributed._composable.fsdp._fsdp_param
import torch.nn.functional as F
from torch import nn
from torch._dynamo.utils import counters
from torch._inductor import comms
from torch._inductor.utils import is_fallback_op, run_and_get_code
from torch.distributed._composable.fsdp import fully_shard
from torch.distributed._composable.fsdp._fsdp_common import TrainingState
from torch.distributed._composable.fsdp._fsdp_param_group import FSDPParamGroup
from torch.distributed._tensor import init_device_mesh
from torch.testing import FileCheck
from torch.testing._internal.common_distributed import at_least_x_gpu, skip_if_lt_x_gpu
from torch.testing._internal.common_fsdp import FSDPTest, MLP
from torch.testing._internal.common_utils import run_tests, skipIfRocm
from torch.testing._internal.distributed._tensor.common_dtensor import (
    ModelArgs,
    Transformer,
)
from torch.testing._internal.inductor_utils import HAS_GPU


log = logging.getLogger(__name__)


def _count_op_in_graph(graph, op):
    return sum(1 for node in graph.nodes if node.target is op)


def _is_fallback_op_in_snodes(snodes, op):
    return any(is_fallback_op(snode.node, op) for snode in snodes)


orig_F_scaled_dot_product_attention = F.scaled_dot_product_attention


class TestFullyShardCompileCompute(FSDPTest):
    @unittest.skipIf(not HAS_GPU, "Inductor+gpu needs triton and recent GPU arch")
    @skip_if_lt_x_gpu(2)
    def test_disable_compiling_hooks(self):
        self.run_subtests(
            {
                "skip_fsdp_hooks": [False, True],
            },
            self._test_disable_compiling_hooks,
        )

    def _test_disable_compiling_hooks(
        self,
        skip_fsdp_hooks: bool,
    ):
        torch._dynamo.reset()
        trace_rules_check_count = 0
        HOOKS_FILE_NAME = "torch/distributed/_composable/fsdp/_fsdp_state.py"
        HOOK_WRAPPER_NAME = "fsdp_hook_wrapper"

        def patched_trace_rules_check(*args, **kwargs):
            nonlocal trace_rules_check_count
            f_code = args[0]
            if (
                hasattr(f_code, "co_filename")
                and f_code.co_filename.endswith(HOOKS_FILE_NAME)
                and f_code.co_name != HOOK_WRAPPER_NAME
            ):
                trace_rules_check_count += 1
            return orig_trace_rules_check(*args, **kwargs)

        original_skip_fsdp_hooks = torch._dynamo.config.skip_fsdp_hooks
        orig_trace_rules_check = torch._dynamo.trace_rules.check
        torch.distributed.barrier()
        torch._dynamo.config.skip_fsdp_hooks = skip_fsdp_hooks
        torch._dynamo.trace_rules.check = patched_trace_rules_check
        model = MLP(4)
        fully_shard(model)
        model.compile()
        model(torch.randn((4, 4), device="cuda"))
        torch.distributed.barrier()
        torch._dynamo.config.skip_fsdp_hooks = original_skip_fsdp_hooks
        torch._dynamo.trace_rules.check = orig_trace_rules_check
        if skip_fsdp_hooks:
            self.assertEqual(trace_rules_check_count, 0)
        else:
            self.assertTrue(trace_rules_check_count > 0)


class TestFullyShardCompile(FSDPTest):
    fake_pg = not at_least_x_gpu(2)

    @property
    def world_size(self) -> int:
        return 2

    def test_dynamo_trace_use_training_state(self):
        torch._dynamo.reset()
        # Construct a dummy FSDPParamGroup, since we just want to test the `use_training_state` ctx manager.
        param_group = FSDPParamGroup(
            [],  # params: List[nn.Parameter],
            (torch.nn.Linear(1, 1),),  # module: Tuple[nn.Module, ...],
            None,  # mesh_info: FSDPMeshInfo,
            None,  # post_forward_mesh_info: Optional[FSDPMeshInfo],
            torch.device("cuda"),  # device: torch.device,
            None,  # mp_policy: MixedPrecisionPolicy,
            None,  # offload_policy: OffloadPolicy,
        )

        def f(x):
            param_group._training_state = TrainingState.IDLE
            with param_group.use_training_state(TrainingState.FORWARD):
                if param_group._training_state == TrainingState.FORWARD:
                    return x + 1
                else:
                    return x

        inp = torch.zeros(1)
        self.assertEqual(param_group._training_state, TrainingState.IDLE)

        eager_out = f(inp)
        self.assertEqual(param_group._training_state, TrainingState.IDLE)
        self.assertEqual(eager_out, inp + 1)

        cnt = torch._dynamo.testing.CompileCounterWithBackend("aot_eager")
        compiled_out = torch.compile(f, backend=cnt, fullgraph=True)(inp)
        self.assertEqual(param_group._training_state, TrainingState.IDLE)
        self.assertEqual(eager_out, compiled_out)
        self.assertEqual(cnt.frame_count, 1)
        self.assertEqual(cnt.op_count, 1)
        self.assertEqual(len(cnt.graphs), 1)

    def test_trace_fsdp_copy_(self):
        @torch.library.custom_op("mylib::add_one_out", mutates_args={"out"})
        def add_one_out(x: torch.Tensor, out: torch.Tensor) -> None:
            torch.add(x, 1, out=out)

        def f(x):
            buf = torch.zeros(2)
            buf_view = buf.view(-1)
            torch.ops.mylib.add_one_out(x, out=buf_view)
            buf_view2 = buf.view(-1)
            torch.ops.fsdp.copy_(x, buf_view2)

        ref_x = torch.zeros(2)
        x = copy.deepcopy(ref_x)
        f(ref_x)
        torch.compile(f, backend="aot_eager")(x)
        self.assertEqual(x, ref_x)

    def _assert_no_aliased_unsharded_params_in_graph_inputs(
        self, model, graph: torch.fx.Graph
    ) -> None:
        # FSDP2 unsharded params are mutated in the graph without going through functionalization.
        # Therefore, we want to make sure they don't have aliases in the graph inputs, to make it easier
        # for us to do the replacement of unsharded params with the all-gathered temporary buffer directly
        # in downstream users in the graph.
        storage_id_to_graph_inputs = defaultdict(list)
        unsharded_param_graph_inputs = set()
        for node in graph.nodes:
            if (
                node.op == "call_function"
                and node.target
                in [
                    torch.ops.inductor.resize_storage_bytes_.default,
                    torch.ops.fsdp.copy_.default,
                ]
                and node.args[0].op == "placeholder"
            ):
                unsharded_param_graph_inputs.add(node.args[0])
        assert len(unsharded_param_graph_inputs) > 0
        assert len(unsharded_param_graph_inputs) == len(
            list(model.parameters())
        ), """\
Expected all model parameters to be wrapped by FSDP2 and
have their unsharded version as graph input, but it's not true!
"""
        no_aliased_unsharded_params_in_graph_inputs = True
        err_msg = ""
        for aliased_graph_inputs in storage_id_to_graph_inputs.values():
            if len(aliased_graph_inputs) > 1 and any(
                x in unsharded_param_graph_inputs for x in aliased_graph_inputs
            ):
                no_aliased_unsharded_params_in_graph_inputs = False
                err_msg += f"""\n
Found aliased unsharded param in graph inputs: {aliased_graph_inputs},
val.shape: {[node.meta['val'].shape for node in aliased_graph_inputs]},
"""
        self.assertTrue(no_aliased_unsharded_params_in_graph_inputs, err_msg)

    def _remove_fsdp2_unsharded_param_graph_input_usage_with_optional_checks(
<<<<<<< HEAD
        self, model, fullgraph
    ):
        def _run_with_checks(graph, orig_fn):
            self._assert_no_aliased_unsharded_params_in_graph_inputs(model, graph)
            orig_fn(graph)

        if fullgraph:
            return mock.patch.object(
                comms,
                "remove_fsdp2_unsharded_param_graph_input_usage",
                functools.partial(
                    _run_with_checks,
                    orig_fn=comms.remove_fsdp2_unsharded_param_graph_input_usage,
                ),
            )
        else:
            return contextlib.nullcontext()

    def _check_fsdp_copy_and_resize_ops_count_in_graph(
        self,
        graph,
        *,
        fwd_copy_count,
        fwd_resize_count,
        bwd_copy_count,
        bwd_resize_count,
    ):
        def _check_count(copy_count, resize_count):
            actual_copy_count = _count_op_in_graph(graph, torch.ops.fsdp.copy_.default)
            self.assertEqual(
                actual_copy_count,
                copy_count,
                f"Unexpected number of `fsdp.copy_` ops (expected {copy_count}, got {actual_copy_count}) in graph: {graph}",
            )

            actual_resize_count = _count_op_in_graph(
                graph, torch.ops.inductor.resize_storage_bytes_.default
            )
            self.assertEqual(
                actual_resize_count,
                resize_count,
                f"Unexpected number of `inductor.resize_storage_bytes_` ops (expected {resize_count}, got {actual_resize_count}) in graph: {graph}",  # noqa: B950
            )

        if not torch._dynamo.compiled_autograd.in_compiled_autograd_region:
            _check_count(fwd_copy_count, fwd_resize_count)  # fwd graph
        else:
            _check_count(bwd_copy_count, bwd_resize_count)  # bwd graph

    def _reinplace_all_gather_with_optional_checks(self, fullgraph):
        def _run_with_checks(graph, orig_fn):
=======
        self, model, fwd_fullgraph
    ):
        def _run_with_checks(graph, orig_fn):
            self._assert_no_aliased_unsharded_params_in_graph_inputs(model, graph)
            orig_fn(graph)

        if fwd_fullgraph:
            return mock.patch.object(
                comms,
                "remove_fsdp2_unsharded_param_graph_input_usage",
                functools.partial(
                    _run_with_checks,
                    orig_fn=comms.remove_fsdp2_unsharded_param_graph_input_usage,
                ),
            )
        else:
            return contextlib.nullcontext()

    def _check_fsdp_copy_and_resize_ops_count_in_graph(
        self,
        graph,
        *,
        fwd_copy_count,
        fwd_resize_count,
        bwd_copy_count,
        bwd_resize_count,
    ):
        def _check_count(copy_count, resize_count):
            actual_copy_count = _count_op_in_graph(graph, torch.ops.fsdp.copy_.default)
            self.assertEqual(
                actual_copy_count,
                copy_count,
                f"Unexpected number of `fsdp.copy_` ops (expected {copy_count}, got {actual_copy_count}) in graph: {graph}",
            )

            actual_resize_count = _count_op_in_graph(
                graph, torch.ops.inductor.resize_storage_bytes_.default
            )
            self.assertEqual(
                actual_resize_count,
                resize_count,
                f"Unexpected number of `inductor.resize_storage_bytes_` ops (expected {resize_count}, got {actual_resize_count}) in graph: {graph}",  # noqa: B950
            )

        if not torch._dynamo.compiled_autograd.in_compiled_autograd_region:
            _check_count(fwd_copy_count, fwd_resize_count)  # fwd graph
        else:
            _check_count(bwd_copy_count, bwd_resize_count)  # bwd graph

    def _reinplace_all_gather_with_optional_checks(self, fwd_fullgraph):
        def _run_with_checks(graph, orig_fn):
>>>>>>> 9b2e453e
            self.assertGreater(
                _count_op_in_graph(
                    graph, torch.ops._c10d_functional.all_gather_into_tensor.default
                ),
                0,
            )

            orig_fn(graph)

            self.assertEqual(
                _count_op_in_graph(
                    graph, torch.ops._c10d_functional.all_gather_into_tensor.default
                ),
                0,
            )

            self.assertGreater(
                _count_op_in_graph(
                    graph, torch.ops._c10d_functional.all_gather_into_tensor_out.default
                ),
                0,
            )

        if fwd_fullgraph:
            return mock.patch.object(
                comms,
                "reinplace_fsdp_all_gather",
                functools.partial(
                    _run_with_checks,
                    orig_fn=comms.reinplace_fsdp_all_gather,
                ),
            )
        else:
            return contextlib.nullcontext()

    def _is_fwd_graph(self, snodes):
        ag_copy_in_snode = None
        for snode in snodes:
            if is_fallback_op(snode.node, torch.ops.fsdp.all_gather_copy_in.default):
                ag_copy_in_snode = snode
                break
        self.assertTrue(ag_copy_in_snode is not None)
        if any(
            dep.name.startswith("primals_")
            for dep in ag_copy_in_snode.read_writes.reads
        ):
            return True
        else:
            return False

    def _maybe_run_decide_global_ordering_of_comms_with_checks(self, fwd_fullgraph):
        def _check_fsdp_ops_in_snodes(snodes, is_fwd_graph, expect=True):
            assert_method = self.assertTrue if expect else self.assertFalse
            common_ops = {
                torch.ops.fsdp.all_gather_copy_in.default,
                torch.ops._c10d_functional.all_gather_into_tensor_out.default,
                torch.ops.fsdp.split_with_sizes_copy.default,
            }
            bwd_only_ops = {
                torch.ops.fsdp.chunk_cat.default,
                torch.ops._c10d_functional.reduce_scatter_tensor.default,
            }
            for op in common_ops:
                assert_method(
                    _is_fallback_op_in_snodes(
                        snodes,
                        op,
                    ),
                    msg=f"{op}",
                )
            if not is_fwd_graph:
                for op in bwd_only_ops:
                    assert_method(
                        _is_fallback_op_in_snodes(
                            snodes,
                            op,
                        ),
                        msg=f"{op}",
                    )

        def _decide_global_ordering_of_comms_with_checks(
            snodes, name_to_buf, name_to_fused_node, orig_fn
        ):
            is_fwd_graph = self._is_fwd_graph(snodes)
            _check_fsdp_ops_in_snodes(snodes, is_fwd_graph, expect=True)
            new_snodes = orig_fn(snodes, name_to_buf, name_to_fused_node)
            _check_fsdp_ops_in_snodes(new_snodes, is_fwd_graph, expect=False)
            return new_snodes

        if fwd_fullgraph:
            return mock.patch.object(
                comms,
                "decide_global_ordering_of_comms",
                functools.partial(
                    _decide_global_ordering_of_comms_with_checks,
                    orig_fn=comms.decide_global_ordering_of_comms,
                ),
            )
        else:
            return contextlib.nullcontext()

    def inductor_code_check_no_compute_op(self, file_check):
        return (
            file_check.check_not(" = aten.")
            .check_not(" = extern_kernels.")
            .check_not(" = triton_")
            .check_not(" = torch.ops.")
            .check_not(" = inductor_ops.")
            .check_not("    aten.")
            .check_not("    extern_kernels.")
            .check_not("    triton_")
            .check_not("    torch.ops.")
            .check_not("    inductor_ops.")
        )

    def inductor_code_check_fsdp_all_gather(
        self,
        file_check,
        overlapped_compute_op_str,
        last_all_gather=False,
    ):
        file_check = file_check.check("torch.ops.fsdp.all_gather_copy_in.")
        file_check = self.inductor_code_check_no_compute_op(file_check)
        file_check = file_check.check(
            "torch.ops._c10d_functional.all_gather_into_tensor_out."
        )
        # Checks that AGWait is delayed, making the AG overlap with some compute op.
        if overlapped_compute_op_str is not None:
            file_check = file_check.check(f"{overlapped_compute_op_str}")
        file_check = file_check.check("torch.ops._c10d_functional.wait_tensor.")
        file_check = self.inductor_code_check_no_compute_op(file_check)
        file_check = file_check.check("torch.ops.fsdp.split_with_sizes_copy.")
        if not last_all_gather:
            # Checks that there is no compute op between this AGWait and next AG.
            file_check = self.inductor_code_check_no_compute_op(file_check)
        return file_check

    def inductor_code_check_fsdp_reduce_scatter(
        self, file_check, overlapped_compute_op_str
    ):
        file_check = file_check.check("torch.ops.fsdp.chunk_cat.")
        file_check = self.inductor_code_check_no_compute_op(file_check)
        file_check = file_check.check(
            "torch.ops._c10d_functional.reduce_scatter_tensor."
        )
        # Checks that RSWait is delayed, making the RS overlap with some compute op.
        if overlapped_compute_op_str is not None:
            file_check = file_check.check(f"{overlapped_compute_op_str}")
        file_check = file_check.check("torch.ops._c10d_functional.wait_tensor.")
        return file_check

    def _test_traceable_fsdp(
        self,
        model_init_fn,
        input_creation_fn,
        backend,
<<<<<<< HEAD
        fullgraph,
    ):
        def compiler_fn(compiled_autograd_backend):
            def _fn(gm):
                # fullgraph=True because graph-break in Compiled Autograd BWD graph is not supported by Traceable FSDP2 yet
                # (main difficulty comes from queue_callback not working well when BWD has graph break).
                return torch.compile(
                    gm, backend=compiled_autograd_backend, fullgraph=True
                )

            return _fn

        def run_iters(
            model,
=======
        fwd_fullgraph,
    ):
        def fwd_bwd(model, inp):
            out = model(inp)
            loss = out.sum()
            loss.backward()
            return loss

        def run_iters(
            fwd_bwd_func,
>>>>>>> 9b2e453e
            optim,
            n_iter=10,
            compiled_autograd_backend=None,
        ):
            torch.manual_seed(42)
            losses = []
            for i in range(n_iter):
                inp = input_creation_fn()
                loss = fwd_bwd_func(inp)
                losses.append(loss.item())
                optim.step()
                optim.zero_grad(set_to_none=True)
            return losses

        def test_compiled():
            model, optim = model_init_fn()
            fwd_bwd_fn = functools.partial(fwd_bwd, model)
            # FSDP2 does lazy init using 1st run, so run it once to init using eager mode
            run_iters(fwd_bwd_fn, optim, n_iter=1)

<<<<<<< HEAD
            with self._remove_fsdp2_unsharded_param_graph_input_usage_with_optional_checks(
                model, fullgraph
            ):
                model_compiled = torch.compile(
                    model, backend=backend, fullgraph=fullgraph
                )
                res = run_iters(
                    model_compiled,
                    optim,
                    compiled_autograd_backend=backend,
                )
=======
            counters.clear()
            with self._remove_fsdp2_unsharded_param_graph_input_usage_with_optional_checks(
                model, fwd_fullgraph
            ):
                fwd_bwd_fn_compiled = torch.compile(
                    fwd_bwd_fn,
                    backend=backend,
                    # NOTE: we can't set `fullgraph=True` here because we will always graph-break
                    # on `loss.backward()` call in `fwd_bwd()`. This is okay as long as
                    # it's the only graph-break in forward pass.
                    fullgraph=False,
                )
                res = run_iters(
                    fwd_bwd_fn_compiled,
                    optim,
                    compiled_autograd_backend=backend,
                )
                if fwd_fullgraph:
                    self.assertEqual(len(counters["graph_break"]), 1)
                    self.assertIn("Tensor.backward", counters["graph_break"])
                else:
                    self.assertGreater(len(counters["graph_break"]), 1)
>>>>>>> 9b2e453e
                return res

        def test_eager():
            model, optim = model_init_fn()
            fwd_bwd_fn = functools.partial(fwd_bwd, model)
            # FSDP2 does lazy init using 1st run, so run it once to init using eager mode
            run_iters(fwd_bwd_fn, optim, n_iter=1)

            res = run_iters(fwd_bwd_fn, optim)
            return res

        torch._dynamo.reset()
        torch._dynamo.compiled_autograd.reset()
        with torch._dynamo.config.patch(
<<<<<<< HEAD
            # NOTE: Setting fullgraph=False for forward (to allow graph-breaks) is a common scenario
            # and in that case we need a standalone Compiled Autograd ctx that has fullgraph=True for backward.
            # Hence here we explicitly set compiled_autograd=False and use the standalone Compiled Autograd ctx
            # `maybe_compiled_autograd_ctx` created in `run_iters()`.
            compiled_autograd=False,
=======
            compiled_autograd=True,
            compiled_autograd_kwargs_override={
                "fullgraph": True,
            },
>>>>>>> 9b2e453e
            inline_inbuilt_nn_modules=True,
            skip_fsdp_hooks=False,
        ), torch._functorch.config.patch(
            enable_autograd_cache=False,
            recompute_views=True,
        ), torch._inductor.config.patch(
            force_disable_caches=True,
            reorder_for_compute_comm_overlap=True,
            reorder_for_compute_comm_overlap_passes=[
                "sink_waits",
                "raise_comms",
                "reorder_compute_for_overlap",
            ],
        ):
            losses_compiled = test_compiled()
        losses_eager = test_eager()
        if not self.fake_pg:
            for loss_compiled, loss_eager in zip(losses_compiled, losses_eager):
                self.assertTrue(
                    torch.allclose(
                        torch.tensor(loss_compiled),
                        torch.tensor(loss_eager),
                        rtol=1e-5,
                        atol=1e-8,
                    ),
                    f"{loss_compiled} vs {loss_eager}",
                )

    def _create_simple_mlp_factory_fns(self):
        hidden_dim = 16

        def model_init_fn():
            torch.manual_seed(self.rank)
            fsdp_config = {}
            model = nn.Sequential(
                nn.Linear(hidden_dim, hidden_dim, device="cuda"),
                nn.ReLU(),
                nn.Linear(hidden_dim, hidden_dim, device="cuda"),
                nn.ReLU(),
                nn.Linear(hidden_dim, hidden_dim, device="cuda"),
            )
            fully_shard(model, reshard_after_forward=True, **fsdp_config)
            optim = torch.optim.SGD(model.parameters(), lr=1e-4)
            return model, optim

        def input_creation_fn():
            torch.manual_seed(self.rank)
            inp = torch.randn((2, hidden_dim), device="cuda", requires_grad=False)
            return inp

        return model_init_fn, input_creation_fn

    @skipIfRocm
    @unittest.skipIf(not HAS_GPU, "Inductor+gpu needs triton and recent GPU arch")
    def test_simple_mlp_fullgraph_backend_aot_eager(self):
        self._test_traceable_fsdp(
            *self._create_simple_mlp_factory_fns(), "aot_eager", fwd_fullgraph=True
        )

    @skipIfRocm
    @unittest.skipIf(not HAS_GPU, "Inductor+gpu needs triton and recent GPU arch")
    def test_simple_mlp_fullgraph_backend_aot_eager_decomp_partition(self):
        self._test_traceable_fsdp(
            *self._create_simple_mlp_factory_fns(),
            "aot_eager_decomp_partition",
            fwd_fullgraph=True,
        )

    @skipIfRocm
    @unittest.skipIf(not HAS_GPU, "Inductor+gpu needs triton and recent GPU arch")
    def test_simple_mlp_fullgraph_backend_inductor(self):
        self._test_traceable_fsdp(
            *self._create_simple_mlp_factory_fns(), "inductor", fwd_fullgraph=True
        )

    def _create_nested_fully_shard_factory_fns(self, fwd_fullgraph):
        hidden_dim = 16

        class TestSubmodule(nn.Module):
            def __init__(self, hidden_dim):
                super().__init__()
                self.param1 = nn.Parameter(
                    torch.zeros(
                        hidden_dim, hidden_dim, dtype=torch.float, device="cuda"
                    )
                )
                self.param2 = nn.Parameter(
                    torch.zeros(hidden_dim, dtype=torch.float, device="cuda")
                )

            def forward(self, x):
                ret = torch.matmul(x, self.param1)
<<<<<<< HEAD
                if not fullgraph:
=======
                if not fwd_fullgraph:
>>>>>>> 9b2e453e
                    torch._dynamo.graph_break()
                ret = ret * self.param2
                ret = torch.relu(ret)
                return ret

        class TestModule(nn.Module):
            def __init__(self, n_layers):
                super().__init__()
                self.layers = torch.nn.ModuleList()
                for layer_id in range(n_layers):
                    self.layers.append(TestSubmodule(hidden_dim))

            def forward(self, x):
                # Intentionally reusing all layers a few times,
                # to test "multiple all-gathers for the same parameter" case.
                for layer in self.layers:
                    x = layer(x)
                for layer in self.layers:
                    x = layer(x)
                for layer in self.layers:
                    x = layer(x)
                return x

        def model_init_fn():
            torch.manual_seed(self.rank)
            fsdp_config = {}
            mesh = init_device_mesh("cuda", (self.world_size,))
            model = TestModule(n_layers=3)
            for layer_id, mod in enumerate(model.layers):
                fully_shard(mod, mesh=mesh, reshard_after_forward=True, **fsdp_config)
            model = fully_shard(
                model, mesh=mesh, reshard_after_forward=True, **fsdp_config
            )
            optim = torch.optim.SGD(model.parameters(), lr=1e-4)
            return model, optim

        def input_creation_fn():
            torch.manual_seed(self.rank)
            inp = torch.randn((2, hidden_dim), device="cuda", requires_grad=False)
            return inp

        return model_init_fn, input_creation_fn

    @skipIfRocm
    @unittest.skipIf(not HAS_GPU, "Inductor+gpu needs triton and recent GPU arch")
    def test_nested_fully_shard_backend_aot_eager(self):
        for fwd_fullgraph in [True, False]:
            self._test_traceable_fsdp(
                *self._create_nested_fully_shard_factory_fns(
                    fwd_fullgraph=fwd_fullgraph
                ),
                "aot_eager",
                fwd_fullgraph=fwd_fullgraph,
            )

    @skipIfRocm
    @unittest.skipIf(not HAS_GPU, "Inductor+gpu needs triton and recent GPU arch")
    def test_nested_fully_shard_backend_aot_eager_decomp_partition(self):
        for fwd_fullgraph in [True, False]:
            self._test_traceable_fsdp(
                *self._create_nested_fully_shard_factory_fns(
                    fwd_fullgraph=fwd_fullgraph
                ),
                "aot_eager_decomp_partition",
                fwd_fullgraph=fwd_fullgraph,
            )

    @skipIfRocm
<<<<<<< HEAD
    @unittest.skipIf(not has_triton(), "Inductor+gpu needs triton and recent GPU arch")
    def test_nested_fully_shard_backend_inductor_fullgraph_True(self):
        for fullgraph in [True]:
            with self._reinplace_all_gather_with_optional_checks(
                fullgraph
            ), self._maybe_run_decide_global_ordering_of_comms_with_checks(
                fullgraph
=======
    @unittest.skipIf(not HAS_GPU, "Inductor+gpu needs triton and recent GPU arch")
    def test_nested_fully_shard_backend_inductor_fullgraph_True(self):
        for fwd_fullgraph in [True]:
            with self._reinplace_all_gather_with_optional_checks(
                fwd_fullgraph
            ), self._maybe_run_decide_global_ordering_of_comms_with_checks(
                fwd_fullgraph
>>>>>>> 9b2e453e
            ), torch._inductor.config.patch(
                post_grad_custom_post_pass=functools.partial(
                    self._check_fsdp_copy_and_resize_ops_count_in_graph,
                    fwd_copy_count=0,
                    fwd_resize_count=0,
                    bwd_copy_count=0,
                    bwd_resize_count=0,
                )
<<<<<<< HEAD
                if fullgraph
=======
                if fwd_fullgraph
>>>>>>> 9b2e453e
                else None
            ):
                _, triton_codes = run_and_get_code(
                    lambda: self._test_traceable_fsdp(
                        *self._create_nested_fully_shard_factory_fns(
                            fwd_fullgraph=fwd_fullgraph
                        ),
                        "inductor",
                        fwd_fullgraph=fwd_fullgraph,
                    )
                )
<<<<<<< HEAD
            if fullgraph:
=======
            if fwd_fullgraph:
>>>>>>> 9b2e453e
                self.assertEqual(
                    len(triton_codes),
                    2,
                    "Expected two separate lowerings to Triton code, one from FWD graph and one from Compiled Autograd BWD graph",
                )
                fwd_code = triton_codes[0]
                file_check = FileCheck().check("def call(args):")
                for fwd_ag_block_info in [
                    dict(overlapped_compute_op_str=None),
                    dict(
                        overlapped_compute_op_str="extern_kernels.mm(",
                    ),
                    dict(
                        overlapped_compute_op_str="extern_kernels.mm(",
                    ),
                    dict(
                        overlapped_compute_op_str="extern_kernels.mm(",
                    ),
                    dict(
                        overlapped_compute_op_str="extern_kernels.mm(",
                    ),
                    dict(
                        overlapped_compute_op_str="extern_kernels.mm(",
                    ),
                    dict(
                        overlapped_compute_op_str="extern_kernels.mm(",
                    ),
                    dict(
                        overlapped_compute_op_str="extern_kernels.mm(",
                    ),
                    dict(
                        overlapped_compute_op_str="extern_kernels.mm(",
                        last_all_gather=True,
                    ),
                ]:
                    file_check = self.inductor_code_check_fsdp_all_gather(
                        file_check, **fwd_ag_block_info
                    )
                file_check.run(fwd_code)

                bwd_code = triton_codes[1]
                file_check = FileCheck().check("def call(args):")
                for bwd_ag_block_info in [
                    dict(overlapped_compute_op_str=None),
                    dict(
                        overlapped_compute_op_str="extern_kernels.mm(",
                    ),
                    dict(
                        overlapped_compute_op_str="extern_kernels.mm(",
                        last_all_gather=True,
                    ),
                ]:
                    file_check = self.inductor_code_check_fsdp_all_gather(
                        file_check, **bwd_ag_block_info
                    )
                for bwd_rs_block_info in [
                    dict(overlapped_compute_op_str="extern_kernels.addmm("),
                    dict(
                        overlapped_compute_op_str=None
                    ),  # TODO: improve compute/comm overlap, so that `overlapped_compute_op_str` is not None
                    dict(overlapped_compute_op_str=None),
                ]:
                    file_check = self.inductor_code_check_fsdp_reduce_scatter(
                        file_check, **bwd_rs_block_info
                    )
                file_check.run(bwd_code)

    @skipIfRocm
<<<<<<< HEAD
    @unittest.skipIf(not has_triton(), "Inductor+gpu needs triton and recent GPU arch")
    def test_nested_fully_shard_backend_inductor_fullgraph_False(self):
        _, triton_codes = run_and_get_code(
            lambda: self._test_traceable_fsdp(
                *self._create_nested_fully_shard_factory_fns(fullgraph=False),
                "inductor",
                fullgraph=False,
            )
        )
        # TODO: when fullgraph=False and there is graph break in FWD graph,
=======
    @unittest.skipIf(not HAS_GPU, "Inductor+gpu needs triton and recent GPU arch")
    def test_nested_fully_shard_backend_inductor_fullgraph_False(self):
        _, triton_codes = run_and_get_code(
            lambda: self._test_traceable_fsdp(
                *self._create_nested_fully_shard_factory_fns(fwd_fullgraph=False),
                "inductor",
                fwd_fullgraph=False,
            )
        )
        # TODO: when fwd_fullgraph=False and there is graph break in FWD graph,
>>>>>>> 9b2e453e
        # there are several recompiles, need to figure out why.
        self.assertGreater(
            len(triton_codes),
            2,
            "Expected at least 3 separate lowerings to Triton code, which means at least 1 graph break in FWD graph",
        )

    def _create_transformer_factory_fns(
        self, all_requires_grad, *, activation_checkpoint=False
    ):
        seq_len = 16
        vocab_size = 8
        n_layers = 3

        def model_init_fn():
            torch.manual_seed(self.rank)
            fsdp_config = {}
            mesh = init_device_mesh("cuda", (self.world_size,))
            model_args = ModelArgs(
                vocab_size=vocab_size,
                n_layers=n_layers,
                checkpoint_activations=activation_checkpoint,
            )
            model = Transformer(model_args)
            if not all_requires_grad:
                requires_grad_params = ["attention.wq", "attention.wv"]
                requires_grad_param_count = 0
                for k, v in model.named_parameters():
                    for substring in requires_grad_params:
                        if substring in k:
                            v.requires_grad_(True)
                            requires_grad_param_count += 1
                        else:
                            v.requires_grad_(False)
                assert requires_grad_param_count == n_layers * len(requires_grad_params)
            for layer_id, mod in enumerate(model.layers):
                fully_shard(mod, mesh=mesh, reshard_after_forward=True, **fsdp_config)
            model = fully_shard(
                model, mesh=mesh, reshard_after_forward=True, **fsdp_config
            )
            optim = torch.optim.SGD(model.parameters(), lr=1e-4)
            return model, optim

        def input_creation_fn():
            torch.manual_seed(self.rank)
            inp = torch.randint(
                0, vocab_size, (2, seq_len), device="cuda", requires_grad=False
            )
            return inp

        return model_init_fn, input_creation_fn

<<<<<<< HEAD
    def _maybe_add_graph_break_to_sdpa(self, fullgraph):
=======
    def _maybe_add_graph_break_to_sdpa(self, fwd_fullgraph):
>>>>>>> 9b2e453e
        def _sdpa_with_graph_break(*args, **kwargs):
            torch._dynamo.graph_break()
            return orig_F_scaled_dot_product_attention(*args, **kwargs)

<<<<<<< HEAD
        if not fullgraph:
=======
        if not fwd_fullgraph:
>>>>>>> 9b2e453e
            return mock.patch.object(
                F,
                "scaled_dot_product_attention",
                _sdpa_with_graph_break,
            )
        else:
            return contextlib.nullcontext()

    @skipIfRocm
    @unittest.skipIf(not HAS_GPU, "Inductor+gpu needs triton and recent GPU arch")
    def test_transformer_backend_aot_eager(self):
<<<<<<< HEAD
        for fullgraph, all_requires_grad in itertools.product(
=======
        for fwd_fullgraph, all_requires_grad in itertools.product(
>>>>>>> 9b2e453e
            [True, False], [True, False]
        ):
            with self._maybe_add_graph_break_to_sdpa(
                fwd_fullgraph
            ), self._reinplace_all_gather_with_optional_checks(fwd_fullgraph):
                self._test_traceable_fsdp(
                    *self._create_transformer_factory_fns(
                        all_requires_grad=all_requires_grad
                    ),
                    "aot_eager",
                    fwd_fullgraph=fwd_fullgraph,
                )

    @skipIfRocm
    @unittest.skipIf(not HAS_GPU, "Inductor+gpu needs triton and recent GPU arch")
    # TODO: native_dropout has worse accuracy after decomp, need to figure out why
    @torch._inductor.config.patch(fallback_random=True)
    def test_transformer_backend_aot_eager_decomp_partition(self):
<<<<<<< HEAD
        for fullgraph, all_requires_grad in itertools.product(
            [True, False], [True, False]
        ):
            with self._maybe_add_graph_break_to_sdpa(fullgraph):
=======
        for fwd_fullgraph, all_requires_grad in itertools.product(
            [True, False], [True, False]
        ):
            with self._maybe_add_graph_break_to_sdpa(fwd_fullgraph):
>>>>>>> 9b2e453e
                self._test_traceable_fsdp(
                    *self._create_transformer_factory_fns(
                        all_requires_grad=all_requires_grad
                    ),
                    "aot_eager_decomp_partition",
                    fwd_fullgraph=fwd_fullgraph,
                )

    @skipIfRocm
    @unittest.skipIf(not HAS_GPU, "Inductor+gpu needs triton and recent GPU arch")
    # TODO: native_dropout causes CUDA IMA error, need to figure out why
    @torch._inductor.config.patch(fallback_random=True)
    def test_transformer_backend_inductor_fullgraph_True(self):
<<<<<<< HEAD
        for fullgraph, all_requires_grad, activation_checkpoint in itertools.product(
            [True], [True, False], [True, False]
        ):
            log.warning(
                f"fullgraph={fullgraph}, all_requires_grad={all_requires_grad}, activation_checkpoint={activation_checkpoint}"  # noqa: G004, G001
            )
            with self._reinplace_all_gather_with_optional_checks(
                fullgraph
            ), self._maybe_run_decide_global_ordering_of_comms_with_checks(
                fullgraph
=======
        for (
            fwd_fullgraph,
            all_requires_grad,
            activation_checkpoint,
        ) in itertools.product([True], [True, False], [True, False]):
            log.warning(
                f"fwd_fullgraph={fwd_fullgraph}, all_requires_grad={all_requires_grad}, activation_checkpoint={activation_checkpoint}"  # noqa: G004, G001, B950
            )
            with self._reinplace_all_gather_with_optional_checks(
                fwd_fullgraph
            ), self._maybe_run_decide_global_ordering_of_comms_with_checks(
                fwd_fullgraph
>>>>>>> 9b2e453e
            ), torch._inductor.config.patch(
                post_grad_custom_post_pass=functools.partial(
                    self._check_fsdp_copy_and_resize_ops_count_in_graph,
                    # NOTE: For the root unsharded params, we don't reshard after forward since for training,
                    # the parameters would be freed and all-gathered immediately. Hence we still have
                    # their resize and copy ops in the graph.
                    fwd_copy_count=4,
                    fwd_resize_count=4,
                    bwd_copy_count=0,
                    bwd_resize_count=4,
                )
<<<<<<< HEAD
                if fullgraph
=======
                if fwd_fullgraph
>>>>>>> 9b2e453e
                else None
            ):
                _, triton_codes = run_and_get_code(
                    lambda: self._test_traceable_fsdp(
                        *self._create_transformer_factory_fns(
                            all_requires_grad=all_requires_grad,
                            activation_checkpoint=activation_checkpoint,
                        ),
                        "inductor",
                        fwd_fullgraph=fwd_fullgraph,
                    )
                )
<<<<<<< HEAD
            if fullgraph:
=======
            if fwd_fullgraph:
>>>>>>> 9b2e453e
                self.assertEqual(
                    len(triton_codes),
                    2,
                    "Expected two separate lowerings to Triton code, one from FWD graph and one from Compiled Autograd BWD graph",
                )
                fwd_code = triton_codes[0]
                file_check = FileCheck().check("def call(args):")
                for fwd_ag_block_info in [
                    dict(
                        overlapped_compute_op_str="triton_"
                        if all_requires_grad
                        else None,
                    ),
                    dict(
                        overlapped_compute_op_str="aten.native_dropout.",
                    ),
                    dict(
                        overlapped_compute_op_str="aten._scaled_dot_product_efficient_attention.",
                    ),
                    dict(
                        overlapped_compute_op_str="aten._scaled_dot_product_efficient_attention.",
                        last_all_gather=True,
                    ),
                ]:
                    file_check = self.inductor_code_check_fsdp_all_gather(
                        file_check, **fwd_ag_block_info
                    )
                file_check.run(fwd_code)

                bwd_code = triton_codes[1]
                file_check = FileCheck().check("def call(args):")
                for bwd_ag_block_info in [
                    dict(
                        overlapped_compute_op_str="extern_kernels.mm(",
                    ),
                    dict(
                        overlapped_compute_op_str="aten._scaled_dot_product_efficient_attention_backward.",
                    ),
                    dict(
                        overlapped_compute_op_str="aten._scaled_dot_product_efficient_attention_backward.",
                        last_all_gather=True,
                    ),
                ]:
                    if bwd_ag_block_info is not None:
                        file_check = self.inductor_code_check_fsdp_all_gather(
                            file_check, **bwd_ag_block_info
                        )
                for bwd_rs_block_info in [
                    dict(overlapped_compute_op_str="extern_kernels.mm(")
                    if all_requires_grad
                    else None,
                    dict(
                        overlapped_compute_op_str=None
                    ),  # TODO: improve compute/comm overlap, so that `overlapped_compute_op_str` is not None
                    dict(overlapped_compute_op_str=None),
                    dict(overlapped_compute_op_str=None) if all_requires_grad else None,
                ]:
                    if bwd_rs_block_info is not None:
                        file_check = self.inductor_code_check_fsdp_reduce_scatter(
                            file_check, **bwd_rs_block_info
                        )
                file_check.run(bwd_code)

    @skipIfRocm
<<<<<<< HEAD
    @unittest.skipIf(not has_triton(), "Inductor+gpu needs triton and recent GPU arch")
    # TODO: native_dropout causes CUDA IMA error, need to figure out why
    @torch._inductor.config.patch(fallback_random=True)
    def test_transformer_backend_inductor_fullgraph_False(self):
        fullgraph = False
=======
    @unittest.skipIf(not HAS_GPU, "Inductor+gpu needs triton and recent GPU arch")
    # TODO: native_dropout causes CUDA IMA error, need to figure out why
    @torch._inductor.config.patch(fallback_random=True)
    def test_transformer_backend_inductor_fullgraph_False(self):
        fwd_fullgraph = False
>>>>>>> 9b2e453e
        # TODO: fix numerical issue in activation_checkpoint=True case
        for all_requires_grad, activation_checkpoint in itertools.product(
            [True, False], [False]
        ):
            log.warning(
<<<<<<< HEAD
                f"fullgraph={fullgraph}, all_requires_grad={all_requires_grad}, activation_checkpoint={activation_checkpoint}"  # noqa: G004, G001
            )
            with self._maybe_add_graph_break_to_sdpa(fullgraph):
=======
                f"fwd_fullgraph={fwd_fullgraph}, all_requires_grad={all_requires_grad}, activation_checkpoint={activation_checkpoint}"  # noqa: G004, G001, B950
            )
            with self._maybe_add_graph_break_to_sdpa(fwd_fullgraph):
>>>>>>> 9b2e453e
                _, triton_codes = run_and_get_code(
                    lambda: self._test_traceable_fsdp(
                        *self._create_transformer_factory_fns(
                            all_requires_grad=all_requires_grad,
                            activation_checkpoint=activation_checkpoint,
                        ),
                        "inductor",
<<<<<<< HEAD
                        fullgraph=fullgraph,
                    )
                )
            # TODO: when fullgraph=False and there is graph break in FWD graph,
=======
                        fwd_fullgraph=fwd_fullgraph,
                    )
                )
            # TODO: when fwd_fullgraph=False and there is graph break in FWD graph,
>>>>>>> 9b2e453e
            # there are several recompiles, need to figure out why.
            self.assertGreater(
                len(triton_codes),
                2,
                "Expected at least 3 separate lowerings to Triton code, which means at least 1 graph break in FWD graph",
            )


if __name__ == "__main__":
    run_tests()<|MERGE_RESOLUTION|>--- conflicted
+++ resolved
@@ -198,14 +198,13 @@
         self.assertTrue(no_aliased_unsharded_params_in_graph_inputs, err_msg)
 
     def _remove_fsdp2_unsharded_param_graph_input_usage_with_optional_checks(
-<<<<<<< HEAD
-        self, model, fullgraph
+        self, model, fwd_fullgraph
     ):
         def _run_with_checks(graph, orig_fn):
             self._assert_no_aliased_unsharded_params_in_graph_inputs(model, graph)
             orig_fn(graph)
 
-        if fullgraph:
+        if fwd_fullgraph:
             return mock.patch.object(
                 comms,
                 "remove_fsdp2_unsharded_param_graph_input_usage",
@@ -248,61 +247,8 @@
         else:
             _check_count(bwd_copy_count, bwd_resize_count)  # bwd graph
 
-    def _reinplace_all_gather_with_optional_checks(self, fullgraph):
-        def _run_with_checks(graph, orig_fn):
-=======
-        self, model, fwd_fullgraph
-    ):
-        def _run_with_checks(graph, orig_fn):
-            self._assert_no_aliased_unsharded_params_in_graph_inputs(model, graph)
-            orig_fn(graph)
-
-        if fwd_fullgraph:
-            return mock.patch.object(
-                comms,
-                "remove_fsdp2_unsharded_param_graph_input_usage",
-                functools.partial(
-                    _run_with_checks,
-                    orig_fn=comms.remove_fsdp2_unsharded_param_graph_input_usage,
-                ),
-            )
-        else:
-            return contextlib.nullcontext()
-
-    def _check_fsdp_copy_and_resize_ops_count_in_graph(
-        self,
-        graph,
-        *,
-        fwd_copy_count,
-        fwd_resize_count,
-        bwd_copy_count,
-        bwd_resize_count,
-    ):
-        def _check_count(copy_count, resize_count):
-            actual_copy_count = _count_op_in_graph(graph, torch.ops.fsdp.copy_.default)
-            self.assertEqual(
-                actual_copy_count,
-                copy_count,
-                f"Unexpected number of `fsdp.copy_` ops (expected {copy_count}, got {actual_copy_count}) in graph: {graph}",
-            )
-
-            actual_resize_count = _count_op_in_graph(
-                graph, torch.ops.inductor.resize_storage_bytes_.default
-            )
-            self.assertEqual(
-                actual_resize_count,
-                resize_count,
-                f"Unexpected number of `inductor.resize_storage_bytes_` ops (expected {resize_count}, got {actual_resize_count}) in graph: {graph}",  # noqa: B950
-            )
-
-        if not torch._dynamo.compiled_autograd.in_compiled_autograd_region:
-            _check_count(fwd_copy_count, fwd_resize_count)  # fwd graph
-        else:
-            _check_count(bwd_copy_count, bwd_resize_count)  # bwd graph
-
     def _reinplace_all_gather_with_optional_checks(self, fwd_fullgraph):
         def _run_with_checks(graph, orig_fn):
->>>>>>> 9b2e453e
             self.assertGreater(
                 _count_op_in_graph(
                     graph, torch.ops._c10d_functional.all_gather_into_tensor.default
@@ -459,22 +405,6 @@
         model_init_fn,
         input_creation_fn,
         backend,
-<<<<<<< HEAD
-        fullgraph,
-    ):
-        def compiler_fn(compiled_autograd_backend):
-            def _fn(gm):
-                # fullgraph=True because graph-break in Compiled Autograd BWD graph is not supported by Traceable FSDP2 yet
-                # (main difficulty comes from queue_callback not working well when BWD has graph break).
-                return torch.compile(
-                    gm, backend=compiled_autograd_backend, fullgraph=True
-                )
-
-            return _fn
-
-        def run_iters(
-            model,
-=======
         fwd_fullgraph,
     ):
         def fwd_bwd(model, inp):
@@ -485,7 +415,6 @@
 
         def run_iters(
             fwd_bwd_func,
->>>>>>> 9b2e453e
             optim,
             n_iter=10,
             compiled_autograd_backend=None,
@@ -506,19 +435,6 @@
             # FSDP2 does lazy init using 1st run, so run it once to init using eager mode
             run_iters(fwd_bwd_fn, optim, n_iter=1)
 
-<<<<<<< HEAD
-            with self._remove_fsdp2_unsharded_param_graph_input_usage_with_optional_checks(
-                model, fullgraph
-            ):
-                model_compiled = torch.compile(
-                    model, backend=backend, fullgraph=fullgraph
-                )
-                res = run_iters(
-                    model_compiled,
-                    optim,
-                    compiled_autograd_backend=backend,
-                )
-=======
             counters.clear()
             with self._remove_fsdp2_unsharded_param_graph_input_usage_with_optional_checks(
                 model, fwd_fullgraph
@@ -541,7 +457,6 @@
                     self.assertIn("Tensor.backward", counters["graph_break"])
                 else:
                     self.assertGreater(len(counters["graph_break"]), 1)
->>>>>>> 9b2e453e
                 return res
 
         def test_eager():
@@ -556,18 +471,10 @@
         torch._dynamo.reset()
         torch._dynamo.compiled_autograd.reset()
         with torch._dynamo.config.patch(
-<<<<<<< HEAD
-            # NOTE: Setting fullgraph=False for forward (to allow graph-breaks) is a common scenario
-            # and in that case we need a standalone Compiled Autograd ctx that has fullgraph=True for backward.
-            # Hence here we explicitly set compiled_autograd=False and use the standalone Compiled Autograd ctx
-            # `maybe_compiled_autograd_ctx` created in `run_iters()`.
-            compiled_autograd=False,
-=======
             compiled_autograd=True,
             compiled_autograd_kwargs_override={
                 "fullgraph": True,
             },
->>>>>>> 9b2e453e
             inline_inbuilt_nn_modules=True,
             skip_fsdp_hooks=False,
         ), torch._functorch.config.patch(
@@ -660,11 +567,7 @@
 
             def forward(self, x):
                 ret = torch.matmul(x, self.param1)
-<<<<<<< HEAD
-                if not fullgraph:
-=======
                 if not fwd_fullgraph:
->>>>>>> 9b2e453e
                     torch._dynamo.graph_break()
                 ret = ret * self.param2
                 ret = torch.relu(ret)
@@ -733,15 +636,6 @@
             )
 
     @skipIfRocm
-<<<<<<< HEAD
-    @unittest.skipIf(not has_triton(), "Inductor+gpu needs triton and recent GPU arch")
-    def test_nested_fully_shard_backend_inductor_fullgraph_True(self):
-        for fullgraph in [True]:
-            with self._reinplace_all_gather_with_optional_checks(
-                fullgraph
-            ), self._maybe_run_decide_global_ordering_of_comms_with_checks(
-                fullgraph
-=======
     @unittest.skipIf(not HAS_GPU, "Inductor+gpu needs triton and recent GPU arch")
     def test_nested_fully_shard_backend_inductor_fullgraph_True(self):
         for fwd_fullgraph in [True]:
@@ -749,7 +643,6 @@
                 fwd_fullgraph
             ), self._maybe_run_decide_global_ordering_of_comms_with_checks(
                 fwd_fullgraph
->>>>>>> 9b2e453e
             ), torch._inductor.config.patch(
                 post_grad_custom_post_pass=functools.partial(
                     self._check_fsdp_copy_and_resize_ops_count_in_graph,
@@ -758,11 +651,7 @@
                     bwd_copy_count=0,
                     bwd_resize_count=0,
                 )
-<<<<<<< HEAD
-                if fullgraph
-=======
                 if fwd_fullgraph
->>>>>>> 9b2e453e
                 else None
             ):
                 _, triton_codes = run_and_get_code(
@@ -774,11 +663,7 @@
                         fwd_fullgraph=fwd_fullgraph,
                     )
                 )
-<<<<<<< HEAD
-            if fullgraph:
-=======
             if fwd_fullgraph:
->>>>>>> 9b2e453e
                 self.assertEqual(
                     len(triton_codes),
                     2,
@@ -847,18 +732,6 @@
                 file_check.run(bwd_code)
 
     @skipIfRocm
-<<<<<<< HEAD
-    @unittest.skipIf(not has_triton(), "Inductor+gpu needs triton and recent GPU arch")
-    def test_nested_fully_shard_backend_inductor_fullgraph_False(self):
-        _, triton_codes = run_and_get_code(
-            lambda: self._test_traceable_fsdp(
-                *self._create_nested_fully_shard_factory_fns(fullgraph=False),
-                "inductor",
-                fullgraph=False,
-            )
-        )
-        # TODO: when fullgraph=False and there is graph break in FWD graph,
-=======
     @unittest.skipIf(not HAS_GPU, "Inductor+gpu needs triton and recent GPU arch")
     def test_nested_fully_shard_backend_inductor_fullgraph_False(self):
         _, triton_codes = run_and_get_code(
@@ -869,7 +742,6 @@
             )
         )
         # TODO: when fwd_fullgraph=False and there is graph break in FWD graph,
->>>>>>> 9b2e453e
         # there are several recompiles, need to figure out why.
         self.assertGreater(
             len(triton_codes),
@@ -922,20 +794,12 @@
 
         return model_init_fn, input_creation_fn
 
-<<<<<<< HEAD
-    def _maybe_add_graph_break_to_sdpa(self, fullgraph):
-=======
     def _maybe_add_graph_break_to_sdpa(self, fwd_fullgraph):
->>>>>>> 9b2e453e
         def _sdpa_with_graph_break(*args, **kwargs):
             torch._dynamo.graph_break()
             return orig_F_scaled_dot_product_attention(*args, **kwargs)
 
-<<<<<<< HEAD
-        if not fullgraph:
-=======
         if not fwd_fullgraph:
->>>>>>> 9b2e453e
             return mock.patch.object(
                 F,
                 "scaled_dot_product_attention",
@@ -947,11 +811,7 @@
     @skipIfRocm
     @unittest.skipIf(not HAS_GPU, "Inductor+gpu needs triton and recent GPU arch")
     def test_transformer_backend_aot_eager(self):
-<<<<<<< HEAD
-        for fullgraph, all_requires_grad in itertools.product(
-=======
         for fwd_fullgraph, all_requires_grad in itertools.product(
->>>>>>> 9b2e453e
             [True, False], [True, False]
         ):
             with self._maybe_add_graph_break_to_sdpa(
@@ -970,17 +830,10 @@
     # TODO: native_dropout has worse accuracy after decomp, need to figure out why
     @torch._inductor.config.patch(fallback_random=True)
     def test_transformer_backend_aot_eager_decomp_partition(self):
-<<<<<<< HEAD
-        for fullgraph, all_requires_grad in itertools.product(
-            [True, False], [True, False]
-        ):
-            with self._maybe_add_graph_break_to_sdpa(fullgraph):
-=======
         for fwd_fullgraph, all_requires_grad in itertools.product(
             [True, False], [True, False]
         ):
             with self._maybe_add_graph_break_to_sdpa(fwd_fullgraph):
->>>>>>> 9b2e453e
                 self._test_traceable_fsdp(
                     *self._create_transformer_factory_fns(
                         all_requires_grad=all_requires_grad
@@ -994,18 +847,6 @@
     # TODO: native_dropout causes CUDA IMA error, need to figure out why
     @torch._inductor.config.patch(fallback_random=True)
     def test_transformer_backend_inductor_fullgraph_True(self):
-<<<<<<< HEAD
-        for fullgraph, all_requires_grad, activation_checkpoint in itertools.product(
-            [True], [True, False], [True, False]
-        ):
-            log.warning(
-                f"fullgraph={fullgraph}, all_requires_grad={all_requires_grad}, activation_checkpoint={activation_checkpoint}"  # noqa: G004, G001
-            )
-            with self._reinplace_all_gather_with_optional_checks(
-                fullgraph
-            ), self._maybe_run_decide_global_ordering_of_comms_with_checks(
-                fullgraph
-=======
         for (
             fwd_fullgraph,
             all_requires_grad,
@@ -1018,7 +859,6 @@
                 fwd_fullgraph
             ), self._maybe_run_decide_global_ordering_of_comms_with_checks(
                 fwd_fullgraph
->>>>>>> 9b2e453e
             ), torch._inductor.config.patch(
                 post_grad_custom_post_pass=functools.partial(
                     self._check_fsdp_copy_and_resize_ops_count_in_graph,
@@ -1030,11 +870,7 @@
                     bwd_copy_count=0,
                     bwd_resize_count=4,
                 )
-<<<<<<< HEAD
-                if fullgraph
-=======
                 if fwd_fullgraph
->>>>>>> 9b2e453e
                 else None
             ):
                 _, triton_codes = run_and_get_code(
@@ -1047,11 +883,7 @@
                         fwd_fullgraph=fwd_fullgraph,
                     )
                 )
-<<<<<<< HEAD
-            if fullgraph:
-=======
             if fwd_fullgraph:
->>>>>>> 9b2e453e
                 self.assertEqual(
                     len(triton_codes),
                     2,
@@ -1116,33 +948,19 @@
                 file_check.run(bwd_code)
 
     @skipIfRocm
-<<<<<<< HEAD
-    @unittest.skipIf(not has_triton(), "Inductor+gpu needs triton and recent GPU arch")
-    # TODO: native_dropout causes CUDA IMA error, need to figure out why
-    @torch._inductor.config.patch(fallback_random=True)
-    def test_transformer_backend_inductor_fullgraph_False(self):
-        fullgraph = False
-=======
     @unittest.skipIf(not HAS_GPU, "Inductor+gpu needs triton and recent GPU arch")
     # TODO: native_dropout causes CUDA IMA error, need to figure out why
     @torch._inductor.config.patch(fallback_random=True)
     def test_transformer_backend_inductor_fullgraph_False(self):
         fwd_fullgraph = False
->>>>>>> 9b2e453e
         # TODO: fix numerical issue in activation_checkpoint=True case
         for all_requires_grad, activation_checkpoint in itertools.product(
             [True, False], [False]
         ):
             log.warning(
-<<<<<<< HEAD
-                f"fullgraph={fullgraph}, all_requires_grad={all_requires_grad}, activation_checkpoint={activation_checkpoint}"  # noqa: G004, G001
-            )
-            with self._maybe_add_graph_break_to_sdpa(fullgraph):
-=======
                 f"fwd_fullgraph={fwd_fullgraph}, all_requires_grad={all_requires_grad}, activation_checkpoint={activation_checkpoint}"  # noqa: G004, G001, B950
             )
             with self._maybe_add_graph_break_to_sdpa(fwd_fullgraph):
->>>>>>> 9b2e453e
                 _, triton_codes = run_and_get_code(
                     lambda: self._test_traceable_fsdp(
                         *self._create_transformer_factory_fns(
@@ -1150,17 +968,10 @@
                             activation_checkpoint=activation_checkpoint,
                         ),
                         "inductor",
-<<<<<<< HEAD
-                        fullgraph=fullgraph,
-                    )
-                )
-            # TODO: when fullgraph=False and there is graph break in FWD graph,
-=======
                         fwd_fullgraph=fwd_fullgraph,
                     )
                 )
             # TODO: when fwd_fullgraph=False and there is graph break in FWD graph,
->>>>>>> 9b2e453e
             # there are several recompiles, need to figure out why.
             self.assertGreater(
                 len(triton_codes),
