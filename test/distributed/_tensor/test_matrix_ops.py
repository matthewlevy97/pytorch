--- conflicted
+++ resolved
@@ -322,9 +322,6 @@
             )
             self.assertEqual(dist_out.full_tensor(), out)
 
-<<<<<<< HEAD
-        # TODO: add backward test once we support the backward op
-=======
             out.sum().backward()
             dist_out.sum().backward()
             self.assertTrue(dist_query.grad.placements[0].is_shard(dim=1))
@@ -333,7 +330,6 @@
             self.assertEqual(dist_key.grad.full_tensor(), key.grad)
             self.assertTrue(dist_value.grad.placements[0].is_shard(dim=1))
             self.assertEqual(dist_value.grad.full_tensor(), value.grad)
->>>>>>> 22ba180e
 
 
 if __name__ == "__main__":
