# Owner(s): ["module: functorch"]

# Copyright (c) Facebook, Inc. and its affiliates.
# All rights reserved.
#
# This source code is licensed under the BSD-style license found in the
# LICENSE file in the root directory of this source tree.

import contextlib
import functools
import itertools
import os
import random
import types
import unittest
import warnings
from collections import namedtuple
from typing import OrderedDict
from unittest.case import skipIf

from common_utils import (
    check_vmap_fallback,
    compute_quantities_for_vmap_test,
    decorate,
    DisableVmapFallback,
    generate_vmap_inputs,
    get_fallback_and_vmap_exhaustive,
    is_batch_norm_training,
    is_valid_inplace_sample_input,
    opsToleranceOverride,
    skip,
    skipOps,
    tol1,
    xfail,
)
from functorch_additional_op_db import additional_op_db

import functorch
import torch
import torch.nn.functional as F
from functorch import grad, grad_and_value, jacfwd, jvp, vjp, vmap
from functorch.experimental import chunk_vmap
from torch import Tensor
from torch._C._functorch import reshape_dim_into, reshape_dim_outof
from torch._functorch.make_functional import functional_init_with_buffers
from torch._functorch.vmap import restore_vmap
from torch.nn.attention import sdpa_kernel, SDPBackend
from torch.testing._internal.autograd_function_db import autograd_function_db
from torch.testing._internal.common_cuda import (
    PLATFORM_SUPPORTS_CUDNN_ATTENTION,
    PLATFORM_SUPPORTS_FLASH_ATTENTION,
    PLATFORM_SUPPORTS_MEM_EFF_ATTENTION,
    with_tf32_off,
)
from torch.testing._internal.common_device_type import (
    instantiate_device_type_tests,
    onlyCUDA,
    OpDTypes,
    ops,
    tol,
    toleranceOverride,
)
from torch.testing._internal.common_methods_invocations import op_db
from torch.testing._internal.common_utils import (
    instantiate_parametrized_tests,
    IS_WINDOWS,
    markDynamoStrictTest,
    parametrize,
    run_tests,
    skipIfTorchDynamo,
    subtest,
    TEST_WITH_TORCHDYNAMO,
    TestCase,
    unMarkDynamoStrictTest,
    xfailIfTorchDynamo,
)
from torch.testing._internal.custom_op_db import custom_op_db
from torch.utils import _pytree as pytree


def get_platform_specific_sdpa():
    ret = [SDPBackend.MATH]
    if PLATFORM_SUPPORTS_FLASH_ATTENTION:
        ret.append(SDPBackend.FLASH_ATTENTION)
    if PLATFORM_SUPPORTS_MEM_EFF_ATTENTION:
        ret.append(SDPBackend.EFFICIENT_ATTENTION)
    if PLATFORM_SUPPORTS_CUDNN_ATTENTION:
        ret.append(SDPBackend.CUDNN_ATTENTION)
    return ret


PLATFORM_SPECIFIC_SDPA = get_platform_specific_sdpa()

FALLBACK_REGEX = "There is a performance drop"


class EnableVmapFallbackWarnings:
    def __enter__(self):
        self.prev_state = torch._C._debug_only_are_vmap_fallback_warnings_enabled()
        torch._C._debug_only_display_vmap_fallback_warnings(True)

    def __exit__(self, *ignored):
        torch._C._debug_only_display_vmap_fallback_warnings(self.prev_state)


@markDynamoStrictTest
class TestVmapAPI(TestCase):
    def test_non_tensor_output_raises(self):
        with self.assertRaisesRegex(ValueError, "got type <class 'float'>"):
            vmap(lambda x: 3.14)(torch.ones(3))

        def multiple_outputs(x):
            return x, 3

        with self.assertRaisesRegex(ValueError, "got type <class 'int'>"):
            vmap(multiple_outputs)(torch.ones(3))

    def test_different_map_dim_size_raises(self):
        x = torch.randn(2)
        y = torch.randn(3)
        expected_msg = (
            "Expected all tensors to have the same size in the mapped dimension"
        )
        with self.assertRaisesRegex(ValueError, expected_msg):
            vmap(torch.mul)(x, y)
        with self.assertRaisesRegex(ValueError, expected_msg):
            vmap(lambda z: z[0] + z[1], in_dims=((0, 0),))((x, y))
        with self.assertRaisesRegex(ValueError, expected_msg):
            vmap(lambda z: z["x"] + z["y"], in_dims=({"x": 0, "y": 0},))(
                {"x": x, "y": y}
            )

    def test_func_with_no_inputs(self):
        expected_msg = "got no inputs"

        def foo():
            return torch.randn(3)

        def bar(x):
            return torch.randn(3)

        with self.assertRaisesRegex(ValueError, expected_msg):
            vmap(foo)()

        with self.assertRaisesRegex(ValueError, expected_msg):
            vmap(bar)()

    def test_func_with_no_tensors(self):
        def foo(x):
            return torch.randn(3)

        with self.assertRaisesRegex(ValueError, "at least one Tensor"):
            vmap(foo, (None,))(1)

    def test_constant_function(self):
        output = vmap(lambda x: torch.tensor(3.14))(torch.ones(3))
        self.assertEqual(output, torch.tensor([3.14, 3.14, 3.14]))

    def test_single_input(self):
        x = torch.randn(2, 3)

        def square(x):
            return x * x

        output = vmap(square)(x)
        self.assertEqual(output, x * x)

    def test_multiple_inputs(self):
        x = torch.randn(2, 3)
        y = torch.randn(2, 3)
        output = vmap(torch.mul)(x, y)
        self.assertEqual(output, x * y)

    def test_multiple_outputs(self):
        def foo(x):
            return x * x, x * x * x

        x = torch.randn(3)
        outputs = vmap(foo)(x)
        self.assertEqual(outputs[0], x * x)
        self.assertEqual(outputs[1], x * x * x)

    def test_multiple_outputs2(self):
        # This is the same thing as
        # def returns_tuple_of_tensors(x):
        #     return x, x
        def returns_tuple_of_tensors(x):
            return (x, x)

        def returns_list_of_two_tensors(x):
            return [x, x]

        def returns_list_of_one_tensor(x):
            return [x]

        x = torch.randn(3)

        # should not throw
        vmap(returns_tuple_of_tensors)(x)
        vmap(returns_list_of_two_tensors)(x)
        vmap(returns_list_of_one_tensor)(x)

    def test_nested_with_same_map_dim(self):
        x = torch.randn(2, 3, 5)
        y = torch.randn(2, 3, 5)
        output = vmap(vmap(torch.mul))(x, y)
        self.assertEqual(output, x * y)

        output = vmap(vmap(vmap(torch.mul)))(x, y)
        self.assertEqual(output, x * y)

    def test_nested_with_diag_embed(self):
        # diag_embed requires special testing because it is registered with conditional functionalization.
        x = torch.randn(3, 3, 5)
        output = vmap(vmap(torch.diag_embed))(x)
        self.assertEqual(output, torch.diag_embed(x))

    def test_nested_with_different_map_dim(self):
        x = torch.randn(2, 3)
        y = torch.randn(5, 3)
        output = vmap(lambda x: vmap(lambda y: x * y)(y))(x)
        self.assertEqual(output.shape, (2, 5, 3))
        self.assertEqual(output, x.view(2, 1, 3) * y)

        z = torch.randn(7, 3)
        output = vmap(lambda x: vmap(lambda y: vmap(lambda z: x * y * z)(z))(y))(x)
        self.assertEqual(output.shape, (2, 5, 7, 3))
        self.assertEqual(output, x.view(2, 1, 1, 3) * y.view(5, 1, 3) * z)

    def test_noop_in_inner_vmap(self):
        x = torch.randn(3)
        y = torch.randn(5)
        output = vmap(lambda x: vmap(lambda y: x)(y))(x)
        self.assertEqual(output, x.view(3, 1).expand(3, 5))

    def test_checkpoint(self):
        A = torch.randn((3, 8, 8), dtype=torch.float64, requires_grad=True)

        def get_grad(checkpoint):
            A.grad = None

            def get_loss(A):
                ortho_A, _ = torch.func.vmap(torch.linalg.qr)(A)
                return torch.sum(ortho_A)

            if checkpoint:
                loss = torch.utils.checkpoint.checkpoint(
                    get_loss, A, use_reentrant=False
                )
            else:
                loss = get_loss(A)
            loss.backward()
            return A.grad

        expected = get_grad(checkpoint=False)
        result = get_grad(checkpoint=True)
        self.assertEqual(result, expected)

    def test_unsupported_op_err_msg(self):
        # Unsupported view op
        tensor = torch.randn(2, 3)
        msg = (
            r"Batching rule not implemented for aten::.+; the "
            r"fallback path doesn't work on out= or view ops"
        )
        # TODO: find a view op
        # with self.assertRaisesRegex(RuntimeError, msg):
        #     vmap(torch.ravel)(tensor)

        def out_op(x, y):
            return torch.abs(x, out=y)

        with self.assertRaisesRegex(RuntimeError, msg):
            vmap(out_op)(tensor, tensor)

        # Don't support non-tensor returns. This is a limitation of vmap;
        # functions that don't return tensors must be special cased
        with self.assertRaisesRegex(RuntimeError, "Batching rule not implemented"):
            vmap(torch.equal)(tensor, tensor)

    def test_nonzero_out_dims(self):
        # Basic test
        tensor = torch.randn(2, 3)
        result = vmap(lambda x: x, out_dims=1)(tensor)
        self.assertEqual(result, tensor.permute(1, 0))
        self.assertEqual(result.data_ptr(), tensor.data_ptr())

        # Test that the batch dimension gets permuted to dim 2
        tensor = torch.randn(2, 3, 5, 7)
        result = vmap(lambda x: x, out_dims=2)(tensor)
        self.assertEqual(result, tensor.permute(1, 2, 0, 3))
        self.assertEqual(result.data_ptr(), tensor.data_ptr())

        # negative out_dim
        tensor = torch.randn(2, 3, 5, 7)
        result = vmap(lambda x: x, out_dims=-1)(tensor)
        self.assertEqual(result, tensor.permute(1, 2, 3, 0))
        self.assertEqual(result.data_ptr(), tensor.data_ptr())

        # check that out_dims works on ALL outputs
        tensor = torch.randn(2, 3, 5, 7)
        other = torch.randn(2, 3, 5, 7)
        result = vmap(lambda x, y: (x, y), out_dims=2)(tensor, other)
        self.assertEqual(
            result, (tensor.permute(1, 2, 0, 3), other.permute(1, 2, 0, 3))
        )

        # use out_dims with the maximum vmap-able tensor dims (64 dims)
        ndims = 64
        shape = [2] + [1] * (ndims - 1)
        expected_shape = [1, 1, 2] + [1] * (ndims - 3)
        tensor = torch.randn(shape)
        result = vmap(lambda x: x, out_dims=2)(tensor)
        self.assertEqual(result.shape, expected_shape)

        # test something that is not the identity function
        def foo(x, y):
            return x, x * y, x * y * y

        x = torch.randn(2, 3, 5)
        y = torch.randn(2, 3, 5)
        result = vmap(foo, out_dims=1)(x, y)
        self.assertEqual(
            result,
            (
                x.permute(1, 0, 2),
                (x * y).permute(1, 0, 2),
                (x * y * y).permute(1, 0, 2),
            ),
        )

    def test_multiple_out_dims(self):
        def foo(x):
            return x, x

        def bar(x, y):
            return x, x, x, x * y

        x = torch.randn(2, 3, 5)
        y = torch.randn(2, 3, 5)
        result = vmap(foo, out_dims=(0, 1))(x)
        self.assertEqual(result, (x, x.permute(1, 0, 2)))

        result = vmap(bar, out_dims=(-1, 0, 1, 2))(x, y)
        expected = (
            x.permute(1, 2, 0),
            x,
            x.permute(1, 0, 2),
            (x * y).permute(1, 2, 0),
        )
        self.assertEqual(result, expected)

    def test_nested_out_dims(self):
        y = torch.randn(2, 3, 5, 7)

        # Inner vmap has non-zero out_dim
        result = vmap(lambda y: vmap(lambda x: x, out_dims=1)(y))(y)
        self.assertEqual(result.shape, (2, 5, 3, 7))
        self.assertEqual(result, y.permute(0, 2, 1, 3))

        # all vmaps have non-zero out_dim
        result = vmap(lambda y: vmap(lambda x: x, out_dims=1)(y), out_dims=1)(y)
        self.assertEqual(result.shape, (5, 2, 3, 7))
        self.assertEqual(result, y.permute(2, 0, 1, 3))

        # throwing in some negative out_dims
        result = vmap(lambda y: vmap(lambda x: x, out_dims=-1)(y), out_dims=-1)(y)
        self.assertEqual(result.shape, (5, 7, 3, 2))
        self.assertEqual(result, y.permute(2, 3, 1, 0))

        # testing fn that isn't the identity
        x = torch.randn(2, 3)
        y = torch.randn(5, 3)
        result = vmap(lambda y: vmap(lambda x: x * y, out_dims=1)(x), out_dims=-1)(y)
        self.assertEqual(result.shape, (3, 2, 5))
        self.assertEqual(result, (y.view(5, 1, 3) * x).permute(2, 1, 0))

    def test_out_dims_edge_case(self):
        def foo(x):
            return x

        # Test that we accept out_dims=(1,) for a function with one output.
        tensor = torch.randn(2, 3)
        expected = vmap(foo, out_dims=1)(tensor)
        result = vmap(foo, out_dims=(1,))(tensor)
        self.assertEqual(result, expected)

    def test_out_dims_none_tuple(self):
        def foo(x):
            return x, "hello world"

        tensor = torch.randn(2, 3)
        result = vmap(foo, out_dims=(0, None))(tensor)
        self.assertEqual(result[1], "hello world")
        self.assertEqual(result[0], tensor)

        def foo(x):
            x.add_(1)
            return None, "hello world"

        result = vmap(foo, out_dims=(None, None))(tensor)
        self.assertEqual(result, (None, "hello world"))

    def test_out_dims_none(self):
        def foo(x):
            return x

        tensor = torch.randn(2, 3)
        with self.assertRaisesRegex(
            ValueError, "can not return a BatchedTensor when out_dim is None"
        ):
            vmap(foo, out_dims=None)(tensor)

        def foo(x):
            x.add_(1)
            return "hello world"

        result = vmap(foo, out_dims=None)(tensor)
        self.assertEqual(result, "hello world")

    def test_out_dims_normal_tensor(self):
        def foo(x):
            return torch.arange(3)

        tensor = torch.randn(2, 3)
        result = vmap(foo)(tensor)
        self.assertEqual(result.shape, [2, 3])

        result = vmap(foo, out_dims=None)(tensor)
        self.assertEqual(result, torch.arange(3))

    def test_pytree_returns(self):
        x = torch.randn(2, 3)

        def f(x):
            y = x.sin()
            return y, (y, y), [y, (y, y)]

        y0, (y1, y2), (y3, (y4, y5)) = vmap(f)(x)
        self.assertEqual(y0, x.sin())
        self.assertEqual(y0, y1)
        self.assertEqual(y2, y1)
        self.assertEqual(y2, y3)
        self.assertEqual(y4, y3)
        self.assertEqual(y5, y4)

    def test_pytree_odict_returns(self):
        x = torch.randn(2, 3)

        def f(t):
            y = t.sin()
            return OrderedDict([("sin", y), ("cos", t.cos())])

        out = vmap(f)(x)
        assert isinstance(out, OrderedDict)
        expected = f(x)
        self.assertEqual(out["sin"], expected["sin"])
        self.assertEqual(out["cos"], expected["cos"])

    def test_pytree_returns_outdims(self):
        x = torch.randn(2, 3)

        def f(x):
            y = x.sin()
            return y, (y, y)

        y0, (y1, y2) = vmap(f, out_dims=(0, (0, 1)))(x)
        self.assertEqual(y0, x.sin())
        self.assertEqual(y1, x.sin())
        self.assertEqual(y2, x.sin().t())

    def test_pytree_returns_broadcast_simple(self):
        x = torch.randn(2, 3)

        def f(x):
            y = x.sin()
            return y, (y, y)

        y0, (y1, y2) = vmap(f, out_dims=1)(x)
        self.assertEqual(y0, x.sin().t())
        self.assertEqual(y1, y0)
        self.assertEqual(y2, y0)

    def test_pytree_returns_broadcast_nested(self):
        x = torch.randn(2, 3)

        def f(x):
            y = x.sin()
            return y, (y, y)

        y0, (y1, y2) = vmap(f, out_dims=(0, 1))(x)
        self.assertEqual(y0, x.sin())
        self.assertEqual(y1, y0.t())
        self.assertEqual(y2, y0.t())

    def test_out_dims_must_be_int_or_collection_of_int_err_msg(self):
        msg = "must be an int, None or a python collection of ints"
        tensor = torch.randn(2, 3)
        with self.assertRaisesRegex(ValueError, msg):
            vmap(lambda x: x, out_dims="lol")(tensor)
        with self.assertRaisesRegex(ValueError, msg):
            vmap(lambda x: x, out_dims=("lol",))(tensor)

    def test_out_dims_and_num_outputs_mismatch_err_msg(self):
        msg = "not compatible"
        x = torch.randn(2, 3, 5)

        # Too many out_dims
        with self.assertRaisesRegex(ValueError, msg):
            vmap(lambda x: x, out_dims=(0, 0))(x)
        with self.assertRaisesRegex(ValueError, msg):
            vmap(lambda x: (x, x, x), out_dims=(0, 0, 0, 0))(x)

        # Too few out_dims
        with self.assertRaisesRegex(ValueError, msg):
            vmap(lambda x: (x, x), out_dims=(0,))(x)
        with self.assertRaisesRegex(ValueError, msg):
            vmap(lambda x: (x, x, x), out_dims=(0, 0))(x)

    def test_out_dim_out_of_bounds_err_msg(self):
        # TODO(rzou): This error message isn't that great. It comes straight
        # from maybe_wrap_dim. Consider doing a try-catch-(add some context) to
        # the error message in the future in C++
        msg = "Dimension out of range"
        x = torch.randn(2, 3, 5)
        with self.assertRaisesRegex(IndexError, msg):
            vmap(lambda x: x, out_dims=3)(x)
        with self.assertRaisesRegex(IndexError, msg):
            vmap(lambda x: x, out_dims=-4)(x)

    def test_non_zero_in_dims(self):
        tensor = torch.randn(2, 3, 5)

        # Implicit out_dims = 0; vmap will move the batch dim to the front.
        output = vmap(lambda x: x, (1,))(tensor)
        self.assertEqual(output, tensor.permute(1, 0, 2))
        self.assertEqual(output.data_ptr(), tensor.data_ptr())

        x = torch.randn(2, 3)
        y = torch.randn(3, 2)
        output = vmap(torch.mul, (0, 1))(x, y)
        self.assertEqual(output, x * y.t())
        output = vmap(torch.mul, (1, 0))(x, y)
        self.assertEqual(output, x.t() * y)

    def test_none_in_dims(self):
        x = torch.randn(2, 3)
        y = torch.randn(2, 3)

        # None in_dim for a Tensor means we don't map over it
        output = vmap(torch.mul, (0, None))(x, y)
        self.assertEqual(output.shape, (2, 2, 3))
        self.assertEqual(output, x.view(2, 1, 3) * y)

        # None in_dim for non-tensor arguments
        output = vmap(torch.mul, (0, None))(x, 2)
        self.assertEqual(output, x * 2)

    def test_nested_non_default_in_dims(self):
        x = torch.rand(5, 2, 3)
        y = torch.rand(3, 5, 2)
        result = vmap(vmap(vmap(torch.mul), (1, 0)), (1, 2))(x, y)
        self.assertEqual(result, x.permute(1, 2, 0) * y.permute(2, 0, 1))

    def test_nested_negative_in_dims(self):
        x = torch.randn(2, 3)
        y = torch.randn(2, 3)
        output = vmap(torch.mul, (-1, -1))(x, y)
        self.assertEqual(output.shape, (3, 2))
        self.assertEqual(output, (x * y).permute(1, 0))

    def test_non_default_in_dims_out_dims(self):
        x = torch.randn(2, 3, 5)

        # Same in_dim as out_dim, vmap over identity
        result = vmap(lambda x: x, in_dims=1, out_dims=1)(x)
        self.assertEqual(result, x)
        self.assertEqual(result.data_ptr(), x.data_ptr())

        # Different in_dim from out_dim, vmap over identity
        result = vmap(lambda x: x, in_dims=2, out_dims=1)(x)
        self.assertEqual(result.shape, (2, 5, 3))
        self.assertEqual(result, x.transpose(1, 2))
        self.assertEqual(result.data_ptr(), x.data_ptr())

        def foo(x):
            return x * 2

        # Same in_dim as out_dim, vmap over operation
        result = vmap(foo, in_dims=1, out_dims=1)(x)
        self.assertEqual(result, x * 2)

        # Different in_dim as out_dim, vmap over operation
        result = vmap(foo, in_dims=2, out_dims=1)(x)
        self.assertEqual(result.shape, (2, 5, 3))
        self.assertEqual(result, (x * 2).transpose(1, 2))

        # Basic nested test.
        result = vmap(vmap(foo, 1, 1), 1, 1)(x)
        self.assertEqual(result, x * 2)

    def test_item_throws(self):
        def f(x):
            return x.item()

        with self.assertRaisesRegex(RuntimeError, r"item\(\) on a Tensor"):
            vmap(f)(torch.randn(3))

    def test_data_dependent_control_flow_throws(self):
        def f(x):
            if x:
                return x
            return 0

        with self.assertRaisesRegex(RuntimeError, r"data-dependent control flow"):
            vmap(f)(torch.randn(3))

    def test_accepts_nested_inputs(self):
        x = torch.randn(2, 3)
        y = torch.randn(2, 3)

        # Single layer of nesting
        out = vmap(lambda z: z[0] + z[1])((x, y))
        self.assertEqual(out, x + y)
        out = vmap(lambda z: z[0] + z[1], in_dims=(0,))((x, y))
        self.assertEqual(out, x + y)
        out = vmap(lambda z: z[0] + z[1], in_dims=((0, 0),))((x, y))
        self.assertEqual(out, x + y)

        out = vmap(lambda z: z[0] + z[1])([x, y])
        self.assertEqual(out, x + y)
        out = vmap(lambda z: z[0] + z[1], in_dims=(0,))([x, y])
        self.assertEqual(out, x + y)
        out = vmap(lambda z: z[0] + z[1], in_dims=([0, 0],))([x, y])
        self.assertEqual(out, x + y)

        out = vmap(lambda z: z["x"] + z["y"])({"x": x, "y": y})
        self.assertEqual(out, x + y)
        out = vmap(lambda z: z["x"] + z["y"], in_dims=(0,))({"x": x, "y": y})
        self.assertEqual(out, x + y)
        out = vmap(lambda z: z["x"] + z["y"], in_dims=({"x": 0, "y": 0},))(
            {"x": x, "y": y}
        )
        self.assertEqual(out, x + y)

        # Multiple layers of nesting
        out_fn = vmap(lambda z: z["x"][0] + z["x"][1][0] + z["y"][0] + z["y"][1])
        out = out_fn({"x": [x, (x,)], "y": [y, y]})
        self.assertEqual(out, x + x + y + y)

    def test_in_dims_wrong_type_err_msg(self):
        x = torch.randn(3)
        y = torch.randn(3)
        msg = r"expected `in_dims` to be int or a \(potentially nested\) tuple"
        with self.assertRaisesRegex(ValueError, msg):
            vmap(torch.mul, [0, 0])(x, y)
        with self.assertRaisesRegex(ValueError, msg):
            vmap(torch.mul, set({0}))(x, y)
        with self.assertRaisesRegex(ValueError, msg):
            vmap(torch.mul, "lol")(x, y)
        with self.assertRaisesRegex(ValueError, msg):
            vmap(lambda z: z[0] + z[1], in_dims=[0, 0])([x, y])
        # The following should not throw
        vmap(torch.mul, (0, 0))(x, y)

    def test_not_enough_in_dims_err_msg(self):
        x = torch.randn(3)
        y = torch.randn(3)
        msg = r"in_dims is not compatible with the structure of `inputs`"

        with self.assertRaisesRegex(ValueError, msg):
            vmap(torch.mul, (0,))(x, y)
        with self.assertRaisesRegex(ValueError, msg):
            vmap(torch.mul, (0, 0, 0))(x, y)
        with self.assertRaisesRegex(ValueError, msg):
            vmap(lambda z: z[0] + z[1], in_dims=([0],))([x, y])
        with self.assertRaisesRegex(ValueError, msg):
            vmap(lambda z: z[0] + z[1], in_dims=((0, 0),))([x, y])
        # The following should not throw
        vmap(torch.mul, (0, 0))(x, y)

    def test_integer_in_dim_but_not_tensor_input_err_msg(self):
        def foo(xy):
            return xy[0] * xy[1]

        def bar(x, yz):
            return x * yz[0] * yz[1]

        x = torch.randn(2, 3)

        # the following are errors in jax (and will always be errors)
        msg = "Got in_dim=0 for an input but the input is of type"
        with self.assertRaisesRegex(ValueError, msg):
            vmap(torch.sum)(x, 0)
        with self.assertRaisesRegex(ValueError, msg):
            vmap(torch.sum, (0, 0))(x, 0)
        with self.assertRaisesRegex(ValueError, msg):
            vmap(lambda z: z[0] + z[1], in_dims=([0, 0],))([x, 1])
        # The following should not throw
        vmap(torch.sum, (0, None))(x, 0)

    def test_in_dim_not_in_tensor_err_msg(self):
        def foo(x):
            return x * x

        x = torch.randn(2, 3)
        y = torch.randn(2, 3)

        msg = r"Got in_dim=-?\w for some input, but that input is a Tensor of dimensionality \w"
        with self.assertRaisesRegex(ValueError, msg):
            vmap(foo)(torch.randn([]))
        with self.assertRaisesRegex(ValueError, msg):
            vmap(foo, in_dims=(0,))(torch.randn([]))
        with self.assertRaisesRegex(ValueError, msg):
            vmap(foo, in_dims=(-3,))(x)
        with self.assertRaisesRegex(ValueError, msg):
            vmap(foo, in_dims=(2,))(y)
        with self.assertRaisesRegex(ValueError, msg):
            vmap(lambda z: z[0] + z[1], in_dims=([3, 0],))([x, y])
        # the following should not throw
        vmap(foo, in_dims=(0,))(torch.randn(2, 3))
        vmap(foo, in_dims=(1,))(torch.randn(2, 3))

    def test_fallback_does_not_warn_by_default(self):
        op = torch._test_functorch_fallback
        x = torch.randn(11)
        y = torch.randn(11)
        with warnings.catch_warnings(record=True) as wa:
            torch.vmap(op)(x, y)
            # The single warning here is the "vmap is experimental"
            # warning, not a warning from the vmap fallback path.
            self.assertEqual(len(wa), 1)

    @unittest.expectedFailure
    def test_fallback_warns_when_warnings_are_enabled(self):
        # NB: One day we will implement a batching rule for torch.atan2.
        # If/when we do, this test should be replaced to test the fallback
        # path on another operator to avoid bitrot.
        op = torch._test_functorch_fallback
        x = torch.randn(11)
        y = torch.randn(11)
        with warnings.catch_warnings(record=True) as wa:
            with EnableVmapFallbackWarnings():
                torch.vmap(op)(x, y)
            self.assertEqual(len(wa), 2)
            self.assertRegex(str(wa[-1].message), FALLBACK_REGEX)

    def _assert_uses_vmap_fallback(self, vmap_args, inputs):
        return
        # with warnings.catch_warnings(record=True) as wa:
        #     with EnableVmapFallbackWarnings():
        #         result = vmap(*vmap_args)(*inputs)
        #     self.assertEqual(len(wa), 2)
        #     self.assertRegex(str(wa[-1].message), FALLBACK_REGEX)

    def test_fallback_zero_dim(self):
        op = torch._test_functorch_fallback
        x = torch.randn(11)
        y = torch.randn(11)
        self._assert_uses_vmap_fallback((op,), (x, y))

        B0, B1 = 0, 3
        x = torch.randn(B0, 11)
        y = torch.randn(11)

        msg = "The fallback path does not support vmap over dims of size 0"

        with self.assertRaisesRegex(RuntimeError, msg):
            vmap(op, (0, None))(x, y)
        with self.assertRaisesRegex(RuntimeError, msg):
            vmap(op, (None, 0))(y, x)
        with self.assertRaisesRegex(RuntimeError, msg):
            vmap(op)(x, x)

        x = torch.randn(B0, B1, 11)
        y = torch.randn(B1, 11)
        with self.assertRaisesRegex(RuntimeError, msg):
            vmap(op, (0, None))(x, y)
        with self.assertRaisesRegex(RuntimeError, msg):
            vmap(op, (None, 0))(y, x)
        with self.assertRaisesRegex(RuntimeError, msg):
            vmap(op)(x, x)

    def test_fallback_warning(self):
        # We use a dummy function _test_functorch_fallback
        # defined in prim_native_functions.cpp for this
        op = torch._test_functorch_fallback

        x = torch.randn(5, 7, 11)
        y = torch.randn(5, 7, 11)

        self._assert_uses_vmap_fallback((op,), (x, y))

        x = torch.randn(7, 11, 5)
        y = torch.randn(5, 7, 11)
        result = vmap(op, (2, 0))(x, y)
        self.assertEqual(result, op(x.permute(2, 0, 1), y))

        # nested vmap
        x = torch.randn(7, 11, 5)
        y = torch.randn(5, 7, 11)
        result = vmap(vmap(op), (2, 0))(x, y)
        self.assertEqual(result, op(x.permute(2, 0, 1), y))

        # big batch size (total 10000)
        x = torch.randn(100, 10, 10, 5)
        y = torch.randn(100, 10, 10)
        result = vmap(vmap(vmap(op)))(x, y)
        self.assertEqual(result, op(x, y.view(100, 10, 10, 1)))

    # TODO: No clue what is wrong here.
    @unittest.skip
    def test_fallback_masked_fill(self):
        # NB: One day we will implement a batching rule for masked_fill
        # If/when we do, this test should be replaced to test the fallback
        # path on another operator to avoid bitrot.
        def run_test(batch_size):
            B0 = batch_size
            x = torch.randn(B0, 7, 11, 13)
            dim = 0
            index = torch.tensor([0, 4, 2])
            values = torch.randn(B0, 3, 13)

            self._assert_uses_vmap_fallback(
                (torch.index_add, (0, None, None, 0)), (x, dim, index, values)
            )

            result = vmap(torch.index_add, (0, None, None, 0))(x, dim, index, values)
            expected = torch.index_add(x, dim + 1, index, values.view(B0, 3, 1, 13))
            self.assertEqual(result, expected)

        run_test(batch_size=5)
        run_test(batch_size=1237)

    def test_fallback_multiple_returns(self):
        # NB: One day we will implement a batching rule for torch.var_mean
        # If/when we do, this test should be replaced to test the fallback
        # path on another operator to avoid bitrot.
        B0, B1, B2 = 2, 3, 1237
        tensor = torch.randn(B0, 10)

        self._assert_uses_vmap_fallback((torch.var_mean,), (tensor,))

        # fallback correctness on torch.var_mean
        result = vmap(torch.var_mean)(tensor)
        expected = torch.var_mean(tensor, dim=1)
        self.assertEqual(result, expected)

        # nested vmap
        tensor = torch.randn(B0, B1, 10)
        result = vmap(vmap(torch.var_mean))(tensor)
        expected = torch.var_mean(tensor, dim=2)
        self.assertEqual(result, expected)

        # big batch size, nested vmap
        tensor = torch.randn(B0, B1, B2, 10)
        result = vmap(vmap(vmap(torch.var_mean)))(tensor)
        expected = torch.var_mean(tensor, dim=3)
        self.assertEqual(result, expected)

    def test_inplace_fallback_unary(self):
        # Test the in-place fallback on an in-place method that takes no
        # additional Tensor arguments. This is the simplest case of the fallback.
        # NB: One day we will implement a batching rule for acos_.
        # If/when we do, this test should be replaced to test the fallback
        # path on another operator to avoid bitrot.
        op = Tensor.acos_
        B0, B1, B2 = 2, 3, 10000

        x = torch.randn(B0, 5)
        self._assert_uses_vmap_fallback((op,), (x,))

        # Single vmap
        x_orig = torch.rand(B0, 5)
        x = x_orig.clone()
        result = vmap(op)(x)
        self.assertTrue(result is x)
        self.assertEqual(result, x_orig.acos())

        # Single vmap + different out_dim produces a view(!)
        x_orig = torch.rand(B0, 5)
        x = x_orig.clone()
        result = vmap(op, out_dims=(1,))(x)
        self.assertTrue(result._base is x)
        self.assertEqual(result, x_orig.t().acos())

        # Nested vmap
        x_orig = torch.randn(B0, B1, 5)
        x = x_orig.clone()
        result = vmap(vmap(op))(x)
        self.assertTrue(result is x)
        self.assertEqual(result, x_orig.acos())

        # Nested vmap, large batch size
        x_orig = torch.randn(B0, B1, B2, 5)
        x = x_orig.clone()
        result = vmap(vmap(vmap(op)))(x)
        self.assertTrue(result is x)
        self.assertEqual(result, x_orig.acos())

    def test_inplace_fallback_nary_same_levels(self):
        # NB: One day we will implement a batching rule for atan2_
        # If/when we do, this test should be replaced to test the fallback
        # path on another operator to avoid bitrot.
        op = Tensor.atan2_
        outplace_op = torch.atan2

        x = torch.randn(5, 7, 11)
        y = torch.randn(5, 7, 11)
        self._assert_uses_vmap_fallback((op,), (x, y))

        # Single vmap
        B0 = 5
        x_orig = torch.randn(7, 11, B0)
        x = x_orig.clone()
        y = torch.randn(B0, 7, 11)
        vmap(op, (2, 0))(x, y)
        self.assertEqual(x, outplace_op(x_orig, y.movedim(0, 2)))

        # Nested vmap
        B0, B1 = 5, 7
        x_orig = torch.randn(B1, 11, B0)
        x = x_orig.clone()
        y = torch.randn(B0, B1, 11)
        vmap(vmap(op), (2, 0))(x, y)
        self.assertEqual(x, outplace_op(x_orig, y.movedim([0, 1], [2, 0])))

        # big batch size (total 10000)
        B0, B1, B2 = 100, 10, 10
        x_orig = torch.randn(B0, B1, B2, 5)
        x = x_orig.clone()
        y = torch.randn(B0, B1, B2)
        vmap(vmap(vmap(op)))(x, y)
        self.assertEqual(x, outplace_op(x_orig, y.view(B0, B1, B2, 1)))

    # ("Fallback isInplaceVmapCompatible check is broken")
    @unittest.expectedFailure
    def test_inplace_fallback_nary_different_levels(self):
        # NB: One day we will implement a batching rule for atan2_
        # If/when we do, this test should be replaced to test the fallback
        # path on another operator to avoid bitrot.
        op = Tensor.atan2_
        outplace_op = torch.atan2
        B0, B1 = 2, 3

        x = torch.rand(B0, 7)
        y = torch.rand(7)
        self._assert_uses_vmap_fallback((op, (0, None)), (x, y))

        # op(left, right): All of the levels in right are found in left
        x_orig = torch.rand(B0, 7)
        x = x_orig.clone()
        y = torch.rand(7)
        vmap(op, in_dims=(0, None))(x, y)
        self.assertEqual(x, outplace_op(x_orig, y))

        x_orig = torch.rand(B0, B1, 7)
        x = x_orig.clone()
        y = torch.rand(B0, 7)
        vmap(vmap(op, in_dims=(0, None)))(x, y)
        self.assertEqual(x, outplace_op(x_orig, y.view(B0, 1, 7)))

        # op(left, right): Some of the levels in right are not found in left
        msg = r"vmap: aten::atan2_\(self, \*extra_args\) is not possible"
        x = torch.rand(7)
        y = torch.rand(B0, 7)
        with self.assertRaisesRegex(RuntimeError, msg):
            vmap(op, in_dims=(None, 0))(x, y)

        x = torch.rand(B1, 7)
        y = torch.rand(B0, 7)
        with self.assertRaisesRegex(RuntimeError, msg):
            vmap(vmap(op, in_dims=(0, None)), in_dims=(None, 0))(x, y)

        x = torch.rand(B1, 7)
        y = torch.rand(7, B0)
        with self.assertRaisesRegex(RuntimeError, msg):
            vmap(vmap(op, in_dims=(0, None)), in_dims=(None, 1))(x, y)

        x = torch.rand(B0, 7)
        y = torch.rand(B0, B1, 7)
        with self.assertRaisesRegex(RuntimeError, msg):
            vmap(vmap(op, in_dims=(None, 0)))(x, y)

    def test_backward_unsupported_interaction(self):
        x = torch.randn(3, requires_grad=True)
        y = torch.randn(5)
        grad = torch.randn_like(x)
        err_msg = r"backward\(\) called inside a functorch transform"

        def backward_on_vmapped_tensor(x):
            x.sum().backward()

        # FIXME
        return self.skipTest(
            "error: element 0 of tensors does not require grad and does not have a grad_fn"
        )
        with self.assertRaisesRegex(RuntimeError, err_msg):
            vmap(backward_on_vmapped_tensor)(x)

        def backward_with_vmapped_grad(x, grad):
            x.backward(grad)

        with self.assertRaisesRegex(RuntimeError, err_msg):
            vmap(backward_with_vmapped_grad)(x, grad)

        def completely_unrelated_backward(y):
            x.sum().backward()
            return y

        with self.assertRaisesRegex(RuntimeError, err_msg):
            vmap(completely_unrelated_backward)(y)

    @unittest.expectedFailure
    def test_grad_unsupported_interaction(self):
        input_tensor = torch.randn(3, requires_grad=True)
        err_msg = "autograd.grad.* called inside torch.vmap"

        captured = torch.randn(3, requires_grad=True)

        def output_to_grad_is_vmapped(input_tensor):
            output = (captured * input_tensor).sum()
            return torch.autograd.grad([output], [captured])[0]

        with self.assertRaisesRegex(RuntimeError, err_msg):
            vmap(output_to_grad_is_vmapped)(input_tensor)

        output = (input_tensor**2).sum()

        def input_to_grad_is_vmapped(input_tensor):
            return torch.autograd.grad([output], [input_tensor])[0]

        with self.assertRaisesRegex(RuntimeError, err_msg):
            vmap(input_to_grad_is_vmapped)(input_tensor)

    def test_batched_gradient_basic(self):
        N = 3
        x = torch.randn(N, requires_grad=True)
        y = torch.randn(N)

        def vjp_mul(v):
            return torch.autograd.grad([x * y], [x], grad_outputs=[v])[0]

        batched_v = torch.eye(N)
        jacobian = vmap(vjp_mul)(batched_v)
        self.assertEqual(jacobian, torch.diagflat(y))

    def test_functools_partial(self):
        x = torch.randn(3)
        y = torch.randn(2, 3)
        result = vmap(functools.partial(torch.mul, x))(y)
        self.assertEqual(result, x * y)

    def test_nn_module(self):
        tensor = torch.randn(2, 3)
        model = torch.nn.Linear(3, 3, bias=False)
        result = vmap(model)(tensor)
        self.assertEqual(result, model(tensor))

    def test_fallback_with_undefined_grad(self):
        B0 = 7
        x = torch.randn(2, 3, 4, 5, requires_grad=True)
        weight = torch.randn(3, 3, 1, 1)
        v = torch.randn(B0, 2, 3, 4, 5)

        def get_vjp(v):
            result = torch.nn.functional.conv2d(x, weight)
            (grad_x,) = torch.autograd.grad(result, x, v)
            return grad_x

        # Runs vmap(get_vjp)(v), which should not error out.
        # The backward formula for convolution returns an undefined
        # Tensor for grad_bias because the original bias does not exist.
        #
        # In the future we'll probably add a batching rule for convolution
        # backward. When this happens, we should modify this test to use a
        # different op (and/or create and use a dummy operator) to avoid bitrot.
        self._assert_uses_vmap_fallback([get_vjp], [v])

    def test_reshape_dim_into(self):
        x = torch.randn(2, 3, 5, 7)

        y = reshape_dim_into(0, 0, x)
        self.assertEqual(y, x.reshape(6, 5, 7))

        y = reshape_dim_into(0, 1, x)
        self.assertEqual(y, x.movedim(0, 1).reshape(3, 2 * 5, 7))

        y = reshape_dim_into(0, 2, x)
        self.assertEqual(y, x.movedim(0, 2).reshape(3, 5, 2 * 7))

        y = reshape_dim_into(1, 2, x)
        self.assertEqual(y, x.movedim(1, 2).reshape(2, 5, 3 * 7))

        y = reshape_dim_into(0, -2, x)
        self.assertEqual(y, x.movedim(0, 1).reshape(3, 2 * 5, 7))

        y = reshape_dim_into(0, -1, x)
        self.assertEqual(y, x.movedim(0, 2).reshape(3, 5, 2 * 7))

        y = reshape_dim_into(-4, -1, x)
        self.assertEqual(y, x.movedim(0, 2).reshape(3, 5, 2 * 7))

    def test_reshape_dim_outof(self):
        x = torch.randn(12, 12, 12).permute(2, 1, 0)

        y = reshape_dim_outof(0, 2, x)
        self.assertEqual(y, x.reshape(2, 6, 12, 12))

        y = reshape_dim_outof(1, 4, x)
        self.assertEqual(y, x.reshape(12, 4, 3, 12))

        y = reshape_dim_outof(2, 6, x)
        self.assertEqual(y, x.reshape(12, 12, 6, 2))

        y = reshape_dim_outof(-1, 6, x)
        self.assertEqual(y, x.reshape(12, 12, 6, 2))

        # Case: `0` sized dim.
        x = torch.randn(12, 12, 0)
        y = reshape_dim_outof(-1, 6, x)
        self.assertEqual(y.shape, torch.Size((12, 12, 6, 0)))

    def test_batch_rule_does_not_need_to_handle_no_batched_input(self):
        def f(x, y):
            res = torch.dot(y, torch.ones(2))
            return x + res

        x = torch.randn(7, 5)
        y = torch.randn(3, 2)
        out = vmap(vmap(f, in_dims=(0, None)), in_dims=(None, 0))(x, y)
        expected = torch.mv(y, torch.ones(2)).view(3, 1, 1) + x
        self.assertEqual(out, expected)

    def test_decomposition_under_python_dispatcher(self):
        # This test will raise an error if the vmap fallback gets invoked.
        # Here we test that decomps registered to FuncTorchBatchedDecomposition
        # are respected by the Python Dispatcher.
        t = torch.ones(3, 3) * 5
        with DisableVmapFallback():
            with torch._dispatch.python.enable_python_dispatcher():
                o = torch.vmap(torch.square)(t)
        self.assertEqual(o, torch.square(t))

    def _test_vmap_autocast(self, device):
        if torch.device(device).type == "cpu":
            amp_dtype = torch.bfloat16
        else:
            amp_dtype = torch.float16

        a_float32 = torch.rand(4, 2, 3, device=device)
        b_float32 = torch.rand(4, 3, 2, device=device)
        c_float32 = torch.rand(4, 2, 2, device=device)
        d_float32 = torch.rand(4, 3, 2, device=device)

        # Case 1, autocast inside vmapped function
        def func1(x, y, z, w):
            with torch.autocast(dtype=amp_dtype, device_type=device):
                e_float16 = torch.matmul(x, y)
                assert e_float16.dtype == amp_dtype, e_float16.dtype
                f_float16 = torch.matmul(z, e_float16)
                assert f_float16.dtype == amp_dtype, f_float16.dtype
            return torch.matmul(w, f_float16.float())

        expected = func1(a_float32, b_float32, c_float32, d_float32)
        out = vmap(func1)(a_float32, b_float32, c_float32, d_float32)
        assert expected.allclose(out)

        # Case 2, autocast decorator inside vmapped function
        @torch.autocast(dtype=amp_dtype, device_type=device)
        def func2(x, y, z, w):
            e_float16 = torch.matmul(x, y)
            assert e_float16.dtype == amp_dtype, e_float16.dtype
            f_float16 = torch.matmul(z, e_float16)
            assert f_float16.dtype == amp_dtype, f_float16.dtype
            return torch.matmul(w, f_float16)

        expected = func2(a_float32, b_float32, c_float32, d_float32)
        out = vmap(func2)(a_float32, b_float32, c_float32, d_float32)
        assert expected.allclose(out)

        # Case 3, autocast is outside vmapped function
        def func3(x, y, z, w):
            e_float16 = torch.matmul(x, y)
            assert e_float16.dtype == amp_dtype, e_float16.dtype
            f_float16 = torch.matmul(z, e_float16)
            assert f_float16.dtype == amp_dtype, f_float16.dtype
            return torch.matmul(w, f_float16)

        with torch.autocast(dtype=amp_dtype, device_type=device):
            expected = func3(a_float32, b_float32, c_float32, d_float32)
            out = vmap(func3)(a_float32, b_float32, c_float32, d_float32)

        assert expected.allclose(out)

    @unittest.skip("Somehow, vmap and autocast do not work on CPU")
    def test_vmap_autocast_cpu(self):
        self._test_vmap_autocast("cpu")

    @skipIf(not torch.cuda.is_available(), "CUDA is unavailable")
    def test_vmap_autocast_cuda(self):
        self._test_vmap_autocast("cuda")

    def test_restore_vmap_pytree_input_output(self):
        def f(x, y):
            output0 = x[0] + x[1]
            output1 = y
            return {"a": output0, "b": output1}

        B = 2
        x0 = torch.randn(B, 3)
        x1 = torch.randn(B)
        y = torch.randn(4, B)

        out, out_dims = restore_vmap(f, ((0, 0), 1), B, "error")((x0, x1), y)
        expected = vmap(f, in_dims=((0, 0), 1), out_dims={"a": 0, "b": 1})((x0, x1), y)
        self.assertEqual(out, expected)
        self.assertEqual(out_dims, {"a": 0, "b": 1})

    def test_restore_vmap_no_vmapped_inputs(self):
        def f(x, y, z):
            return x, y * z, z

        B = 2
        # Mix of tensor and non-tensor inputs
        x = torch.randn(3)
        y = torch.randn(4)
        z = 5
        out, out_dims = restore_vmap(f, (None, None, None), B, "error")(x, y, z)
        self.assertEqual(out, f(x, y, z))
        self.assertEqual(out_dims, (None, None, None))

    def test_restore_vmap_unexpanded_outputs(self):
        def f(x, y):
            # Mix of tensor and non-tensor outputs
            return 3 * y, y.sum(), None

        B = 2
        x = torch.randn(B, 3)
        y = torch.randn(4)
        out, out_dims = restore_vmap(f, (0, None), B, "error")(x, y)
        self.assertEqual(out, f(None, y))
        self.assertEqual(out_dims, (None, None, None))

    def test_data_attribute(self):
        def foo(x):
            y = x.data
            return x

        with self.assertRaisesRegex(
            RuntimeError, "accessing `data` under vmap transform"
        ):
            torch.func.vmap(foo)(torch.randn(3, 3))

        def foo(x):
            x.data = torch.ones(3, 3)
            return x

        with self.assertRaisesRegex(
            RuntimeError, "mutating directly with `.data` under vmap"
        ):
            torch.func.vmap(foo)(torch.randn(3, 3))


def slice_inputs(inputs, bdims, i):
    result = []
    for inp, bdim in zip(inputs, bdims):
        if bdim is None:
            result.append(inp)
        else:
            result.append(inp.select(bdim, i))
    return tuple(result)


def reference_vmap(op, inputs, in_dims=0, out_dims=0, return_nt=False):
    if isinstance(in_dims, int):
        in_dims = (in_dims,) * len(inputs)
    bdim_sizes = [inp.size(dim) for inp, dim in zip(inputs, in_dims) if dim is not None]
    assert all(bdim_size == bdim_sizes[0] for bdim_size in bdim_sizes)
    bdim_size = bdim_sizes[0]
    results = tuple(op(*slice_inputs(inputs, in_dims, i)) for i in range(bdim_size))

    assert len(results) > 0
    op_has_single_return = not isinstance(results[0], tuple)
    if op_has_single_return:
        assert all(isinstance(result, torch.Tensor) for result in results)
        if isinstance(out_dims, int):
            out_dims = (out_dims,) * 1
        if return_nt:
            return torch.nested.nested_tensor(list(results))
        else:
            return torch.stack(results, dim=out_dims[0])

    assert all(isinstance(result, tuple) for result in results)
    num_returns = len(results[0])
    assert all(len(result) == num_returns for result in results)
    if isinstance(out_dims, int):
        out_dims = (out_dims,) * num_returns
    if return_nt:
        return tuple(
            torch.nested.nested_tensor(list(result_shards))
            for result_shards in zip(*results)
        )
    else:
        return tuple(
            torch.stack(result_shards, out_dim)
            for result_shards, out_dim in zip(zip(*results), out_dims)
        )


class TensorFactory:
    @staticmethod
    def rand(size, device="cpu", dtype=torch.float):
        return torch.rand(size, device=device, dtype=dtype)

    @staticmethod
    def randn(size, device="cpu", dtype=torch.float):
        return torch.randn(size, device=device, dtype=dtype)

    @staticmethod
    def randp1(size, device="cpu", dtype=torch.float):
        return torch.rand(size, device=device, dtype=dtype) + 1


# Tests vmap(op, in_dims, out_dims)(*inputs) by comparing the output to a
# (slow) sequential map+stack fallback.
#
# check_view: Test if the first returned output is a view of the first input
# check_propagates_grad: Test if the operation propagates gradients.


def _vmap_test(
    self,
    op,
    inputs,
    in_dims=0,
    out_dims=0,
    check_view=False,
    check_propagates_grad=True,
):
    result = vmap(op, in_dims, out_dims)(*inputs)
    are_nested = [t.is_nested for t in pytree.tree_leaves(result)]
    reference_result = reference_vmap(
        op, inputs, in_dims, out_dims, return_nt=any(are_nested)
    )
    self.assertEqual(result, reference_result)
    op_has_single_return = not isinstance(result, tuple)

    if check_view:
        result_as_tuple = (result,) if op_has_single_return else result
        for output in result_as_tuple:
            input0_base = inputs[0] if inputs[0]._base is None else inputs[0]._base
            self.assertTrue(
                output._base is input0_base,
                msg="result was not a view of the first input!",
            )

    if not check_propagates_grad:
        return
    # Assuming input[0] is a floating-point tensor. Check if the vmap
    # operation propagates the requires_grad flag to the zeroth output.
    # Some vmap operators are implemented in a way that assumes that
    # they are composite with respect to autograd. If the operator ever is
    # changed to not be composite with respect to autograd, then the
    # following check should fail.
    inputs_clone = list(inputs)
    inputs_clone[0] = inputs[0].clone().requires_grad_()
    result = vmap(op, in_dims, out_dims)(*inputs_clone)
    result_as_tuple = (result,) if op_has_single_return else result
    self.assertTrue(result[0].requires_grad)


def should_allow_vmap_fallback_usage(fn):
    return getattr(fn, "_allow_vmap_fallback_usage", False)


def allowVmapFallbackUsage(fn):
    fn._allow_vmap_fallback_usage = True
    return fn


# All tests of TestVmapBase check that the slow vmap fallback is never invoked.
# This is so that we can incrementally add batching rules for operators to
# replace the slow vmap fallback path for said operators. To skip this check,
# please use the allowVmapFallbackUsage decorator.
#
# NB: Don't add tests to TestVmapBase directly, unless you want them to run
# on every subclass of TestVmapBase. Add them to e.g. TestVmapOperators.
#
# NB: TestVmapBase is a nested class. This prevents test runners from picking
# it up and running it.


class Namespace:
    class TestVmapBase(TestCase):
        def __init__(self, method_name="runTest"):
            super().__init__(method_name)

            test_method = getattr(self, method_name, None)
            if test_method is None:
                return

            if not should_allow_vmap_fallback_usage(test_method):
                setattr(
                    self,
                    method_name,
                    self._wrap_method_with_vmap_fallback_check(test_method),
                )

        def _wrap_method_with_vmap_fallback_check(self, method):
            # msg = (
            #     'Expected the test to not invoke the vmap fallback path, i.e., '
            #     'all of the operators being tested in this test should have batching '
            #     'rules implemented. If you are intentionally testing something to '
            #     'do with the fallback path, use allowVmapFallbackUsage. Otherwise, '
            #     'please make sure that batching rules are implemented for the '
            #     'operator(s) being tested.'
            # )

            @functools.wraps(method)
            def wrapper(self, *args, **kwargs):
                with warnings.catch_warnings(record=True):
                    warnings.simplefilter("always")
                    with EnableVmapFallbackWarnings():
                        method(*args, **kwargs)
                    # for captured_warning in wa:
                    #     self.assertNotRegex(str(captured_warning.message), FALLBACK_REGEX, msg)

            return types.MethodType(wrapper, self)

        @allowVmapFallbackUsage
        def test_vmap_fallback_check_ok(self):
            # One day we'll implement a batching rule for torch.var_mean.
            # When that happens, please change the example to use an
            # operator that doesn't have a batching rule implemented.
            op_using_fallback = torch.var_mean
            vmap(op_using_fallback)(torch.rand(3))

        @unittest.expectedFailure
        def test_vmap_fallback_check(self):
            @self._wrap_method_with_vmap_fallback_check
            def no_fallback(self):
                pass

            # One day we'll implement a batching rule for torch.var_mean.
            # When that happens, please change the example to use an
            # operator that doesn't have a batching rule implemented.
            op_using_fallback = torch.var_mean

            @self._wrap_method_with_vmap_fallback_check
            def uses_fallback(self):
                vmap(op_using_fallback)(torch.rand(3))

            no_fallback(self)

            with self.assertRaises(AssertionError):
                uses_fallback(self)


def _make_case(op, input_getter=TensorFactory.randn):
    return (op, input_getter)


@markDynamoStrictTest
class TestVmapOperators(Namespace.TestVmapBase):
    def _vmap_test(self, *args, **kwargs):
        return _vmap_test(self, *args, **kwargs)

    def _vmap_view_test(self, *args, **kwargs):
        self._vmap_test(*args, **kwargs, check_view=True)

    def _test_unary(self, op, getter, device, *args, **kwargs):
        test = functools.partial(self._vmap_test, *args, **kwargs)
        B0, B1 = 7, 11

        # Single vmap, various in_dims / out_dims
        test(op, [getter([B0, 3], device)])
        test(op, [getter([2, 5, B0, 3], device)], in_dims=2)
        test(op, [getter([2, 5, B0, 3], device)], in_dims=2, out_dims=2)

        # Doubly nested vmap
        test(vmap(op), [getter([B0, B1], device)])
        test(vmap(op), [getter([B1, 2, 5, B0, 3], device)], in_dims=2)
        test(
            vmap(op, in_dims=2),
            [getter([2, 5, B0, B1, 3], device)],
            in_dims=2,
            out_dims=2,
        )

    @parametrize(
        "case",
        [
            (torch.abs, TensorFactory.randn),
            (torch.acos, TensorFactory.rand),
            (torch.asin, TensorFactory.rand),
            (torch.atan, TensorFactory.rand),
            (torch.ceil, TensorFactory.randn),
            (torch.cos, TensorFactory.rand),
            (torch.cosh, TensorFactory.rand),
            (torch.digamma, TensorFactory.rand),
            (torch.exp, TensorFactory.randn),
            (torch.expm1, TensorFactory.randn),
            (torch.floor, TensorFactory.randn),
            (torch.frac, TensorFactory.randn),
            (torch.lgamma, TensorFactory.rand),
            (torch.log, TensorFactory.randp1),
            (torch.log10, TensorFactory.randp1),
            (torch.log1p, TensorFactory.randp1),
            (torch.log2, TensorFactory.randp1),
            (torch.neg, TensorFactory.randn),
            (torch.reciprocal, TensorFactory.randp1),
            (torch.relu, TensorFactory.randn),
            (torch.round, TensorFactory.randn),
            (torch.rsqrt, TensorFactory.randp1),
            (torch.sigmoid, TensorFactory.randn),
            (torch.sign, TensorFactory.randn),
            (torch.sin, TensorFactory.rand),
            (torch.sinh, TensorFactory.rand),
            (torch.sqrt, TensorFactory.rand),
            (torch.tan, TensorFactory.rand),
            (torch.tanh, TensorFactory.rand),
            (torch.trunc, TensorFactory.randn),
        ],
        name_fn=lambda x: x[0].__name__,
    )
    def test_unary_pointwise(self, case):
        op, getter = case
        self._test_unary(op, getter, "cpu")

        # test in-place
        method = getattr(Tensor, f'{op.__name__ + "_"}')
        self._test_unary(method, getter, "cpu", check_propagates_grad=False)

    def test_clone(self):
        # Some basic tests
        self._test_unary(lambda x: x.clone(), TensorFactory.randn, "cpu")
        self._test_unary(
            lambda x: x.clone(memory_format=torch.preserve_format),
            TensorFactory.randn,
            "cpu",
        )
        self._test_unary(
            lambda x: x.clone(memory_format=torch.contiguous_format),
            TensorFactory.randn,
            "cpu",
        )

        # Test that the per-examples are contiguous when using torch.contiguous_format
        def clone_contiguous(x):
            return x.clone(memory_format=torch.contiguous_format)

        B0, B1 = 3, 5
        x = torch.randn(2, B0, 7)
        y = vmap(clone_contiguous, in_dims=1, out_dims=1)(x)
        self.assertTrue(y.movedim(1, 0).is_contiguous())
        self.assertTrue(y[:, 0, :].is_contiguous())

        x = torch.randn(2, B0, 7, B1)
        y = vmap(vmap(clone_contiguous, in_dims=2), in_dims=1)(x)
        self.assertTrue(y.is_contiguous())
        self.assertTrue(y[0][0].is_contiguous())

        msg = r"only supported with memory_format torch.preserve_format or torch.contiguous_format"
        with self.assertRaisesRegex(RuntimeError, msg):
            vmap(lambda x: x.clone(memory_format=torch.channels_last))(torch.randn(B0))
        with self.assertRaisesRegex(RuntimeError, msg):
            vmap(lambda x: x.clone(memory_format=torch.channels_last_3d))(
                torch.randn(B0)
            )

    def test_weird_matmul_case(self):
        # Check that this doesn't crash.
        # https://github.com/pytorch/functorch/issues/417
        x = torch.randn(5, 2, 2, 2)
        y = torch.randn(5, 7, 2)

        vmap(vmap(torch.matmul, in_dims=(None, 0)))(x, y)

    @parametrize(
        "case",
        (
            (torch.clamp_min_, TensorFactory.randn),
            (torch.clamp_max_, TensorFactory.randn),
        ),
        name_fn=lambda x: x[0].__name__,
    )
    def test_clamp_inplace_variant(self, case):
        test = self._vmap_test

        def get_number(getter):
            return getter([]).item()

        op, getter = case
        device = "cpu"
        B0, B1 = 7, 11

        # Single vmap: op(Tensor, Tensor)
        test(
            op,
            (getter([B0, 3], device), getter([B0, 3], device)),
            check_propagates_grad=False,
        )
        test(
            op,
            (getter([B0], device), getter([B0], device)),
            check_propagates_grad=False,
        )
        test(
            op,
            (getter([2, B0, 3], device), getter([2, B0, 3], device)),
            in_dims=(1, 1),
            check_propagates_grad=False,
        )
        test(
            op,
            (getter([B0, 2, 3], device), getter([2, B0, 3], device)),
            in_dims=(0, 1),
            out_dims=1,
            check_propagates_grad=False,
        )
        test(
            op,
            (getter([B0, 2, 3], device), getter([1, 1], device)),
            in_dims=(0, None),
            check_propagates_grad=False,
        )
        test(
            op,
            (getter([B0, 3], device), getter([B0, 3], device)),
            in_dims=(0, 0),
            check_propagates_grad=False,
        )

        # Nested vmap: op(Tensor, Tensor)
        test(
            vmap(op),
            (getter([B0, B1, 2, 3], device), getter([B0, B1, 1, 3], device)),
            check_propagates_grad=False,
        )

        # Python number overload: op(Tensor, Number)
        number = get_number(getter)
        self._test_unary(
            lambda t: op(t, number), getter, device, check_propagates_grad=False
        )

    @parametrize(
        "case",
        [
            subtest(_make_case(torch.clamp_min), name="clamp_min"),
            subtest(_make_case(torch.clamp_max), name="clamp_max"),
        ],
    )
    def test_clamp_variant(self, case):
        test = self._vmap_test

        def get_number(getter):
            return getter([]).item()

        op, getter = case
        device = "cpu"
        B0, B1 = 7, 11

        # Single vmap: op(Tensor, Tensor)
        test(op, (getter([B0, 3], device), getter([B0, 3], device)))
        test(op, (getter([B0], device), getter([B0, 2, 3], device)))
        test(op, (getter([B0], device), getter([2, B0, 3], device)), in_dims=(0, 1))
        test(
            op,
            (getter([B0], device), getter([2, B0, 3], device)),
            in_dims=(0, 1),
            out_dims=1,
        )
        test(op, (getter([B0], device), getter([2, 3], device)), in_dims=(0, None))
        test(op, (getter([2, 3], device), getter([B0, 3], device)), in_dims=(None, 0))

        # Nested vmap: op(Tensor, Tensor)
        test(vmap(op), (getter([B0, B1, 2, 3], device), getter([B0, B1, 3], device)))
        test(
            vmap(op, in_dims=(None, 0)),
            (getter([B0, 2, 3], device), getter([B1, 3], device)),
            in_dims=(0, None),
        )

        # Python number overload: op(Tensor, Number)
        number = get_number(getter)
        self._test_unary(lambda t: op(t, number), getter, device)

    def test_copy_(self):
        x = torch.randn(3)
        y = torch.randn(3)
        vmap(Tensor.copy_)(x, y)
        self.assertEqual(x, y)

        x = torch.randn(3)
        y = torch.randn(3, 2)
        vmap(Tensor.copy_, in_dims=(1, None))(y, x)
        self.assertEqual(y, x.expand(2, 3).t())

        x = torch.randn(3)
        y = torch.randn(2, 3)
        with self.assertRaisesRegex(RuntimeError, "inplace"):
            vmap(Tensor.copy_, in_dims=(None, 0))(x, y)

    def test_silu_backward(self):
        test = self._vmap_test
        device = "cpu"
        getter = TensorFactory.randp1
        B0 = 7
        op = torch.ops.aten.silu_backward

        # Single vmap: op(Tensor, Tensor)
        test(op, (getter([B0, 3], device), getter([B0, 3], device)))
        test(op, (getter([], device), getter([B0], device)), in_dims=(None, 0))
        test(op, (getter([2, B0], device), getter([2], device)), in_dims=(1, None))

    @skipIf(
        TEST_WITH_TORCHDYNAMO
        and os.getenv("BUILD_ENVIRONMENT", "") == "linux-focal-py3.8-clang10",
        "Segfaults with dynamo on focal, see https://github.com/pytorch/pytorch/issues/107173",
    )
    @parametrize(
        "case",
        [
            subtest(_make_case(torch.add), name="add"),
            subtest(_make_case(lambda x, y: x + y), name="add_dunder"),
            subtest(_make_case(torch.sub), name="sub"),
            subtest(_make_case(lambda x, y: x - y), name="sub_dunder"),
            subtest(_make_case(torch.mul), name="mul"),
            subtest(_make_case(lambda x, y: x * y), name="mul_dunder"),
            subtest(
                _make_case(torch.div, input_getter=TensorFactory.randp1), name="div"
            ),
            subtest(
                _make_case(lambda x, y: x / y, input_getter=TensorFactory.randp1),
                name="div_dunder",
            ),
            subtest(
                _make_case(torch.pow, input_getter=TensorFactory.randp1), name="pow"
            ),
            subtest(
                _make_case(lambda x, y: x**y, input_getter=TensorFactory.randp1),
                name="pow_dunder",
            ),
        ],
    )
    def test_arithmetic(self, case):
        test = self._vmap_test

        def get_number(getter):
            return getter([]).item()

        op, getter = case
        device = "cpu"
        B0, B1 = 7, 11

        # Single vmap: op(Tensor, Tensor)
        test(op, (getter([B0, 3], device), getter([B0, 3], device)))
        test(op, (getter([B0], device), getter([B0, 2, 3], device)))
        test(op, (getter([B0], device), getter([2, B0, 3], device)), in_dims=(0, 1))
        test(
            op,
            (getter([B0], device), getter([2, B0, 3], device)),
            in_dims=(0, 1),
            out_dims=1,
        )
        test(op, (getter([B0], device), getter([2, 3], device)), in_dims=(0, None))
        test(op, (getter([2, 3], device), getter([B0, 3], device)), in_dims=(0, None))

        # Nested vmap: op(Tensor, Tensor)
        test(vmap(op), (getter([B0, B1, 2, 3], device), getter([B0, B1, 3], device)))
        test(
            vmap(op, in_dims=(None, 0)),
            (getter([B0, 2, 3], device), getter([B1, 3], device)),
            in_dims=(0, None),
        )

        # Python number overload: op(Tensor, Number) (and vice-versa)
        number = get_number(getter)
        self._test_unary(lambda t: op(t, number), getter, device)
        number = get_number(getter)
        self._test_unary(lambda t: op(number, t), getter, device)

        # Type promotion: op(Logical Scalar Tensor, Logical Scalar Tensor)
        test(op, (getter([B0], device), getter([B0], device, dtype=torch.double)))
        test(op, (getter([B0], device, dtype=torch.double), getter([B0], device)))
        test(op, (getter([B0], device), getter([B0], device)))

        # Type promotion: op(Tensor, Logical Scalar Tensor) (and vice-versa)
        test(op, (getter([B0, 2], device), getter([B0], device, torch.double)))
        test(op, (getter([B0], device, torch.double), getter([B0, 2], device)))

        if not torch.cuda.is_available():
            return

        # TODO(rzou): fix the following
        # # Test cross-device scalars
        # number = get_number(getter)
        # self._test_unary(lambda t: op(t, number), getter, device='cuda')
        # self._test_unary(lambda t: op(number, t), getter, device='cuda')
        # self._test_unary(lambda t: op(t, torch.tensor(number)), getter, device='cuda')

    def test_as_strided(self):
        def _test(sizes, strides, offset, tensor, lambd):
            # bdim at dim 0 test
            result = vmap(lambda t: t.as_strided(sizes, strides, offset))(tensor)
            expected = vmap(lambd)(tensor)
            self.assertTrue(result._base is expected._base)
            self.assertEqual(result, expected)

            # bdim at dim -1 test
            tensor = tensor.movedim(0, -1)
            result = vmap(lambda t: t.as_strided(sizes, strides, offset), -1)(tensor)
            expected = vmap(lambd, -1)(tensor)
            self.assertTrue(result._base is expected._base)
            self.assertEqual(result, expected)

        # single vmap test
        B0 = 5
        # Each Tensor has shape [B0, 2, 3]; the expressions below
        # are just to get tensors of different strides that have shape [B0, 2, 3]
        tensors = [
            # contiguous
            torch.randn(B0, 2, 3),
            # non-contiguous
            torch.randn(B0, 3, 2).transpose(1, 2),
            torch.randn(3, 2, B0).movedim(-1, 0).transpose(1, 2),
            # non-zero storage offset
            torch.randn(2, B0, 2, 3)[1],
            torch.randn(2, 2, B0, 3)[1].movedim(1, 0),
            # non-contiguous strides, zero storage offset
            torch.randn(B0, 2, 4, 3, 7)[:, :, 0, :, 0],
            torch.randn(2, 4, B0, 3, 7).movedim(2, 0)[:, :, 0, :, 0],
            # non-contiguous strides, non-zero storage offset
            torch.randn(B0, 2, 4, 3, 7)[:, :, 2, :, 1],
            torch.randn(2, 4, 3, 7, B0).movedim(-1, 0)[:, :, 2, :, 1],
        ]

        for x in tensors:
            S0, S1 = x.stride()[1:]
            offset = x.storage_offset()

            # Broadcast
            _test(
                [5, 5, 2, 3], [0, 0, S0, S1], offset, x, lambda x: x.expand(5, 5, 2, 3)
            )
            # transpose
            _test([3, 2], [S1, S0], offset, x, lambda x: x.transpose(0, 1))
            # select
            _test([2], [S0], offset + S1, x, lambda x: x[:, 1])
            # diagonal
            _test([2], [S0 + S1], offset, x, lambda x: x.diagonal())
            # strided slice
            _test([2], [S1 * 2], offset, x, lambda x: x[0, ::2])

        # Nested vmap test
        B1 = 7
        x = torch.randn(B1, B0, 2, 3)
        S0, S1 = x.stride()[2:]
        result = vmap(
            vmap(lambda t: t.as_strided([5, 5, 2, 3], [0, 0, S0, S1])), in_dims=1
        )(x)
        expected = vmap(vmap(lambda t: t.expand(5, 5, 2, 3)), in_dims=1)(x)
        self.assertTrue(result._base is expected._base)
        self.assertEqual(result, expected)

        # Check that mal-formatted size/strides doesn't crash
        with self.assertRaisesRegex(
            RuntimeError, "size and stride must have the same length"
        ):
            x = torch.randn(B0, 2, 3).transpose(0, 1)
            vmap(lambda x: x.as_strided([1, 1, 1], [1, 1]))(x)

        # All the Sanity check #1{a,b,c} cases check that
        # xs[i].as_strided(sizes, strides, offset + xs[i].offset() - xs.offset())
        # doesn't index memory that is out of bounds of xs[i]. This condition
        # is important to the correctness of the as_strided batching rule
        # (see NOTE: [When will the as_strided_batching_rule fail?])

        # Sanity check #1a: The maximum indexable location of
        # xs[i].as_strided(sizes, strides, offset + xs[i].offset() - xs.offset())
        # is less than or equal to the maximum indexable location of xs[i].
        msg = "This is not supported inside of vmap"
        with self.assertRaisesRegex(RuntimeError, msg):
            x = torch.randn(B0, 3)
            vmap(lambda x: x.as_strided([3], [1], 1))(x)
        with self.assertRaisesRegex(RuntimeError, msg):
            x = torch.randn(B0, 3, 5)
            vmap(lambda x: x.as_strided([4, 4], [4, 1], 0))(x)
        with self.assertRaisesRegex(RuntimeError, msg):
            x = torch.randn(B0, B1, 3, 5)
            vmap(vmap(lambda x: x.as_strided([4, 4], [4, 1], 0)))(x)

        # Sanity check #1b: The min indexable location of
        # xs[i].as_strided(sizes, strides, offset + xs[i].offset() - xs.offset())
        # is greater than or equal to the min indexable location of xs[i].
        with self.assertRaisesRegex(RuntimeError, msg):
            x = torch.randn(2, B0, 3)[1]
            vmap(lambda x: x.as_strided([3], [1], B0 * 3 - 1))(x)

        # Sanity check #1c:
        # xs[i] is a zero-dim tensor, but
        # xs[i].as_strided(sizes, strides, offset + xs[i].offset() - xs.offset())
        # is not
        with self.assertRaisesRegex(RuntimeError, msg):
            x = torch.randn(B0, 0, 3)
            vmap(lambda x: x.as_strided([3], [1]))(x)

    def test_nll_loss(self):
        test = self._vmap_test
        op = F.nll_loss
        B = 3

        y = torch.randn(B, 2, 5)
        t = torch.randint(0, 5, (B, 2))
        test(op, (y, t))
        test(functools.partial(op, reduction="sum"), (y, t))
        test(functools.partial(op, reduction="none"), (y, t))

        y = torch.randn(B, 2, 5)
        t = torch.randint(0, 5, (2,))
        test(op, (y, t), in_dims=(0, None))
        test(functools.partial(op, reduction="sum"), (y, t), in_dims=(0, None))
        test(functools.partial(op, reduction="none"), (y, t), in_dims=(0, None))

    def test_adaptive_avg_pool2d(self):
        test = self._vmap_test
        op = functools.partial(F.adaptive_avg_pool2d, output_size=(3, 3))

        x = torch.randn(3, 5, 7, 9, 11)
        test(op, (x,))
        test(op, (x,), in_dims=(1,))
        test(op, (x,), in_dims=(4,))

    def test_bmm(self):
        op = torch.bmm
        test = self._vmap_test
        B0, B1 = 7, 11

        # shape mismatch
        msg = ""
        with self.assertRaisesRegex(RuntimeError, msg):
            vmap(op)(torch.randn(B0, 2, 2, 2), torch.randn(B0, 2))
        with self.assertRaisesRegex(RuntimeError, msg):
            vmap(op, in_dims=(0, None))(torch.randn(B0, 3, 3, 2), torch.randn(2, 2))
        with self.assertRaisesRegex(RuntimeError, msg):
            vmap(op, in_dims=(None, 0))(torch.randn(2, 2), torch.randn(B0, 2, 2, 2))

        # left arg is vmapped
        test(op, (torch.rand(B0, 2, 3, 5), torch.rand(2, 5, 3)), in_dims=(0, None))
        test(
            vmap(op, in_dims=(0, None)),
            (torch.rand(B1, B0, 2, 3, 5), torch.rand(2, 5, 3)),
            in_dims=(1, None),
        )

        # right arg is vmapped
        test(op, (torch.rand(2, 5, 3), torch.rand(B0, 2, 3, 5)), in_dims=(None, 0))
        test(
            vmap(op, in_dims=(None, 0)),
            (torch.rand(2, 5, 3), torch.rand(B1, B0, 2, 3, 5)),
            in_dims=(None, 1),
        )

        # both args are vmapped
        test(op, (torch.rand(B0, 2, 3, 5), torch.rand(B0, 2, 5, 3)))
        test(
            vmap(op),
            (torch.rand(B1, B0, 2, 3, 5), torch.rand(B0, B1, 2, 5, 3)),
            in_dims=(1, 0),
        )
        test(
            vmap(op, in_dims=(0, None)),
            (torch.rand(B1, 2, 3, 5), torch.rand(B0, 2, 5, 3)),
            in_dims=(None, 0),
        )

    def test_cat(self):
        test = self._vmap_test
        B0, B1 = 5, 7

        # Quick hack b/c vmap can't accept a list of tensors as an argument
        def get_op(dim):
            def op(*tensors):
                return torch.cat(tensors, dim=dim)

            return op

        test(get_op(0), (torch.rand(B0, 2), torch.rand(B0, 3)))
        test(get_op(0), (torch.rand(B0, 0), torch.rand(B0, 0)))
        test(get_op(0), (torch.rand(2), torch.rand(B0, 0)), in_dims=(None, 0))
        test(
            get_op(1),
            (torch.rand(2, 5), torch.rand(B0, 0), torch.rand(2, 3)),
            in_dims=(None, 0, None),
        )
        test(get_op(1), (torch.rand(B0, 2, 3), torch.rand(B0, 0)))
        test(get_op(1), (torch.rand(B0, 2, 3, 4), torch.rand(0)), in_dims=(0, None))
        test(
            get_op(0),
            (torch.rand(0), torch.rand(B0, 2), torch.rand(B0, 0)),
            in_dims=(None, 0, 0),
        )
        test(get_op(0), (torch.rand(2), torch.rand(B0, 3)), in_dims=(None, 0))
        test(get_op(0), (torch.rand(2, 17), torch.rand(3, 17, B0)), in_dims=(None, 2))
        test(get_op(-1), (torch.rand(17, 2), torch.rand(17, 3, B0)), in_dims=(None, 2))
        test(
            vmap(get_op(0), in_dims=(0, None)),
            (torch.rand(B1, 2), torch.rand(B0, 3)),
            in_dims=(None, 0),
        )
        test(
            vmap(get_op(0), in_dims=(0, 0)),
            (torch.rand(B1, 2), torch.rand(B0, B1, 3)),
            in_dims=(None, 0),
        )

    def test_unsafe_view(self):
        # Unsafe view isn't exposed, so we get at it via
        # vmap(grad(matmul))
        test = functools.partial(self._vmap_test, check_propagates_grad=False)
        B = 2
        x = torch.randn(B, 2, 3, 3)
        y = torch.randn(B, 3, 3)

        def baz(x, y):
            return (x @ y).sum()

        test(functorch.grad(baz), (x, y))

    def test_conj(self):
        op = torch.conj

        def run_test(dtype):
            def get(shape):
                return torch.randn(shape, dtype=dtype)

            B0, B1 = 7, 11
            test = self._vmap_test

            # Single vmap, various in_dims / out_dims
            test(op, [get([B0, 3])])
            test(op, [get([2, 5, B0, 3])], in_dims=2)
            test(op, [get([2, 5, B0, 3])], in_dims=2, out_dims=2)

            # Doubly nested vmap
            test(vmap(op), [get([B0, B1])])
            test(vmap(op), [get([B1, 2, 5, B0, 3])], in_dims=2)
            test(vmap(op, in_dims=2), [get([2, 5, B0, B1, 3])], in_dims=2, out_dims=2)

        # correctness tests
        run_test(torch.float)
        run_test(torch.cfloat)

        # check that torch.conj on a non-complex tensor returns the same tensor
        real_tensor = torch.randn(3)
        result = vmap(op)(real_tensor)
        self.assertEqual(result.data_ptr(), real_tensor.data_ptr())

    def test_contiguous(self):
        op = Tensor.contiguous

        self._test_unary(op, TensorFactory.randn, "cpu")

        # check that contiguous returns the original tensor if the per-examples
        # are already contiguous
        B0 = 3
        x = torch.randn(B0, 2, 5, 7)
        x = x.movedim(0, 2)
        result = vmap(Tensor.contiguous, in_dims=2, out_dims=2)(x)
        self.assertTrue(result is x)

        msg = "NYI: querying is_contiguous inside of vmap for memory_format"
        tensor = torch.randn(B0, 3)
        with self.assertRaisesRegex(RuntimeError, msg):
            vmap(functools.partial(op, memory_format=torch.channels_last))(tensor)
        with self.assertRaisesRegex(RuntimeError, msg):
            vmap(functools.partial(op, memory_format=torch.channels_last_3d))(tensor)

    def test_stride(self):
        B0 = 3

        x = torch.randn(B0, 2, 5, 7)

        def foo(x):
            assert x.stride() == (7 * 5, 7, 1)
            return x

        vmap(foo)(x)

        x = torch.randn(2, B0, 5, 7).movedim(1, 0)

        def bar(x):
            assert x.stride() == (7 * 5 * B0, 7, 1)
            return x

        vmap(bar)(x)

    def test_chunk(self):
        test = self._vmap_view_test
        op = torch.chunk
        B0, B1, B2 = 7, 11, 13

        # tests for torch.split(self, split_size: int, dim)
        test(op, (torch.rand(B0, 2, 1024), 15, -1), in_dims=(0, None, None))
        test(op, (torch.rand(2, B0, 1024), 9, 1), in_dims=(1, None, None))
        test(
            vmap(op, in_dims=(0, None, None)),
            (torch.rand(B1, 1023, B0, 5), 4, 0),
            in_dims=(2, None, None),
        )
        test(
            vmap(vmap(lambda t: op(t, 4, 1), in_dims=2)),
            (torch.rand(B1, 2, B0, 64, B2),),
            in_dims=2,
        )

    def test_clamp(self):
        clamp_cases = (
            (lambda t: t.clamp(min=-0.5), TensorFactory.randn),
            (lambda t: t.clamp(max=0.5), TensorFactory.randn),
            (lambda t: t.clamp(min=-0.5, max=0.5), TensorFactory.randn),
            (lambda t: t.clamp_min(min=-0.5), TensorFactory.randn),
            (lambda t: t.clamp_max(max=0.5), TensorFactory.randn),
        )
        for op, getter in clamp_cases:
            self._test_unary(op, getter, "cpu")

    def test_comparison_ops(self):
        test = functools.partial(self._vmap_test, check_propagates_grad=False)

        getter = TensorFactory.randn
        B0, B1 = 7, 11

        ops = (
            torch.eq,
            lambda x, y: x == y,
            torch.gt,
            lambda x, y: x > y,
            torch.ge,
            lambda x, y: x >= y,
            torch.le,
            lambda x, y: x <= y,
            torch.lt,
            lambda x, y: x < y,
            torch.ne,
            lambda x, y: x != y,
        )

        for op in ops:
            # Single vmap: op(Tensor, Tensor)
            test(op, (getter([B0, 3]), getter([B0, 3])))
            test(op, (getter([B0]), getter([B0, 2, 3])))
            test(op, (getter([B0]), getter([2, B0, 3])), in_dims=(0, 1))
            test(op, (getter([B0]), getter([2, B0, 3])), in_dims=(0, 1), out_dims=1)
            test(op, (getter([B0]), getter([2, 3])), in_dims=(0, None))
            test(op, (getter([2, 3]), getter([B0, 3])), in_dims=(0, None))

            # Nested vmap: op(Tensor, Tensor)
            test(vmap(op), (getter([B0, B1, 2, 3]), getter([B0, B1, 3])))
            test(
                vmap(op, in_dims=(None, 0)),
                (getter([B0, 2, 3]), getter([B1, 3])),
                in_dims=(0, None),
            )

            # test number as inputs
            number = getter([]).item()
            self._test_unary(
                lambda t: op(t, number), getter, "cpu", check_propagates_grad=False
            )

    def test_cross_batch_size_three(self):
        # Let's test corner case when batch_size is 3 and cross' dim argument is not specified
        # According to the cross API, dim will be assigned to the first dim with value 3
        # In this test we ensure that found dim is not batch dim.
        op = torch.cross
        test = self._vmap_test
        B0 = B1 = 3
        test(op, (torch.rand(B0, 2, 3), torch.rand(B0, 2, 3)))
        test(
            vmap(op, in_dims=(0, None)),
            (torch.rand(B0, B1, 2, 3), torch.rand(B0, B1, 2, 3)),
            in_dims=(None, 1),
        )

    def test_diagonal(self):
        tensor = torch.randn(3, 5, 7, 11, 13)
        test = self._vmap_view_test
        op = torch.diagonal
        test(op, (tensor, 1, 0, 1), in_dims=(0, None, None, None))
        test(op, (tensor, 0, 2, -1), in_dims=(0, None, None, None))
        test(op, (tensor, 2, 1, 2), in_dims=(1, None, None, None))
        test(op, (tensor, 0, -2, -1), in_dims=(1, None, None, None), out_dims=1)
        test(vmap(lambda t: op(t, 0, 0, -1)), (tensor,), in_dims=1, out_dims=1)
        test(
            vmap(vmap(lambda t: op(t, 0, 0, 1), in_dims=1), in_dims=3),
            (tensor,),
            in_dims=1,
            out_dims=1,
        )

    def test_dot(self):
        op = torch.dot
        test = self._vmap_test
        B0, B1 = 7, 11

        # shape mismatch
        msg = ""
        with self.assertRaisesRegex(RuntimeError, msg):
            vmap(op)(torch.randn(B0, 2, 2, 2), torch.randn(B0, 2))
        with self.assertRaisesRegex(RuntimeError, msg):
            vmap(op, in_dims=(0, None))(torch.randn(B0, 2), torch.randn(2, 2))
        with self.assertRaisesRegex(RuntimeError, msg):
            vmap(op, in_dims=(None, 0))(torch.randn(2, 2), torch.randn(B0, 2))

        # left arg is vmapped
        test(op, (torch.rand(B0, 5), torch.rand(5)), in_dims=(0, None))
        test(
            vmap(op, in_dims=(0, None)),
            (torch.rand(B1, B0, 5), torch.rand(5)),
            in_dims=(1, None),
        )

        # right arg is vmapped
        test(op, (torch.rand(5), torch.rand(B0, 5)), in_dims=(None, 0))
        test(
            vmap(op, in_dims=(None, 0)),
            (torch.rand(5), torch.rand(B1, B0, 5)),
            in_dims=(None, 1),
        )

        # both args are vmapped
        test(op, (torch.rand(B0, 5), torch.rand(B0, 5)))
        test(vmap(op), (torch.rand(B1, B0, 5), torch.rand(B0, B1, 5)), in_dims=(1, 0))
        test(
            vmap(op, in_dims=(0, None)),
            (torch.rand(B1, 5), torch.rand(B0, 5)),
            in_dims=(None, 0),
        )

    def test_expand_as(self):
        op = torch.Tensor.expand_as
        test = self._vmap_view_test
        B0, B1, B2 = 7, 11, 13
        test(op, (torch.rand(B0, 1, 5), torch.rand(B0, 2, 3, 5)))
        test(op, (torch.rand(B0, 1, 5), torch.rand(2, 3, 5)), in_dims=(0, None))
        test(op, (torch.rand(1, 5), torch.rand(B0, 2, 3, 5)), in_dims=(None, 0))
        test(vmap(op), (torch.rand(B0, B1, 1, 5), torch.rand(B0, B1, 2, 3, 5)))
        test(
            vmap(op),
            (torch.rand(B0, B1, 1, 5), torch.rand(B1, B0, 2, 3, 5)),
            in_dims=(0, 1),
        )
        test(vmap(op), (torch.rand(B0, B1), torch.rand(B1, 2, 3, 5)), in_dims=(0, None))
        test(vmap(vmap(op)), (torch.rand(B0, B1, B2), torch.rand(B0, B1, B2, 2, 3, 5)))

    def test_fill_and_zero_inplace(self):
        test = functools.partial(self._vmap_test, check_propagates_grad=False)
        B0, B1 = 7, 11
        ops = (
            lambda t: t.fill_(0.1),
            lambda t: t.fill_(torch.tensor(0.2)),
            lambda t: t.zero_(),
        )

        for op in ops:
            # Single vmap, various in_dims / out_dims
            test(op, [TensorFactory.randn([B0, 3])])
            test(op, [TensorFactory.randn([2, 5, B0, 3])], in_dims=2)
            test(op, [TensorFactory.randn([2, 5, B0, 3])], in_dims=2, out_dims=2)

            # Doubly nested vmap
            test(vmap(op), [TensorFactory.randn([B0, B1])])
            test(vmap(op), [TensorFactory.randn([B1, 2, 5, B0, 3])], in_dims=2)
            test(
                vmap(op, in_dims=2),
                [TensorFactory.randn([2, 5, B0, B1, 3])],
                in_dims=2,
                out_dims=2,
            )

        # test when value is a batched tensor for fill_ operator
        B0, B1 = 3, 5
        test(Tensor.fill_, [TensorFactory.randn([B0, B1]), TensorFactory.randn(B0)])

        with self.assertRaisesRegex(RuntimeError, ""):
            # Runtime Error is thrown when the tensor being written to isn't being vmapped over
            vmap(Tensor.fill_, (None, 0))(
                TensorFactory.randn([B0, B1]), TensorFactory.randn([B0])
            )

    def _test_complex_views(self, op, dtypes):
        test = self._vmap_view_test

        def run_test(op, dtype):
            def get(shape):
                return torch.randn(shape, dtype=dtype)

            B0, B1 = 7, 11

            # Single vmap, various in_dims / out_dims
            test(op, [get([B0, 3])])
            test(op, [get([3, B0])], in_dims=1)
            test(op, [get([2, 5, B0, 3])], in_dims=2)
            test(op, [get([2, 5, B0, 3])], in_dims=2, out_dims=2)

            # Doubly nested vmap
            test(vmap(op), [get([B0, B1])])
            test(vmap(op), [get([B1, 2, 5, 3, B0])], in_dims=4)
            test(vmap(op, in_dims=2), [get([2, 5, B0, B1, 3])], in_dims=2, out_dims=2)

        for dtype in dtypes:
            run_test(op, dtype)

    def test_real(self):
        self._test_complex_views(torch.real, dtypes=[torch.cfloat, torch.cdouble])

    def test_imag(self):
        self._test_complex_views(torch.imag, dtypes=[torch.cfloat, torch.cdouble])

    def test_view_as_real(self):
        self._test_complex_views(
            torch.view_as_real, dtypes=[torch.cfloat, torch.cdouble]
        )

    def test_view_as_complex(self):
        def run_test(dtype):
            def get(shape):
                return torch.randn(shape, dtype=dtype)

            op = torch.view_as_complex
            test = self._vmap_view_test
            B0, B1 = 7, 11

            # Single vmap, various in_dims / out_dims
            test(op, [get([B0, 3, 2])])
            test(op, [get([2, 5, B0, 3, 2])], in_dims=2)
            test(op, [get([2, 5, B0, 3, 2])], in_dims=2, out_dims=2)

            # Doubly nested vmap
            test(vmap(op), [get([B0, B1, 2])])
            test(vmap(op), [get([B1, 2, 5, B0, 3, 2])], in_dims=2)
            test(
                vmap(op, in_dims=2), [get([2, 5, B0, B1, 3, 2])], in_dims=2, out_dims=2
            )

            # Interesting case #1: Batch dim directly before dim of size 2
            test(op, [get([3, B0, 2])], in_dims=1)
            test(vmap(op, in_dims=1), [get([3, B1, B0, 2])], in_dims=2)

            # Interesting case #2: Batch dim at end of tensor, success cases
            # view_as_complex requires that the dim with size 2 have stride 1
            # in order for the view to function property
            test(op, [get([B0, 2]).transpose(0, 1)], in_dims=1)
            test(vmap(op, in_dims=1), [get([B0, B1, 2]).movedim(1, 2)])
            test(vmap(op, in_dims=2), [get([B0, 3, B1, 2]).movedim(2, 3)])

            # Interesting case #3: Batch dim at end of tensor, failure cases
            msg = "Tensor must have a last dimension with stride 1"
            with self.assertRaisesRegex(RuntimeError, msg):
                vmap(op, in_dims=1)(get([2, B0]))
            with self.assertRaisesRegex(RuntimeError, msg):
                vmap(vmap(op, in_dims=1), in_dims=1)(get([2, B0, B1]))

            # Invalid input: no dimension of size 2
            msg = "Input tensor must have one or more dimensions"
            with self.assertRaisesRegex(RuntimeError, msg):
                vmap(op)(get([B0]))
            with self.assertRaisesRegex(RuntimeError, msg):
                vmap(vmap(op))(get([B0, B1]))

            # Invalid input: Batch dim has size 2, but the logical last dim does
            # not have size 2
            msg = "Tensor must have a last dimension of size 2"
            with self.assertRaisesRegex(RuntimeError, msg):
                vmap(op, in_dims=1)(get([3, 2]))

        for dtype in [torch.float, torch.double]:
            run_test(dtype)

    def test_is_complex(self):
        ctensor = torch.randn(3, dtype=torch.cfloat)
        tensor = torch.randn(3)

        def foo(x):
            if x.is_complex():
                return torch.tensor(1)
            else:
                return torch.tensor(0)

        self.assertEqual(vmap(foo)(ctensor), torch.tensor([1, 1, 1]))
        self.assertEqual(vmap(foo)(tensor), torch.tensor([0, 0, 0]))

    def test_is_floating_point(self):
        float_tensor = torch.tensor([1.0, 2.0, 3.0])
        long_tensor = torch.tensor([1, 2, 3])

        def foo(x):
            if x.is_floating_point():
                return torch.tensor(1)
            else:
                return torch.tensor(0)

        self.assertEqual(vmap(foo)(float_tensor), torch.tensor([1, 1, 1]))
        self.assertEqual(vmap(foo)(long_tensor), torch.tensor([0, 0, 0]))

    @unittest.skipIf(IS_WINDOWS, reason="Windows not yet supported for torch.compile")
    def test_is_contiguous(self):
        def foo(x):
            if x.is_contiguous():
                return torch.tensor(1.0)
            else:
                return torch.tensor(0.0)

        B0, B1 = 3, 5

        # Single batch dim
        contig = torch.randn(B0, 2, 7)
        self.assertEqual(vmap(foo)(contig), torch.ones(B0))

        noncontig = torch.randn(2, B0, 7)
        self.assertEqual(vmap(foo, in_dims=1)(noncontig), torch.zeros(B0))

        noncontig = torch.randn(2, B0, 7).movedim(1, 0)
        self.assertEqual(vmap(foo)(noncontig), torch.zeros(B0))

        noncontig = torch.randn(2, 7, B0)
        self.assertEqual(vmap(foo, in_dims=2)(noncontig), torch.zeros(B0))

        # Multiple batch dims
        contig = torch.randn(B0, B1, 3)
        self.assertEqual(vmap(vmap(foo))(contig), torch.ones(B0, B1))

        contig = torch.randn(B1, B0, 3)
        self.assertEqual(vmap(vmap(foo), in_dims=1)(contig), torch.ones(B0, B1))

        contig = torch.randn(B1, B0, 3).movedim(0, 1)
        self.assertEqual(vmap(vmap(foo))(contig), torch.ones(B0, B1))

        noncontig = torch.randn(B0, 3, B1)
        self.assertEqual(vmap(vmap(foo, in_dims=1))(noncontig), torch.zeros(B0, B1))

        # is_contiguous on empty tensor is True
        def bar(x):
            assert x.is_contiguous()
            return x

        vmap(bar)(torch.randn(B0, 0, 3))
        vmap(bar, in_dims=1)(torch.randn(0, B0, 3))
        vmap(bar)(torch.randn(B0, 0, 3).transpose(-1, -2))

        # is_contiguous with other memory formats
        def baz(x, memory_format):
            x.is_contiguous(memory_format=memory_format)
            return x

        msg = "NYI: querying is_contiguous inside of vmap for memory_format"
        tensor = torch.randn(B0, 2, 7, 3)
        with self.assertRaisesRegex(RuntimeError, msg):
            vmap(functools.partial(baz, memory_format=torch.channels_last))(tensor)
        with self.assertRaisesRegex(RuntimeError, msg):
            vmap(functools.partial(baz, memory_format=torch.channels_last_3d))(tensor)

        for mf in (torch.channels_last, torch.channels_last_3d):

            @torch.compile(backend="eager", fullgraph=True)
            def f(x):
                if x.is_contiguous(memory_format=mf):
                    return x.sin()
                return x.cos()

            with self.assertRaisesRegex(RuntimeError, msg):
                vmap(f)(torch.randn(3, 3))

    def test_unsqueeze(self):
        op = torch.unsqueeze
        test = self._vmap_view_test
        B0, B1 = 7, 11

        # unsqueeze dim 0
        test(op, (torch.rand(B0, 2, 5), 0), in_dims=(0, None))
        test(op, (torch.rand(2, B0, 5), 0), in_dims=(1, None))

        # unsqueeze last dim (positive)
        test(op, (torch.rand(B0, 2, 5), 2), in_dims=(0, None))
        test(op, (torch.rand(2, B0, 5), 2), in_dims=(1, None))

        # unsqueeze last dim (negative)
        test(op, (torch.rand(B0, 2, 5), -1), in_dims=(0, None))
        test(op, (torch.rand(2, B0, 5), -1), in_dims=(1, None))

        # nested vmaps
        def unsqueeze_0(x):
            return torch.unsqueeze(x, 0)

        def unsqueeze_last(x):
            return torch.unsqueeze(x, -1)

        # bdims in canonical order
        test(vmap(unsqueeze_0), (torch.rand(B0, B1, 2),))
        test(vmap(unsqueeze_last), (torch.rand(B0, B1, 2),))

        # wild bdims
        test(vmap(unsqueeze_0), (torch.rand(B1, 2, B0),), in_dims=2)
        test(vmap(unsqueeze_0, in_dims=1), (torch.rand(2, B1, B0),), in_dims=2)
        test(vmap(unsqueeze_last), (torch.rand(B1, 2, B0),), in_dims=2)
        test(vmap(unsqueeze_last, in_dims=1), (torch.rand(2, B1, B0),), in_dims=2)

    def test_movedim(self):
        op = torch.movedim
        test = self._vmap_view_test
        B0, B1, B2 = 7, 11, 13

        # movedim(tensor, int, int) variant
        test(op, (torch.rand(B0, 2, 5), 0, 1), in_dims=(0, None, None))
        test(op, (torch.rand(2, B0, 5), 0, 1), in_dims=(1, None, None))
        test(
            vmap(op, in_dims=(0, None, None)),
            (torch.rand(B1, 2, B0, 5), 0, 1),
            in_dims=(2, None, None),
        )
        test(
            vmap(vmap(op, in_dims=(2, None, None)), in_dims=(0, None, None)),
            (torch.rand(B1, 2, B0, 5, B2), 0, 1),
            in_dims=(2, None, None),
        )

        # movedim(tensor, intlist, intlist) variant
        test(op, (torch.rand(B0, 2, 3, 5), [1, 0], [0, 2]), in_dims=(0, None, None))
        test(op, (torch.rand(2, 3, B0, 5), [1, 0], [0, 2]), in_dims=(1, None, None))
        test(
            vmap(op, in_dims=(0, None, None)),
            (torch.rand(B1, 2, B0, 5), [0, 1], [1, 0]),
            in_dims=(2, None, None),
        )
        test(
            vmap(vmap(op, in_dims=(2, None, None)), in_dims=(0, None, None)),
            (torch.rand(B1, 2, B0, 5, B2), [0, 1], [1, 0]),
            in_dims=(2, None, None),
        )

    def test_mm(self):
        op = torch.mm
        test = self._vmap_test
        B0, B1 = 7, 11

        # shape mismatch
        msg = "Shape mismatch"
        with self.assertRaisesRegex(RuntimeError, msg):
            vmap(op)(torch.randn(B0, 2, 2, 2), torch.randn(B0, 2))
        with self.assertRaisesRegex(RuntimeError, msg):
            vmap(op, in_dims=(0, None))(torch.randn(B0, 2), torch.randn(2, 2))
        with self.assertRaisesRegex(RuntimeError, msg):
            vmap(op, in_dims=(None, 0))(torch.randn(2, 2), torch.randn(B0, 2, 2, 2))

        # left arg is vmapped
        test(op, (torch.rand(B0, 2, 5), torch.rand(5, 2)), in_dims=(0, None))
        test(
            vmap(op, in_dims=(0, None)),
            (torch.rand(B1, B0, 2, 5), torch.rand(5, 2)),
            in_dims=(1, None),
        )

        # right arg is vmapped
        test(op, (torch.rand(2, 5), torch.rand(B0, 5, 2)), in_dims=(None, 0))
        test(
            vmap(op, in_dims=(None, 0)),
            (torch.rand(2, 5), torch.rand(B1, B0, 5, 2)),
            in_dims=(None, 1),
        )

        # both args are vmapped
        test(op, (torch.rand(B0, 2, 5), torch.rand(B0, 5, 2)))
        test(
            vmap(op),
            (torch.rand(B1, B0, 2, 5), torch.rand(B0, B1, 5, 2)),
            in_dims=(1, 0),
        )
        test(
            vmap(op, in_dims=(0, None)),
            (torch.rand(B1, 2, 5), torch.rand(B0, 5, 2)),
            in_dims=(None, 0),
        )

    def test_mv(self):
        op = torch.mv
        test = self._vmap_test
        B0, B1 = 7, 11

        # shape mismatch
        msg = ""
        with self.assertRaisesRegex(RuntimeError, msg):
            vmap(op)(torch.randn(B0, 2, 2, 2), torch.randn(B0, 2))
        with self.assertRaisesRegex(RuntimeError, msg):
            vmap(op, in_dims=(0, None))(torch.randn(B0, 2, 2), torch.randn(2, 2))
        with self.assertRaisesRegex(RuntimeError, msg):
            vmap(op, in_dims=(None, 0))(torch.randn(2, 2), torch.randn(B0, 2, 2))

        # left arg is vmapped
        test(op, (torch.rand(B0, 2, 5), torch.rand(5)), in_dims=(0, None))
        test(
            vmap(op, in_dims=(0, None)),
            (torch.rand(B1, B0, 2, 5), torch.rand(5)),
            in_dims=(1, None),
        )

        # right arg is vmapped
        test(op, (torch.rand(2, 5), torch.rand(B0, 5)), in_dims=(None, 0))
        test(
            vmap(op, in_dims=(None, 0)),
            (torch.rand(2, 5), torch.rand(B1, B0, 5)),
            in_dims=(None, 1),
        )

        # both args are vmapped
        test(op, (torch.rand(B0, 2, 5), torch.rand(B0, 5)))
        test(
            vmap(op), (torch.rand(B1, B0, 2, 5), torch.rand(B0, B1, 5)), in_dims=(1, 0)
        )
        test(
            vmap(op, in_dims=(0, None)),
            (torch.rand(B1, 2, 5), torch.rand(B0, 5)),
            in_dims=(None, 0),
        )

    def test_narrow(self):
        op = torch.narrow
        test = self._vmap_view_test
        B0, B1, B2 = 7, 11, 13

        test(op, (torch.rand(B0, 2, 5), -1, 1, 3), in_dims=(0, None, None, None))
        test(op, (torch.rand(2, B0, 5), 1, 1, 3), in_dims=(1, None, None, None))
        test(
            vmap(op, in_dims=(0, None, None, None)),
            (torch.rand(B1, 2, B0, 5), 1, 0, 0),
            in_dims=(2, None, None, None),
        )
        test(
            vmap(
                vmap(op, in_dims=(2, None, None, None)), in_dims=(0, None, None, None)
            ),
            (torch.rand(B1, 2, B0, 5, B2), -1, 2, 3),
            in_dims=(2, None, None, None),
        )

    def test_new_empty(self):
        # Empty is non-deterministic so we just check that the shape of the
        # output tensor is what we expect and that the vmap fallback isn't used.
        op = Tensor.new_empty

        B0, B1 = 7, 11

        result = vmap(lambda x: op(x, [2, 3]))(torch.randn(B0))
        self.assertEqual(result.shape, [B0, 2, 3])

        result = vmap(lambda x: op(x, []))(torch.randn(B0))
        self.assertEqual(result.shape, [B0])

        result = vmap(vmap(lambda x: op(x, [2, 3])))(torch.randn(B0, B1))
        self.assertEqual(result.shape, [B0, B1, 2, 3])

    def test_new_empty_strided(self):
        # Empty is non-deterministic so we just check that the size and shape
        # of the output are what we expect and that the vmap fallback isn't used
        B0, B1 = 7, 11

        def _test_single_vmap(size, stride, B0):
            x = torch.randn(B0)
            result = vmap(lambda x: x.new_empty_strided(size, stride))(x)
            S = torch.empty_strided(size, stride).storage().size()
            self.assertEqual(result.shape, [B0] + size)
            self.assertEqual(result.stride(), [S] + stride)

        def _test_double_vmap(size, stride, B0, B1):
            x = torch.randn(B0, B1)
            result = vmap(vmap(lambda x: x.new_empty_strided(size, stride)))(x)
            S = torch.empty_strided(size, stride).storage().size()
            self.assertEqual(result.shape, [B0, B1] + size)
            self.assertEqual(result.stride(), [B1 * S, S] + stride)

            x = torch.randn(B1, B0)
            result = vmap(vmap(lambda x: x.new_empty_strided(size, stride)), in_dims=1)(
                x
            )
            S = x.new_empty_strided(size, stride).storage().size()
            self.assertEqual(result.shape, [B0, B1] + size)
            self.assertEqual(result.stride(), [B1 * S, S] + stride)

        # contiguous case
        _test_single_vmap([2, 3, 5], [3 * 5, 5, 1], B0)
        _test_double_vmap([2, 3, 5], [3 * 5, 5, 1], B0, B1)

        # expanded
        _test_single_vmap([2, 3, 5], [0, 5, 1], B0)
        _test_double_vmap([2, 3, 5], [0, 5, 1], B0, B1)

        # some of these cases are pretty strange, just verifying that if
        # empty_strided allows them then BatchedTensor.new_empty_strided
        # can as well
        for shape in [[2, 3, 4], [0, 2, 0]]:
            for strides in [[12, 4, 1], [2, 4, 6], [0, 0, 0]]:
                _test_single_vmap(shape, strides, B0)
                _test_double_vmap(shape, strides, B0, B1)

    def test_new_zeros(self):
        op = Tensor.new_zeros
        test = functools.partial(self._vmap_test, check_propagates_grad=False)
        B0, B1 = 7, 11

        test(lambda x: op(x, 2, 3), (torch.rand(B0),))
        test(lambda x: op(x, []), (torch.rand(B0),))
        test(vmap(lambda x: op(x, 3, 5)), (torch.rand(B0, B1),))

    def test_select(self):
        op = torch.select
        test = self._vmap_view_test
        B0, B1, B2 = 7, 11, 13
        test(op, (torch.rand(B0, 2, 5), 0, 0), in_dims=(0, None, None))
        test(op, (torch.rand(2, B0, 5), 1, 1), in_dims=(1, None, None))
        test(vmap(lambda t: op(t, 1, 1)), (torch.rand(B1, 2, B0, 5),), in_dims=2)
        test(
            vmap(vmap(lambda t: op(t, 1, 1), in_dims=1)),
            (torch.rand(B1, 2, B0, B2, 5),),
            in_dims=2,
        )

    def test_roll_no_dims(self):
        op = torch.roll
        test = self._vmap_test
        B0, B1, B2 = 7, 11, 13
        test(op, (torch.rand(B0, 2, 5), 2), in_dims=(0, None))
        test(op, (torch.rand(2, B0, 5), 3), in_dims=(1, None))
        test(vmap(lambda t: op(t, 3)), (torch.rand(B1, 2, B0, 5),), in_dims=2)
        test(
            vmap(vmap(lambda t: op(t, 3), in_dims=1)),
            (torch.rand(B1, 2, B0, B2, 5),),
            in_dims=2,
        )

    def test_stack(self):
        test = self._vmap_test
        B0, B1 = 5, 7

        # Quick hack b/c vmap can't accept a list of tensors as an argument
        def get_op(dim):
            def op(*tensors):
                return torch.stack(tensors, dim=dim)

            return op

        test(get_op(0), (torch.rand(B0, 3), torch.rand(B0, 3)))
        test(get_op(0), (torch.rand(3), torch.rand(B0, 3)), in_dims=(None, 0))
        test(get_op(0), (torch.rand(2, 17), torch.rand(2, 17, B0)), in_dims=(None, 2))
        test(get_op(-1), (torch.rand(2, 17), torch.rand(2, 17, B0)), in_dims=(None, 2))
        test(
            vmap(get_op(0), in_dims=(0, None)),
            (torch.rand(B1, 2), torch.rand(B0, 2)),
            in_dims=(None, 0),
        )
        test(
            vmap(get_op(0), in_dims=(0, 0)),
            (torch.rand(B1, 2), torch.rand(B0, B1, 2)),
            in_dims=(None, 0),
        )

    def test_slice(self):
        test = self._vmap_view_test
        B0, B1, B2 = 7, 11, 13
        test(lambda t: t[0:1], (torch.rand(B0, 3, 5),))
        test(lambda t: t[:, 1:3], (torch.rand(3, 5, B0),), in_dims=2)
        test(
            vmap(lambda t: t[:, 0:1], in_dims=2), (torch.rand(3, 5, B0, B1),), in_dims=2
        )
        test(
            vmap(vmap(lambda t: t[0:1], in_dims=2), in_dims=2),
            (torch.rand(3, 5, B0, B1, B2),),
            in_dims=2,
        )

    @xfailIfTorchDynamo
    def test_squeeze(self):
        def verify_behavior(op, min_ndim=1):
            test = self._vmap_view_test
            B0, B1 = 1, 11
            # These tests cannot be used with an operator that requires more
            # than 1 dimension after batching.
            if min_ndim <= 1:
                test(op, (torch.rand(B0),))
                test(op, (torch.rand(B1),))
                test(vmap(op), (torch.rand(B0, B1, 1),))
                test(vmap(op), (torch.rand(B1, 1, B0),), in_dims=2)
            test(op, (torch.rand(B0, 3, 5),))
            test(op, (torch.rand(1, B0, 5),), in_dims=1)
            test(op, (torch.rand(B0, 0, 1, 5, 1),))
            test(op, (torch.rand(B0, 1, 1, 1, 1),))
            test(vmap(op), (torch.rand(B0, B1, 1, 3, 4),))
            test(vmap(op), (torch.rand(B1, 1, B0, 4, 5),), in_dims=2)

        verify_behavior(torch.squeeze)
        verify_behavior(lambda x: torch.squeeze(x, dim=0), min_ndim=1)
        verify_behavior(lambda x: torch.squeeze(x, dim=1), min_ndim=2)
        verify_behavior(lambda x: torch.squeeze(x, dim=-1), min_ndim=2)
        verify_behavior(lambda x: torch.squeeze(x, dim=-2), min_ndim=3)

        msg = ""
        try:
            torch.squeeze(torch.rand(10), dim=1)
        except IndexError as err:
            msg = str(err)
        with self.assertRaises(RuntimeError, msg=msg):
            vmap(lambda x: torch.squeeze(x, dim=1))(torch.rand(10))

    def _test_mean_sum_dim(self, op):
        test = self._vmap_test
        B0, B1 = 5, 7

        # Single vmap, various in_dims / out_dims
        test(lambda x: op(x, 0), [torch.randn([B0])])
        test(lambda x: op(x, -1), [torch.randn([B0])])
        test(lambda x: op(x, 0), [torch.randn([B0, 3])])
        test(lambda x: op(x, -1), [torch.randn([2, 5, B0, 3])], in_dims=2)
        test(lambda x: op(x, 2), [torch.randn([2, 5, B0, 3])], in_dims=2, out_dims=2)

        # Doubly nested vmap
        test(vmap(lambda x: op(x, 0)), [torch.randn([B0, B1])])
        test(vmap(lambda x: op(x, -1)), [torch.randn([B0, B1])])
        test(vmap(lambda x: op(x, -2)), [torch.randn([B1, 2, 5, B0, 3])], in_dims=2)
        test(
            vmap(lambda x: op(x, 2), in_dims=2),
            [torch.randn([2, 5, B0, B1, 3])],
            in_dims=2,
            out_dims=2,
        )

    def test_sum_dim(self):
        self._test_mean_sum_dim(torch.sum)

    def test_mean_dim(self):
        self._test_mean_sum_dim(torch.mean)

    def test_argmax_dim(self):
        def test(f, args):
            for loop_out, batched_out in get_fallback_and_vmap_exhaustive(f, args, {}):
                self.assertEqual(loop_out, batched_out)

        B0 = 5
        test(lambda x: torch.argmax(x), [torch.randn(B0)])
        test(lambda x: torch.argmax(x), [torch.randn(B0, 2, 3)])
        test(lambda x: torch.argmax(x, 0), [torch.randn(B0, 2, 3)])
        test(lambda x: torch.argmax(x, -1), [torch.randn(B0, 2, 3)])
        test(lambda x: torch.argmax(x, 2), [torch.randn(B0, 2, 3)])

    def _test_sum_mean(self, op):
        test = self._vmap_test
        B0, B1 = 5, 7

        # Single vmap, various in_dims / out_dims
        test(op, [torch.randn([B0])])
        test(op, [torch.randn([B0, 3])])
        test(op, [torch.randn([2, 5, B0, 3])], in_dims=2)
        test(op, [torch.randn([2, 5, B0, 3])], in_dims=2)

        # Doubly nested vmap
        test(vmap(op), [torch.randn([B0, B1])])
        test(vmap(op), [torch.randn([B1, 2, 5, B0, 3])])
        test(vmap(op), [torch.randn([2, 5, B0, B1, 3])], in_dims=2)

    def test_sum(self):
        self._test_sum_mean(torch.sum)

    def test_mean(self):
        self._test_sum_mean(torch.mean)

    def test_repeat(self):
        test = self._vmap_test
        B0 = 7
        op = Tensor.repeat
        test(lambda x: op(x, (2, 3)), (torch.rand(B0, 1, 1),))
        test(lambda x: op(x, (2, 3)), (torch.rand(1, B0, 1),), in_dims=1)

    @skipIfTorchDynamo()
    def test_slogdet(self):
        test = functools.partial(self._vmap_test, check_propagates_grad=False)
        B0 = 7
        op = torch.linalg.slogdet
        test(op, (torch.rand(B0, 1, 1),))
        test(op, (torch.rand(B0, 2, 2),))
        test(op, (torch.rand(B0, 3, 2, 2),))
        test(op, (torch.rand(3, 2, 2, B0),), in_dims=3)

    def test_reshape(self):
        test = self._vmap_test
        B0, B1, B2 = 7, 11, 13
        op = torch.reshape
        test(op, (torch.rand(B0, 2 * 5), [2, 5]), in_dims=(0, None), check_view=True)
        test(
            op, (torch.rand(2, B0, 5), [1, 1, 10]), in_dims=(1, None), check_view=False
        )
        test(
            vmap(lambda t: t.reshape([-1])),
            (torch.rand(B0, B1, 2, 5),),
            check_view=True,
        )
        test(
            vmap(vmap(lambda t: t.reshape([-1]), in_dims=2), in_dims=1),
            (torch.rand(3, B1, 2, B2, 5, B0),),
            in_dims=5,
            check_view=False,
        )

    def test_reshape_as(self):
        test = self._vmap_test
        B0, B1, B2 = 7, 11, 13
        op = torch.Tensor.reshape_as
        test(op, (torch.rand(B0, 2 * 5), torch.rand(B0, 2, 5)), check_view=True)
        test(
            op,
            (torch.rand(2 * 5), torch.rand(B0, 2, 5)),
            in_dims=(None, 0),
            check_view=True,
        )
        test(
            op,
            (torch.rand(B0, 2 * 5), torch.rand(2, 5)),
            in_dims=(0, None),
            check_view=True,
        )

        test(
            op,
            (torch.rand(2, B0, 5), torch.rand(1, 1, 10)),
            in_dims=(1, None),
            check_view=False,
        )

        test(
            vmap(op),
            (torch.rand(B0, B1, 2, 5), torch.randn(B0, B1, 10)),
            check_view=True,
        )
        test(
            vmap(vmap(op, in_dims=(2, None)), in_dims=(1, None)),
            (torch.rand(3, B1, 2, B2, 5, B0), torch.rand(B0, 3 * 2 * 5)),
            in_dims=(5, 0),
            check_view=False,
        )

    def test_result_type(self):
        def scalar_tensor_with_dtype(op):
            def wrapped(*args, **kwargs):
                dtype = op(*args, **kwargs)
                return torch.ones([], dtype=dtype)

            return wrapped

        test = self._vmap_test
        op = scalar_tensor_with_dtype(torch.result_type)

        B0 = 2

        test(
            op,
            (torch.randn(B0), torch.randn(B0, dtype=torch.float64)),
            check_propagates_grad=False,
        )
        test(
            op,
            (torch.randn(B0), torch.randint(10, [B0], dtype=torch.int64)),
            check_propagates_grad=False,
        )

        test(lambda x: op(x, 1), (torch.randn(B0),), check_propagates_grad=False)
        test(lambda x: op(x, 1.6), (torch.randn(B0),), check_propagates_grad=False)

        test(
            lambda x: op(x, torch.tensor(1)),
            (torch.randn(B0),),
            check_propagates_grad=False,
        )
        test(
            lambda x: op(x, torch.tensor(1.6, dtype=torch.double)),
            (torch.randn(B0),),
            check_propagates_grad=False,
        )

        test(
            op,
            (torch.randn(B0, 2), torch.randn(B0, 2, dtype=torch.float64)),
            check_propagates_grad=False,
        )
        test(
            op,
            (torch.randn(B0, 2), torch.randint(10, [B0, 2], dtype=torch.int64)),
            check_propagates_grad=False,
        )

        test(lambda x: op(x, 1), (torch.randn(B0, 2),), check_propagates_grad=False)
        test(lambda x: op(x, 1.6), (torch.randn(B0, 2),), check_propagates_grad=False)

        test(
            lambda x: op(x, torch.tensor(1)),
            (torch.randn(B0, 2),),
            check_propagates_grad=False,
        )
        test(
            lambda x: op(x, torch.tensor(1.6, dtype=torch.double)),
            (torch.randn(B0, 2),),
            check_propagates_grad=False,
        )

        test(
            op,
            (torch.randn(B0, 2), torch.randn(B0, dtype=torch.float64)),
            check_propagates_grad=False,
        )
        test(
            op,
            (torch.randn(B0, 2), torch.randint(10, [B0], dtype=torch.int64)),
            check_propagates_grad=False,
        )

    def test_tensor_split(self):
        test = self._vmap_view_test
        op = torch.tensor_split
        B0, B1, B2 = 7, 11, 13

        # tests for torch.tensor_split(self, indices_or_sections: int, dim)
        test(op, (torch.rand(B0, 2, 1024), 5, -1), in_dims=(0, None, None))
        test(op, (torch.rand(2, B0, 1024), 150, 1), in_dims=(1, None, None))
        test(
            vmap(op, in_dims=(0, None, None)),
            (torch.rand(B1, 1023, B0, 5), 256, 0),
            in_dims=(2, None, None),
        )
        test(
            vmap(vmap(lambda t: op(t, 4, 1), in_dims=2)),
            (torch.rand(B1, 2, B0, 64, B2),),
            in_dims=2,
        )

        # tests for torch.tensor_split(self, indices_or_sections: List[int], dim)
        test(
            op,
            (torch.rand(B0, 2, 1024), [50, 100, 378, 890], -1),
            in_dims=(0, None, None),
        )
        test(
            op,
            (torch.rand(2, B0, 1024), [50, 100, 212, 345, 0, 378, 890], 1),
            in_dims=(1, None, None),
        )
        test(
            vmap(op, in_dims=(0, None, None)),
            (torch.rand(B1, 1023, B0, 5), [50, 100, 212, 345, 0, 378, 890], 0),
            in_dims=(2, None, None),
        )
        test(
            vmap(vmap(lambda t: op(t, [4, 8, 9, 34, 29], 1), in_dims=2)),
            (torch.rand(B1, 2, B0, 64, B2),),
            in_dims=2,
        )

    @skipIfTorchDynamo("really slow")
    def test_split(self):
        test = self._vmap_view_test
        op = torch.split
        B0, B1, B2 = 7, 11, 13

        # tests for torch.split(self, split_size: int, dim)
        test(op, (torch.rand(B0, 2, 1024), 101, -1), in_dims=(0, None, None))
        test(op, (torch.rand(2, B0, 1024), 130, 1), in_dims=(1, None, None))
        test(
            vmap(op, in_dims=(0, None, None)),
            (torch.rand(B1, 1023, B0, 5), 256, 0),
            in_dims=(2, None, None),
        )
        test(
            vmap(vmap(lambda t: op(t, 4, 1), in_dims=2)),
            (torch.rand(B1, 2, B0, 64, B2),),
            in_dims=2,
        )

        # tests for torch.split(self, split_size: List[int], dim)
        test(op, (torch.rand(B0, 2, 1024), [1, 1020, 3], -1), in_dims=(0, None, None))
        test(
            op, (torch.rand(2, B0, 1024), [100] * 10 + [24], 1), in_dims=(1, None, None)
        )
        test(
            vmap(op, in_dims=(0, None, None)),
            (torch.rand(B1, 1023, B0, 5), [256] * 3 + [255], 0),
            in_dims=(2, None, None),
        )
        test(
            vmap(vmap(lambda t: op(t, [4] * 8 + [8] * 4, 1), in_dims=2)),
            (torch.rand(B1, 2, B0, 64, B2),),
            in_dims=2,
        )

    def test_trace(self):
        op = torch.trace
        test = self._vmap_test
        B0, B1, B2 = 7, 11, 13
        test(op, (torch.rand(B0, 2, 5),))
        test(op, (torch.rand(2, B0, 5),), in_dims=1)
        test(vmap(op), (torch.rand(B1, 2, B0, 5),), in_dims=2)
        test(vmap(vmap(op, in_dims=2)), (torch.rand(B1, 2, B0, 5, B2),), in_dims=2)

    def test_transpose(self):
        op = torch.transpose
        test = self._vmap_view_test

        B0, B1, B2 = 7, 11, 13
        test(lambda x: op(x, 0, 1), (torch.rand(B0, 2, 5),))
        test(lambda x: op(x, -1, -2), (torch.rand(B0, 2, 5),))
        test(lambda x: op(x, 3, 1), (torch.rand(B0, 2, 5, 4, 6),))
        test(lambda x: op(x, 1, 0), (torch.rand(2, B0, 5),), in_dims=1)
        test(vmap(lambda x: op(x, 0, 1)), (torch.rand(B1, 2, B0, 5),), in_dims=2)
        test(
            vmap(vmap(lambda x: op(x, 0, 1), in_dims=2)),
            (torch.rand(B1, 2, B0, 5, B2),),
            in_dims=2,
        )

        # Special case: scalar tensor
        for dim1, dim2 in itertools.product([0, -1], [0, -1]):
            x = torch.rand(B0)
            result = vmap(lambda x: op(x, dim1, dim2))(x)
            self.assertTrue(result is x)

    def test_t(self):
        op = torch.t
        test = self._vmap_view_test
        B0, B1, B2 = 7, 11, 13
        test(op, (torch.rand(B0, 2, 5),))
        test(op, (torch.rand(2, B0, 5),), in_dims=1)
        test(vmap(op), (torch.rand(B1, 2, B0, 5),), in_dims=2)
        test(vmap(vmap(op, in_dims=2)), (torch.rand(B1, 2, B0, 5, B2),), in_dims=2)

    def test_T_numpy(self):
        def op(t):
            return t.T

        test = self._vmap_view_test
        B0, B1, B2 = 7, 11, 13
        test(op, (torch.rand(B0, 2, 3, 5),))
        test(op, (torch.rand(2, B0, 3, 5),), in_dims=1)
        test(vmap(op), (torch.rand(B1, 2, B0, 5),), in_dims=2)
        test(vmap(op), (torch.rand(B1, 2, B0, 3, 5),), in_dims=2)
        test(vmap(vmap(op, in_dims=2)), (torch.rand(B1, 2, B0, 3, B2, 5),), in_dims=2)

    def test_to(self):
        test = self._vmap_test
        B0, B1 = 7, 11

        test(lambda t: t.to("cpu"), (torch.rand(B0),))
        test(lambda t: t.to(torch.double), (torch.rand(B0),))
        test(
            lambda t, o: t.to(o), (torch.rand(B0), torch.randn(B0, dtype=torch.float64))
        )
        test(
            lambda t, o: t.to(o),
            (torch.rand(B0), torch.randn(B0, dtype=torch.float64)),
            in_dims=(0, None),
        )
        test(vmap(lambda t: t.to(torch.double)), (torch.rand(B0, B1, 3),))

        # also test some casting methods
        test(lambda t: t.double(), (torch.rand(B0),))
        test(lambda t: t.float(), (torch.rand(B0),))
        test(lambda t: t.int(), (torch.rand(B0),), check_propagates_grad=False)
        test(lambda t: t.long(), (torch.rand(B0),), check_propagates_grad=False)

    def test_unfold(self):
        op = torch.Tensor.unfold
        test = self._vmap_view_test
        B0, B1, B2 = 3, 2, 5

        test(op, (torch.rand(B0, 7, 11), 0, 2, 1), in_dims=(0, None, None, None))
        test(op, (torch.rand(7, B0, 11), 1, 4, 2), in_dims=(1, None, None, None))
        test(
            vmap(op, in_dims=(0, None, None, None)),
            (torch.rand(B1, 7, B0, 11), 1, 5, 1),
            in_dims=(2, None, None, None),
        )
        test(
            vmap(
                vmap(op, in_dims=(2, None, None, None)), in_dims=(0, None, None, None)
            ),
            (torch.rand(B1, 7, B0, 11, B2), -1, 2, 4),
            in_dims=(2, None, None, None),
        )

    def test_unbind(self):
        test = self._vmap_view_test
        op = torch.unbind
        B0, B1, B2 = 7, 11, 13

        test(op, (torch.rand(B0, 2, 1024), -1), in_dims=(0, None))
        test(op, (torch.rand(B0, 2, 0),))
        test(op, (torch.rand(2, B0, 7), 0), in_dims=(1, None))
        test(
            vmap(op, in_dims=(0, None)),
            (torch.rand(B1, 1023, B0, 5), 1),
            in_dims=(2, None),
        )
        test(
            vmap(vmap(lambda t: op(t, dim=1), in_dims=2)),
            (torch.rand(B1, 2, B0, 32, B2),),
            in_dims=2,
        )

    def test_view(self):
        test = self._vmap_view_test
        B0, B1, B2 = 7, 11, 13
        op = torch.Tensor.view

        # We should error out if the view would produce an incorrect result
        with self.assertRaises(RuntimeError):
            vmap(op, in_dims=(1, None))(torch.rand(2, B0, 5), [10])

        test(op, (torch.rand(B0, 2 * 5), [2, 5]), in_dims=(0, None))
        test(op, (torch.rand(B0, 4, 5), [1, 2, 1, 10]), in_dims=(0, None))
        test(vmap(lambda t: t.view([-1])), (torch.rand(B0, B1, 2, 5, 3),))
        test(
            vmap(vmap(lambda t: t.reshape([-1])), in_dims=1),
            (torch.rand(B2, B0, B1, 3, 2, 5),),
            in_dims=1,
        )

    def test_view_as(self):
        test = self._vmap_view_test
        B0, B1, B2 = 7, 11, 13
        op = torch.Tensor.view_as

        # We should error out if the view would produce an incorrect result
        with self.assertRaises(RuntimeError):
            vmap(op, in_dims=(1, 0))(torch.rand(2, B0, 5), torch.rand(B0, 10))

        test(op, (torch.rand(B0, 2 * 5), torch.rand(B0, 2, 5)))
        test(op, (torch.rand(2 * 5), torch.rand(B0, 2, 5)), in_dims=(None, 0))
        test(op, (torch.rand(B0, 2 * 5), torch.rand(2, 5)), in_dims=(0, None))

        test(op, (torch.rand(B0, 4, 5), torch.rand(2, 1, 1, 10)), in_dims=(0, None))

        test(vmap(op), (torch.rand(B0, B1, 2, 5), torch.randn(B0, B1, 10)))
        test(
            vmap(vmap(op, in_dims=(0, None)), in_dims=(0, None)),
            (torch.rand(B1, B2, B0, 3, 2, 5), torch.rand(B0, 3 * 2 * 5)),
            in_dims=(2, 0),
        )

    def test_conv2d(self):
        conv_setups = [
            (torch.nn.Conv1d, torch.conv1d, [2, 4, 15]),
            (torch.nn.Conv2d, torch.conv2d, [2, 4, 15, 20]),
            (torch.nn.Conv3d, torch.conv3d, [2, 4, 15, 20, 25]),
            # (torch.nn.ConvTranspose2d, torch.conv_transpose2d, [2, 4, 15, 20])
        ]
        for conv_mod, conv_fn, inp_shape in conv_setups:
            mod = conv_mod(4, 8, kernel_size=3)
            arg_values = [torch.randn(inp_shape), mod.weight, mod.bias]
            kwarg_values = {}
            for loop_out, batched_out in get_fallback_and_vmap_exhaustive(
                conv_fn, arg_values, kwarg_values
            ):
                self.assertEqual(loop_out, batched_out)

            arg_values = [torch.randn(inp_shape), mod.weight, None]
            for loop_out, batched_out in get_fallback_and_vmap_exhaustive(
                conv_fn, arg_values, kwarg_values
            ):
                self.assertEqual(loop_out, batched_out)

            mod2 = conv_mod(
                4, 8, kernel_size=3, groups=2, stride=3, padding=1, dilation=2
            )
            arg_values = [torch.randn(inp_shape), mod2.weight, mod2.bias]
            kwarg_values = dict(groups=2, stride=3, padding=1, dilation=2)
            for loop_out, batched_out in get_fallback_and_vmap_exhaustive(
                conv_fn, arg_values, kwarg_values
            ):
                self.assertEqual(loop_out, batched_out)

            arg_values = [torch.randn(inp_shape), mod2.weight, None]
            for loop_out, batched_out in get_fallback_and_vmap_exhaustive(
                conv_fn, arg_values, kwarg_values
            ):
                self.assertEqual(loop_out, batched_out)

    def test_one_hot(self):
        sample_inputs = [
            (torch.randint(0, 3, []), 3),
            (torch.randint(0, 3, [2, 3, 4]), 4),
        ]
        for args in sample_inputs:
            for loop_out, batched_out in get_fallback_and_vmap_exhaustive(
                F.one_hot, args, {}
            ):
                self.assertEqual(loop_out, batched_out)

    def test_conj_bit(self):
        x = torch.tensor([1 + 1j, 2 + 1j])

        def foo(x):
            assert not x.is_conj()
            y = x.conj()
            assert y.is_conj()
            return y

        res = vmap(foo)(x)
        self.assertEqual(res, x.conj())

    def test_mode_key(self):
        def vmap_f(x):
            return x + torch.randn(())

        def naive_f(x, shape):
            return x + torch.randn(shape)

        torch.manual_seed(0)
        out1 = vmap(vmap(vmap_f, randomness="different"), randomness="different")(
            torch.ones(2, 3)
        )

        torch.manual_seed(0)
        out2 = naive_f(torch.ones(2, 3), (2, 3))
        self.assertEqual(out1, out2)

        torch.manual_seed(0)
        out1 = vmap(vmap(vmap_f, randomness="different"), randomness="different")(
            torch.ones(2, 3, 4)
        )

        torch.manual_seed(0)
        out2 = naive_f(torch.ones(2, 3, 4), (2, 3, 1))
        self.assertEqual(out1, out2)

        self.assertTrue(torch.randn(()).dim() == 0)

    @parametrize("in_dim", [0, 1, 2])
    @parametrize("out_dim", [0, 1, 2])
    @parametrize("randomness", ["error", "same"])
    def test_chunk_vmap(self, in_dim, out_dim, randomness):
        x = torch.randn(4, 5, 6)

        def f(x):
            y = x.sin()
            if randomness != "error":
                y = y + torch.rand_like(x)
            return y

        rs = torch.get_rng_state()
        expected = vmap(f, in_dims=in_dim, out_dims=out_dim, randomness=randomness)(x)

        for chunks in [1, 2, 3, 4, 7, 10, 16]:
            torch.set_rng_state(rs)
            output = chunk_vmap(
                f,
                in_dims=in_dim,
                out_dims=out_dim,
                randomness=randomness,
                chunks=chunks,
            )(x)
            self.assertEqual(output, expected)

    @parametrize("in_dim", [0, 1, 2])
    @parametrize("out_dim", [0, 1, 2])
    @parametrize("randomness", ["error", "same"])
    def test_vmap_chunksize(self, in_dim, out_dim, randomness):
        x = torch.randn(4, 5, 6)
        y = torch.randn_like(x)

        # fn: Single Input/Single Output
        def f(x):
            y = x.sin()
            if randomness != "error":
                y = y + torch.rand_like(x)
            return y

        f_args = (x,)
        f_kwargs = {"in_dims": in_dim, "out_dims": out_dim, "randomness": randomness}

        # fn: Nested Input/Single Output
        def f1(pair):
            x, y = pair
            z = x.sin() + y.cos()
            if randomness != "error":
                z = z + torch.rand_like(z)
            return z

        f1_args = ((x, y),)
        f1_kwargs = {
            "in_dims": ((in_dim,) * 2,),
            "out_dims": out_dim,
            "randomness": randomness,
        }

        # fn: Single Input/Nested Output
        def f2(x):
            y = x.sin()
            if randomness != "error":
                y = y + torch.rand_like(x)
            return {"out": y, "out1": y + 2}

        f2_args = (x,)
        f2_kwargs = {"in_dims": in_dim, "out_dims": out_dim, "randomness": randomness}

        # fn: Nested Input/Nested Output (first tensor is not vmapped).
        def f3(inp_dict):
            x = inp_dict["inp"]
            y = inp_dict["inp1"]
            z = x.sin() + y.cos()
            if randomness != "error":
                z = z + torch.rand_like(z)
            return {"z": z, "tuple": (z, z + 1)}

        f3_args = (
            {
                "inp": x.index_select(in_dim, torch.tensor([0])).squeeze(in_dim),
                "inp1": y,
            },
        )
        f3_kwargs = {
            "in_dims": ({"inp": None, "inp1": in_dim},),
            "out_dims": out_dim,
            "randomness": randomness,
        }

        # fn: Nested Input/Nested Output (first argument is not a Tensor).
        def f4(inp_dict):
            x = inp_dict["inp"]
            y = inp_dict["inp1"]
            z = x + y.cos()
            if randomness != "error":
                z = z + torch.rand_like(z)
            return {"z": z, "tuple": (z, z + 1)}

        f4_args = ({"inp": 2.0, "inp1": y},)
        f4_kwargs = {
            "in_dims": ({"inp": None, "inp1": in_dim},),
            "out_dims": out_dim,
            "randomness": randomness,
        }

        fns_and_args = (
            (f, f_args, f_kwargs),
            (f1, f1_args, f1_kwargs),
            (f2, f2_args, f2_kwargs),
            (f3, f3_args, f3_kwargs),
            (f4, f4_args, f4_kwargs),
        )
        for fn, args, kwargs in fns_and_args:
            rs = torch.get_rng_state()
            expected_vmap = vmap(fn, **kwargs)(*args)
            for chunk_size in (1, 2, 3, 4, 7, 10, 16, 100):
                torch.set_rng_state(rs)
                output = vmap(fn, chunk_size=chunk_size, **kwargs)(*args)
                self.assertEqual(output, expected_vmap)

    @parametrize("in_dim", [0, 1])
    @parametrize("out_dim", [0, 1])
    @parametrize("randomness", ["error", "same"])
    def test_vmap_chunksize_error(self, in_dim, out_dim, randomness):
        x = torch.randn(4, 5, 6)

        def f(x):
            y = x.sin()
            if randomness != "error":
                y = y + torch.rand_like(x)
            return y

        # Incorrect `chunk_size`
        for chunk_size in (-1, 0):
            with self.assertRaisesRegex(
                ValueError, "vmap: chunk_size should be None or greater than 0."
            ):
                vmap(
                    f,
                    in_dims=in_dim,
                    out_dims=out_dim,
                    randomness=randomness,
                    chunk_size=chunk_size,
                )(x)

        # Incorrect `out_dims`
        msg = "out_dims is not compatible with the structure of `outputs`"
        with self.assertRaisesRegex(ValueError, msg):
            vmap(
                f,
                in_dims=in_dim,
                out_dims=(out_dim, out_dim),
                randomness=randomness,
                chunk_size=2,
            )(x)

    @parametrize("in_dim", [0, 1])
    @parametrize("out_dim", [0, 1])
    @parametrize("randomness", ["error", "same"])
    def test_vmap_chunksize_composition(self, in_dim, out_dim, randomness):
        x = torch.randn(4, 5, 6)
        y = torch.randn_like(x)

        # fn: Single Input/Single Output
        def f(x):
            y = x.sin()
            if randomness != "error":
                y = y + torch.rand_like(x)
            return y

        f_args = (x,)

        # fn: Nested Input/Single Output
        def f1(pair):
            x, y = pair
            z = x.sin() + y.cos()
            if randomness != "error":
                z = z + torch.rand_like(z)
            return z

        f1_args = ((x, y),)

        # fn: Single Input/Nested Output
        def f2(x):
            y = x.sin()
            if randomness != "error":
                y = y + torch.rand_like(x)
            return {"out": y, "out1": y + 2}

        f2_args = (x,)

        # fn: Nested Input/Nested Output
        def f3(inp_dict):
            x = inp_dict["inp"]
            y = inp_dict["inp1"]
            z = x.sin() + y.cos()
            if randomness != "error":
                z = z + torch.rand_like(z)
            return {"z": z, "tuple": (z, z + 1)}

        f3_args = ({"inp": x, "inp1": y},)

        for fn, args in ((f, f_args), (f1, f1_args), (f2, f2_args), (f3, f3_args)):
            rs = torch.get_rng_state()
            expected = vmap(
                vmap(fn, in_dims=in_dim, out_dims=out_dim, randomness=randomness),
                in_dims=in_dim,
                out_dims=out_dim,
                randomness=randomness,
            )(*args)
            for chunk_size in (1, 2, 3, 4, 7, 10, 16, 100):
                torch.set_rng_state(rs)
                actual = vmap(
                    vmap(
                        fn,
                        in_dims=in_dim,
                        out_dims=out_dim,
                        randomness=randomness,
                        chunk_size=chunk_size,
                    ),
                    in_dims=in_dim,
                    out_dims=out_dim,
                    randomness=randomness,
                    chunk_size=chunk_size,
                )(*args)
                self.assertEqual(actual, expected)


instantiate_parametrized_tests(TestVmapOperators)


def construct_v(output, batch_size, contig=False):
    if contig:
        return torch.randn(
            batch_size, *output.shape, dtype=output.dtype, device=output.device
        )
    result = torch.randn(
        *output.shape, batch_size, dtype=output.dtype, device=output.device
    )
    return result.movedim(-1, 0)


def as_tuple(x):
    if isinstance(x, tuple):
        return x
    elif isinstance(x, list):
        return tuple(x)
    else:
        return (x,)


def differentiable(args):
    return tuple(
        arg
        for arg in as_tuple(args)
        if isinstance(arg, torch.Tensor) and arg.requires_grad
    )


def _get_rand_no_zeros(*args, **kwargs):
    requires_grad = kwargs.get("requires_grad", False)
    kwargs_without_requires_grad = kwargs.copy()
    kwargs_without_requires_grad["requires_grad"] = False
    result = torch.rand(*args, **kwargs_without_requires_grad)
    return result.clamp_min_(0.1).requires_grad_(requires_grad)


@markDynamoStrictTest
class TestVmapBatchedGradient(Namespace.TestVmapBase):
    def _vmap_test(self, *args, **kwargs):
        return _vmap_test(self, *args, **kwargs)

    # Tests batched gradient computation of outputs = op(*args, **kwargs)
    # by comparing it to a sequential map+stack fallback.
    #
    # output_process_fn: a function that maps the outputs to the part
    #       that should be differentiated.
    # batch_size: the batch dim size for the batched grad
    def _batched_grad_test(
        self, op, args, kwargs=None, output_process_fn=lambda x: x, batch_size=3
    ):
        if kwargs is None:
            kwargs = {}
        outputs = op(*args, **kwargs)
        outputs = differentiable(output_process_fn(outputs))
        for contig in [True, False]:
            batched_vectors = tuple(
                construct_v(out, batch_size, contig) for out in outputs
            )

            def vector_jacobian_product(*vectors):
                return torch.autograd.grad(
                    outputs, differentiable(args), vectors, retain_graph=True
                )

            self._vmap_test(
                vector_jacobian_product, batched_vectors, check_propagates_grad=False
            )

    # Tests batched second grad computation of outputs = op(*args, **kwargs).
    # by comparing it to a sequential map+stack fallback.
    #
    # output_process_fn: a function that maps the outputs to the part
    #       that should be differentiated.
    # batch_size: the batch dim size for the batched grad
    #
    # NB: we only test computing batched gradients in the second gradient
    # computation. One specific use case that does this is computing the hessian
    # matrix of a scalar-valued function; this is useful in Bayesian Logistic
    # Regression.
    # It might be useful to have a test that computes batched first gradients and
    # then uses those to compute batched second gradients in the future.
    def _batched_grad_grad_test(
        self, op, args, kwargs=None, output_process_fn=lambda x: x, batch_size=3
    ):
        if kwargs is None:
            kwargs = {}
        outputs = op(*args, **kwargs)
        outputs = differentiable(output_process_fn(outputs))
        ones = tuple(torch.ones_like(out) for out in outputs)
        # Same thing as summing together all of the outputs and calling .backward()
        first_grads = torch.autograd.grad(
            outputs, differentiable(args), ones, create_graph=True
        )
        first_grads = differentiable(first_grads)
        self.assertNotEqual(
            len(first_grads), 0, "None of the first grads depend on the input!"
        )

        for contig in [True, False]:
            batched_vectors = tuple(
                construct_v(grad, batch_size, contig) for grad in first_grads
            )

            def vector_hessian_product(*vectors):
                outputs = torch.autograd.grad(
                    first_grads,
                    differentiable(args),
                    vectors,
                    retain_graph=True,
                    allow_unused=True,
                )
                outputs = tuple(out for out in outputs if out is not None)
                assert len(outputs) > 0
                return outputs

            self._vmap_test(
                vector_hessian_product, batched_vectors, check_propagates_grad=False
            )

    def _test_arithmetic(self, op, device, test_grad_grad=True):
        x = torch.randn(2, 3, requires_grad=True, device=device)
        y = _get_rand_no_zeros(2, 3, device=device, requires_grad=True)
        scalar = 3.14
        self._batched_grad_test(op, (x, y))
        self._batched_grad_test(op, (scalar, y))
        self._batched_grad_test(op, (x, scalar))

        if test_grad_grad:
            self._batched_grad_grad_test(op, (x, y))

    def test_add(self, device):
        self._test_arithmetic(torch.add, device, test_grad_grad=False)
        self._test_arithmetic(lambda x, y: x + y, device, test_grad_grad=False)

    def test_sub(self, device):
        self._test_arithmetic(torch.sub, device, test_grad_grad=False)
        self._test_arithmetic(lambda x, y: x - y, device, test_grad_grad=False)

    def test_mul(self, device):
        self._test_arithmetic(torch.mul, device)
        self._test_arithmetic(lambda x, y: x * y, device)

    def test_div(self, device):
        self._test_arithmetic(torch.div, device)
        self._test_arithmetic(lambda x, y: x / y, device)

    def test_binary_cross_entropy(self, device):
        x = F.sigmoid(torch.randn(3, 2, device=device, requires_grad=True))
        target = torch.rand(3, 2, device=device)

        op = functools.partial(F.binary_cross_entropy, target=target)

        self._batched_grad_test(op, (x,), {})
        self._batched_grad_grad_test(op, (x,), {})

    def test_log_softmax(self, device):
        op = functools.partial(torch.log_softmax, dim=-1)
        x = torch.randn(3, 2, device=device, requires_grad=True)

        self._batched_grad_test(op, (x,), {})
        self._batched_grad_grad_test(op, (x,), {})

    def test_expand(self, device):
        x = torch.randn(2, 3, device=device, requires_grad=True)

        def op(x):
            return x.expand(5, 5, 2, 3)

        self._batched_grad_test(op, (x,))

    @allowVmapFallbackUsage
    def test_index(self, device):
        x = torch.randn(2, 3, requires_grad=True, device=device)
        index = torch.tensor([[0, 0], [1, 1]], device=device)

        def op(x):
            y = x * x
            return y[index]

        self._batched_grad_test(op, (x,))
        self._batched_grad_grad_test(op, (x,))

    def test_lgamma(self, device):
        x = torch.randn(2, 3, requires_grad=True, device=device)
        self._batched_grad_test(Tensor.lgamma, (x,))
        self._batched_grad_grad_test(Tensor.lgamma, (x,))

    def test_log(self, device):
        x = _get_rand_no_zeros(2, 3, device=device, requires_grad=True)
        self._batched_grad_test(torch.log, (x,))
        self._batched_grad_grad_test(torch.log, (x,))

    def test_logsumexp(self, device):
        x = _get_rand_no_zeros(2, 3, device=device, requires_grad=True)

        def op(x):
            return torch.logsumexp(x, -1)

        self._batched_grad_test(op, (x,))
        self._batched_grad_grad_test(op, (x,))

    def test_log1p(self, device):
        x = _get_rand_no_zeros(2, 3, device=device, requires_grad=True)
        self._batched_grad_test(torch.log1p, (x,))
        self._batched_grad_grad_test(torch.log1p, (x,))

    @allowVmapFallbackUsage
    def test_max(self, device):
        x = torch.randn(2, 3, requires_grad=True, device=device)
        self._batched_grad_test(torch.max, (x,))

    @allowVmapFallbackUsage
    def test_median(self, device):
        x = torch.randn(2, 3, requires_grad=True, device=device)
        self._batched_grad_test(torch.median, (x,))

    @allowVmapFallbackUsage
    def test_min(self, device):
        x = torch.randn(2, 3, requires_grad=True, device=device)
        self._batched_grad_test(torch.min, (x,))

    def test_permute(self, device):
        x = torch.randn(2, 3, 5, requires_grad=True, device=device)

        def op(x):
            return x.permute(2, 0, 1)

        self._batched_grad_test(op, (x,))

    def test_reshape(self, device):
        x = torch.randn(2, 3, 5, requires_grad=True, device=device)

        def op(x):
            return x.reshape([2 * 3, 5])

        self._batched_grad_test(op, (x,))

    def test_sigmoid(self, device):
        x = torch.randn(2, 3, requires_grad=True, device=device)
        self._batched_grad_test(Tensor.sigmoid, (x,))
        self._batched_grad_grad_test(Tensor.sigmoid, (x,))

    def test_stack(self, device):
        x = torch.randn(2, 3, device=device, requires_grad=True)
        y = torch.randn(2, 3, device=device, requires_grad=True)

        def op(x, y):
            return torch.stack([x, y])

        self._batched_grad_test(op, (x, y))

    def test_select(self, device):
        x = torch.randn(2, 3, device=device, requires_grad=True)
        self._batched_grad_test(lambda x: x[1], (x,))
        self._batched_grad_test(lambda x: x.select(1, 2), (x,))
        self._batched_grad_test(lambda x: x.select(-1, 0), (x,))

    def test_slice(self, device):
        x = torch.randn(2, 3, 5, device=device, requires_grad=True)
        self._batched_grad_test(lambda x: x[0:1], (x,))
        self._batched_grad_test(lambda x: x[:, 1:3], (x,))
        self._batched_grad_test(lambda x: x[..., 1:3], (x,))

    def test_trace(self, device):
        x = torch.randn(2, 3, device=device, requires_grad=True)
        self._batched_grad_test(Tensor.trace, (x,))

        x = torch.randn(3, 2, 2, device=device)

        def sum_grad_trace(x):
            return grad(torch.trace)(x).sum()

        output = vmap(grad(sum_grad_trace))(x)
        self.assertEqual(output, torch.zeros_like(output))

    def test_where(self, device):
        x = torch.randn(3, 2, device=device)
        y = torch.ones(3, 2, device=device)

        def f(x, y):
            return torch.where(x > 0, x, y)

        # Check that there is no runtime error, exactness tests are done with opinfo
        vmap(f)(x, y)

        x = torch.randint(0, 2, size=(4, 3), dtype=torch.float)

        def f(t):
            return torch.where(t)

        with self.assertRaisesRegex(
            RuntimeError, r"Attempted to vmap over aten::where"
        ):
            vmap(f)(x)

    def test_threshold(self, device):
        x = torch.randn(2, 3, device=device, requires_grad=True)
        self._batched_grad_test(lambda x: F.threshold(x, 0.5, 0.0), (x,))

    @parametrize("backend", PLATFORM_SPECIFIC_SDPA)
    def test_sdpa(self, device, backend):
        if device == "cpu":
            raise unittest.SkipTest("This test is only for CUDA for now")

        def T(*args):
            return torch.randn(*args, dtype=torch.float16, device=device)

        backend_ctx = sdpa_kernel([backend])
        with backend_ctx:
            for batching in [
                (True, True, True),
                (True, False, False),
                (False, True, True),
            ]:
                size = [8, 4, 128, 64]
                if batching[0]:
                    query = T(3, *size)
                else:
                    query = T(*size)
                if batching[1]:
                    key = T(3, *size)
                else:
                    key = T(*size)
                if batching[2]:
                    value = T(3, *size)
                else:
                    value = T(*size)
                in_dims = tuple(0 if b else None for b in batching)
                attention = F.scaled_dot_product_attention

                self._vmap_test(
                    attention,
                    (query, key, value),
                    in_dims=in_dims,
                )
                # Backwards test doesn't work yet
                # self._batched_grad_test(
                #     lambda query, key, value: F.scaled_dot_product_attention(
                #         query, key, value
                #     ),
                #     (query, key, value),
                # )

            B = 4
            query = torch.rand(4, 32, B, 8, 128, dtype=torch.float16, device=device)
            key = torch.rand(4, B, 32, 8, 128, dtype=torch.float16, device=device)
            value = torch.rand(4, 32, 8, 128, dtype=torch.float16, device=device)
            self._vmap_test(
                F.scaled_dot_product_attention,
                (query, key, value),
                in_dims=(2, 1, None),
            )

<<<<<<< HEAD
=======
    @parametrize("backend", PLATFORM_SPECIFIC_SDPA)
    @parametrize("randomness", ["error", "same", "different"])
    def test_randomness(self, device, randomness, backend):
        if device == "cpu":
            raise unittest.SkipTest("This test is only for CUDA for now")
        backend_ctx = sdpa_kernel([backend])
        with backend_ctx:
            B = 4
            query = torch.rand(B, 4, 32, 8, 128, dtype=torch.float16, device=device)
            key = torch.rand(B, 4, 32, 8, 128, dtype=torch.float16, device=device)
            value = torch.rand(B, 4, 32, 8, 128, dtype=torch.float16, device=device)

            def f(q, k, v, dropout):
                return F.scaled_dot_product_attention(q, k, v, dropout_p=dropout)

            # No matter the randomness mode, dropout=0.0 should pass
            vmap(
                functools.partial(f, dropout=0.0),
                in_dims=(0, 0, 0),
                randomness=randomness,
            )(query, key, value)

            fail_with_randomness = randomness == "error"
            if backend != SDPBackend.MATH:
                fail_with_randomness |= randomness == "same"
            context = (
                self.assertRaises(RuntimeError)
                # We currently don't support randomness == "same", and "error" should always error with randomness
                if fail_with_randomness
                else contextlib.nullcontext()
            )
            with context:
                vmap(
                    functools.partial(f, dropout=0.5),
                    in_dims=(0, 0, 0),
                    randomness=randomness,
                )(query, key, value)

>>>>>>> 7dc17883
    @allowVmapFallbackUsage
    def test_inplace_view(self, device):
        leaf = torch.randn(4, 5, requires_grad=True)

        def func(leaf):
            # Make sure the function is non-trivially twice differentiable
            base = leaf * leaf
            view = base[0]
            view.cos_()
            return view

        self._batched_grad_test(func, (leaf,), {})
        self._batched_grad_grad_test(func, (leaf,), {})

    @allowVmapFallbackUsage
    def test_inplace_manyview(self, device):
        leaf = torch.randn(4, 4, 5, requires_grad=True)

        def func(leaf):
            # Make sure the function is non-trivially twice differentiable
            base = leaf * leaf
            view = base.transpose(0, 2)
            view = view[1]
            view = view.diagonal()
            view = view[::2]
            view.cos_()
            return view

        self._batched_grad_test(func, (leaf,), {})
        self._batched_grad_grad_test(func, (leaf,), {})

    def test_diagonal(self, device):
        x = torch.randn(4, 5, device=device, requires_grad=True)
        self._batched_grad_test(lambda x: x.diagonal(1, 0, 1), (x,))

        x = torch.randn(3, 4, 5, device=device, requires_grad=True)
        self._batched_grad_test(lambda x: x.diagonal(0, -1, -2), (x,))

    @allowVmapFallbackUsage
    def test_unrelated_output(self, device):
        B0 = 3
        x = torch.randn([], requires_grad=True)
        y = torch.randn([], requires_grad=True)
        gy = torch.randn(B0, requires_grad=True)

        def vjp(v):
            (res,) = torch.autograd.grad(y, x, v, allow_unused=True)
            return torch.zeros_like(x) if res is None else res

        result = vmap(vjp)(gy)
        self.assertEqual(result, torch.zeros(B0, *x.shape, device=device))

    @allowVmapFallbackUsage
    def test_unrelated_output_multiple_grad(self, device):
        B0 = 3
        x = torch.randn([], requires_grad=True)
        y = torch.randn([], requires_grad=True)
        gy = torch.randn(B0, requires_grad=True)

        def vjp(v):
            (res,) = torch.autograd.grad(y, x, v, allow_unused=True)
            return torch.zeros_like(x) if res is None else res

        _ = vjp(gy[0])
        result = vmap(vjp)(gy)
        self.assertEqual(result, torch.zeros(B0, *x.shape, device=device))


def discover_variants(opinfo):
    aliases = []
    inplace_variants = []

    if opinfo.inplace_variant:
        inplace_variants.append(opinfo.inplace_variant)

    aliases.append(opinfo.op)
    for alias in opinfo.aliases:
        aliases.append(alias.op)
        if alias.inplace_variant:
            inplace_variants.append(alias.inplace_variant)
    return aliases, inplace_variants


# TODO: enable this when we get a bit closer to getting torch.vmap x torch.compile working.
# @markDynamoStrictTest
@unMarkDynamoStrictTest
class TestVmapOperatorsOpInfo(TestCase):
    def vmap_outplace_test(
        self,
        func,
        args,
        kwargs,
        in_dims,
        check_shape_only=False,
        postprocess_fn=None,
        out_dim=0,
    ):
        for vmap_out, loop_out in compute_quantities_for_vmap_test(
            func, args, kwargs, in_dims, out_dim=out_dim
        ):
            if postprocess_fn is not None:
                loop_out = postprocess_fn(loop_out)
                vmap_out = postprocess_fn(vmap_out)
            if check_shape_only:
                self.assertEqual(vmap_out.shape, loop_out.shape)
                continue
            self.assertEqual(vmap_out, loop_out)

    def vmap_inplace_test(
        self, func, args, kwargs, in_dims, postprocess_fn=None, out_dim=0
    ):
        # NB: This test assumes that the first argument is being modified.
        # This is OK because it's what every other OpInfo-based test assumes,
        # but it is going to need a more robust solution eventually.
        if in_dims[0] is None:
            # Check that we correctly raise an error when vmap is impossible
            # on the in-place operation
            with self.assertRaises(RuntimeError):
                for _ in compute_quantities_for_vmap_test(
                    func,
                    args,
                    kwargs,
                    in_dims,
                    out_dim=out_dim,
                    compute_loop_out=False,
                    clone_inputs=True,
                ):
                    pass
            return
        for vmap_out, loop_out in compute_quantities_for_vmap_test(
            func,
            args,
            kwargs,
            in_dims,
            clone_inputs=True,
            out_dim=out_dim,
        ):
            if postprocess_fn is not None:
                loop_out = postprocess_fn(loop_out)
                vmap_out = postprocess_fn(vmap_out)
            self.assertEqual(vmap_out, loop_out)

    def opinfo_vmap_test(
        self,
        device,
        dtype,
        op,
        check_has_batch_rule,
        skip_inplace=(),
        postprocess_fn=None,
    ):
        def test():
            # Error inputs check
            if op.error_inputs_func is not None:
                error_inputs = op.error_inputs(device)
                for error_input in error_inputs:
                    sample_input = error_input.sample_input
                    args = (sample_input.input,) + tuple(sample_input.args)
                    kwargs = sample_input.kwargs
                    for batched_args, in_dims, _ in generate_vmap_inputs(args, {}):
                        with self.assertRaises(Exception):
                            vmap(op, in_dims)(*batched_args, **kwargs)

            # Sample inputs check
            sample_inputs_op = {
                # Take too long with reference inputs
                "special.chebyshev_polynomial_t",
                "special.chebyshev_polynomial_u",
                "special.chebyshev_polynomial_v",
                "special.chebyshev_polynomial_w",
                "special.hermite_polynomial_he",
                "special.laguerre_polynomial_l",
                "special.legendre_polynomial_p",
                "special.shifted_chebyshev_polynomial_t",
                "special.shifted_chebyshev_polynomial_u",
                "special.shifted_chebyshev_polynomial_v",
                "special.shifted_chebyshev_polynomial_w",
            }
            if op.name in sample_inputs_op:
                sample_inputs_itr = op.sample_inputs(device, dtype, requires_grad=False)
            else:
                sample_inputs_itr = op.reference_inputs(
                    device, dtype, requires_grad=False
                )
            aliases, inplace_aliases = discover_variants(op)
            check_shape_only = op.name in ("empty_like", "new_empty")
            for sample_input in sample_inputs_itr:
                args = (sample_input.input,) + sample_input.args
                if not any(isinstance(arg, torch.Tensor) for arg in args):
                    # Atleast one tensor required for vmap.
                    continue
                kwargs = sample_input.kwargs
                is_batch_norm_and_training = is_batch_norm_training(op.name, kwargs)
                out_dim = 0
                if op.name == "NumpySplitCopyWithIntCustomOp":
                    # special case for this custom op
                    def sample_vmap_out_dim_numpy_split_copy_with_int(x, splits, dim):
                        return [0 for _ in range(len(splits) + 1)], None

                    out_dim = sample_vmap_out_dim_numpy_split_copy_with_int(*args)
                for batched_args, in_dims, _ in generate_vmap_inputs(
                    args, {}, is_batch_norm_and_training=is_batch_norm_and_training
                ):
                    for func in aliases:
                        self.vmap_outplace_test(
                            func,
                            batched_args,
                            kwargs,
                            in_dims,
                            check_shape_only,
                            postprocess_fn,
                            out_dim=out_dim,
                        )
                    if op.name in skip_inplace:
                        continue
                    if not is_valid_inplace_sample_input(
                        sample_input, op, op.inplace_variant
                    ):
                        continue
                    for func in inplace_aliases:
                        self.vmap_inplace_test(
                            func, batched_args, kwargs, in_dims, postprocess_fn
                        )

        if check_has_batch_rule:
            check_vmap_fallback(self, test, op)
        else:
            test()

    vmap_fail = {
        # -------------------- ALLOWED FAILURES --------------------------------
        # These are things that we either cannot fix or are not actually problems
        xfail("resize_"),
        xfail("resize_as_"),
        xfail("to_sparse"),
        xfail("__getitem__"),  # dynamic mask
        xfail("index_put"),  # dynamic mask
        xfail(
            "nn.functional.dropout"
        ),  # works, can't check against for loop because of randomness inconsistency
        xfail("nn.functional.scaled_dot_product_attention"),  # randomness
        xfail("nn.functional.multi_head_attention_forward"),  # randomness
        xfail("masked_select"),  # dynamic op
        xfail("nonzero"),  # dynamic op
        xfail("unique", ""),  # dynamic op
        xfail("unique_consecutive", ""),  # dynamic op
        xfail("allclose"),  # returns a boolean
        xfail("uniform"),  # randomness is tested separately
        xfail("rand_like"),  # randomness is tested separately
        xfail("randint_like"),  # randomness is tested separately
        xfail("randn_like"),  # randomness is tested separately
        xfail("bernoulli", ""),  # randomness is tested separately
        xfail("normal", ""),  # randomness is tested separately
        xfail("normal", "number_mean"),  # randomness is tested separately
        xfail("multinomial", ""),  # randomness
        xfail("nn.functional.embedding", ""),  # we only support some cases
        xfail("nn.functional.rrelu"),  # randomness
        xfail("nn.functional.dropout2d", ""),  # randomness
        xfail("nn.functional.dropout3d", ""),  # randomness
        xfail("nn.functional.alpha_dropout", ""),  # randomness
        xfail("nn.functional.feature_alpha_dropout", "with_train"),  # randomness
        xfail("as_strided"),  # Our test runner can't handle this; manual test exists
        xfail("as_strided_copy"),
        xfail(
            "as_strided_scatter"
        ),  # no batching rule implemented, default doesnt work
        skip(
            "new_empty_strided"
        ),  # empty tensor data is garbage so it's hard to make comparisons with it
        xfail("nn.functional.fractional_max_pool3d"),  # randomness
        xfail("nn.functional.fractional_max_pool2d"),  # randomness
        xfail("pca_lowrank", ""),  # random operation
        xfail("svd_lowrank", ""),  # random operation
        xfail("sparse.sampled_addmm"),  # sparse
        xfail("sparse.mm", "reduce"),  # sparse
        xfail(
            "NumpyCubeNotComposableAutogradFunction"
        ),  # Not composable autograd.Function
        skip("_softmax_backward_data"),
        skip(
            "linalg.eigh", ""
        ),  # not always return the same result for the same input, see test_linalg_eigh for manual test
        skip("to"),  # RuntimeError: required rank 4 tensor to use channels_last format
        # UnimplementedError: data-dependent operators cannot be vmapped
        xfail("NumpyNonzeroCustomOp"),
        xfail("NumpyNMSCustomOp"),
        # ----------------------------------------------------------------------
        # ---------------------------- BUGS ------------------------------------
        # entries in here don't work and need to be fixed.
        # Each one of these is a bug
        decorate("frexp", decorator=skipIfTorchDynamo()),
        xfail("clamp_min", ""),  # Exception not raised on error input
        xfail("clamp_max", ""),  # Exception not raised on error input
        xfail(
            "view_as_complex"
        ),  # RuntimeError: Tensor must have a last dimension with stride 1
        xfail("tensor_split"),  # data_ptr
        xfail(
            "histogramdd"
        ),  # expected Tensor as element 0 in argument 0, but got tuple
        xfail("nn.functional.gaussian_nll_loss"),  # data-dependent control flow error
        xfail(
            "nn.functional.embedding_bag"
        ),  # embedding renorm vmap inplace incompatible
        xfail("narrow"),  # Batching rule not implemented for aten::narrow.Tensor
        # required rank 4 tensor to use channels_last format
        xfail("bfloat16"),
        xfail("bool"),
        xfail("byte"),
        xfail("char"),
        xfail("double"),
        xfail("float"),
        xfail("half"),
        xfail("int"),
        xfail("long"),
        xfail("short"),
        xfail("cdouble"),
        xfail("cfloat"),
        xfail(
            "jiterator_binary", device_type="cuda"
        ),  # NYI: querying is_contiguous inside of vmap
        xfail(
            "jiterator_binary_return_by_ref", device_type="cuda"
        ),  # NYI: querying is_contiguous inside of vmap
        xfail(
            "jiterator_4inputs_with_extra_args", device_type="cuda"
        ),  # NYI: querying is_contiguous inside of vmap
        xfail(
            "equal", ""
        ),  # TypeError: object of type 'bool' has no len(); likely testrunner problem
        xfail(
            "jiterator_unary", device_type="cuda"
        ),  # NYI: querying is_contiguous inside of vmap
        xfail(
            "jiterator_2inputs_2outputs", device_type="cuda"
        ),  # NYI: querying is_contiguous inside of vmap
        # ---------------------------------------------------------------------
        # TypeError: expected Tensor as element 0 in argument 0, but got NotImplementedType
        xfail("__rsub__"),
        # RuntimeError: Batching rule not implemented for aten::moveaxis.int;
        # the fallback path doesn't work on out= or view ops.
        xfail("movedim"),
        # RuntimeError: NYI: querying is_contiguous inside of vmap for
        # memory_format other than torch.contiguous_format
        xfail("contiguous"),
        # RuntimeError: NYI: Tensor.clone(memory_format) inside vmap is only supported
        # with memory_format torch.preserve_format or torch.contiguous_format (got ChannelsLast)
        xfail("clone"),
        # RuntimeError: When vmap-ing torch.nn.functional.one_hot,
        # please provide an explicit positive num_classes argument.
        xfail("nn.functional.one_hot"),
        # RuntimeError: Expected all tensors to be on the same device,
        # but found at least two devices, cuda:0 and cpu!
        xfail("eq", device_type="cuda"),
        xfail("ge", device_type="cuda"),
        xfail("gt", device_type="cuda"),
        xfail("le", device_type="cuda"),
        xfail("lt", device_type="cuda"),
        xfail("ne", device_type="cuda"),
        # RuntimeError: aten::_flash_attention_forward hit the vmap fallback which is currently disabled
        xfail("torch.ops.aten._flash_attention_forward"),
    }

    @with_tf32_off  # https://github.com/pytorch/pytorch/issues/86798
    @ops(
        op_db + additional_op_db + autograd_function_db + custom_op_db,
        dtypes=OpDTypes.any_one,
    )
    @opsToleranceOverride(
        "TestVmapOperatorsOpInfo",
        "test_vmap_exhaustive",
        (
            tol1(
                "linalg.det",
                {torch.float32: tol(atol=1e-04, rtol=1e-04)},
                device_type="cuda",
            ),
            # The following is often flaky, but just on windows.
            # We should investigate if it's actually a problem or not.
            tol1(
                "nn.functional.conv_transpose3d",
                {torch.float32: tol(atol=1e-04, rtol=1e-02)},
                device_type="cuda",
            ),
        ),
    )
    @toleranceOverride(
        {
            torch.float32: tol(atol=1e-04, rtol=1e-04),
            torch.complex64: tol(atol=1e-04, rtol=1e-04),
        }
    )
    @skipOps(
        "TestVmapOperatorsOpInfo",
        "test_vmap_exhaustive",
        vmap_fail.union(
            {
                # RuntimeError: Batch norm got a batched tensor as input while the running_mean or running_var,
                # which will be updated in place, were not batched.
                xfail("native_batch_norm"),
                xfail("_native_batch_norm_legit"),
                # TODO: implement batching rule
                xfail("_batch_norm_with_update"),
                xfail("tril"),  # Exception not raised on error input
                xfail("triu"),  # Exception not raised on error input
                xfail("as_strided", "partial_views"),
                # RuntimeError: output with shape [4, 4] doesn't match the broadcast shape [1, 4, 4]
                xfail("addcdiv"),
                xfail("addcmul"),
                xfail("clamp"),
                xfail("torch.ops.aten._efficient_attention_forward"),  # outputs ints
                # TypeError: expected Tensor as element 0 in argument 0, but got float
                xfail("item"),
            }
        ),
    )
    def test_vmap_exhaustive(self, device, dtype, op):
        # needs to be fixed
        inplace_failure_list = ()
        self.opinfo_vmap_test(
            device,
            dtype,
            op,
            check_has_batch_rule=False,
            skip_inplace=inplace_failure_list,
        )

    @with_tf32_off
    @ops(
        op_db + additional_op_db + autograd_function_db + custom_op_db,
        dtypes=OpDTypes.any_one,
    )
    @opsToleranceOverride(
        "TestVmapOperatorsOpInfo",
        "test_op_has_batch_rule",
        (
            tol1(
                "linalg.det",
                {torch.float32: tol(atol=1e-04, rtol=1e-04)},
                device_type="cuda",
            ),
        ),
    )
    @toleranceOverride(
        {
            torch.float32: tol(atol=1e-04, rtol=1e-04),
            torch.complex64: tol(atol=1e-04, rtol=1e-04),
        }
    )
    @skipOps(
        "TestVmapOperatorsOpInfo",
        "test_op_has_batch_rule",
        vmap_fail.union(
            {
                xfail("as_strided", "partial_views"),
                skip(
                    "to"
                ),  # RuntimeError: required rank 4 tensor to use channels_last format
                xfail("fill"),
                # Batch norm got a batched tensor as input while the running_mean or running_var,
                # which will be updated in place, were not batched.
                xfail("native_batch_norm"),
                xfail("_native_batch_norm_legit"),
                # TODO: implement batching rule
                xfail("_batch_norm_with_update"),
                xfail("histogram"),
                # `index_put` OpInfo in pytorch/pytorch has
                # masked index as input which is not supported
                xfail("index_put", ""),
                xfail("isin"),
                xfail("masked_fill"),
                xfail("masked_scatter"),
                xfail("masked_select"),
                xfail("nanquantile"),
                xfail("ormqr"),
                xfail("put"),
                xfail("quantile"),
                xfail("renorm"),
                xfail("resize_as_"),
                xfail("take"),
                xfail("tensor_split"),
                xfail("transpose_copy"),
                xfail("to_sparse"),
                # TypeError: expected Tensor as element 0 in argument 0, but got float
                xfail("item"),
                xfail("tril"),  # Exception not raised on error input
                xfail("triu"),  # Exception not raised on error input
                xfail("__getitem__", ""),
                xfail("count_nonzero"),
                xfail(
                    "nn.functional.dropout"
                ),  # works, can't check against for loop because of randomness inconsistency
                xfail("nn.functional.scaled_dot_product_attention"),  # randomness
                xfail("nn.functional.multi_head_attention_forward"),  # randomness
                xfail("torch.ops.aten._efficient_attention_forward"),  # outputs ints
                xfail("resize_"),
                xfail("view_as_complex"),
                xfail("matrix_exp"),
                xfail("fft.ihfft2"),
                xfail("fft.ihfftn"),
                xfail("allclose"),
                xfail("argwhere"),
                xfail("unique_consecutive"),
                xfail("unique"),
                xfail("nn.functional.ctc_loss"),
                xfail("nn.functional.gaussian_nll_loss"),
                xfail("histc"),
                xfail("as_strided"),
                xfail("as_strided_copy"),
                xfail("t_copy"),
                xfail("unsqueeze_copy"),
                xfail("istft"),
                xfail("nonzero"),
                xfail("nn.functional.fractional_max_pool2d"),
                xfail("stft"),
                xfail("isclose"),
                xfail("nn.functional.fractional_max_pool3d"),
                xfail("nn.functional.bilinear"),
                xfail("nn.functional.embedding_bag"),
                xfail("linalg.tensorsolve"),
                xfail("bernoulli", ""),
                xfail("nn.functional.feature_alpha_dropout", "with_train"),
                xfail("native_dropout_backward"),
                xfail("nn.functional.kl_div", ""),
                xfail("multinomial", ""),
                xfail("pca_lowrank", ""),
                xfail("normal", ""),
                xfail("nn.functional.dropout2d", ""),
                xfail("normal", "number_mean"),
                xfail("svd_lowrank", ""),
                xfail("diagflat", ""),
                xfail("special.log_ndtr"),
                xfail(
                    "narrow"
                ),  # Batching rule not implemented for aten::narrow.Tensor
                xfail("nn.functional.triplet_margin_loss", ""),
                xfail("nn.functional.pdist", ""),
                xfail("nn.functional.max_unpool1d", "grad"),
                xfail("nn.functional.multi_margin_loss", ""),
                xfail("nn.functional.multilabel_margin_loss", ""),
                xfail("nn.functional.max_unpool3d", "grad"),
                xfail("nn.functional.max_unpool2d", ""),
                xfail("nn.functional.max_unpool2d", "grad"),
                xfail("nn.functional.margin_ranking_loss", ""),
                xfail("nn.functional.max_unpool1d", ""),
                xfail("nn.functional.soft_margin_loss", ""),
                xfail("nn.functional.max_unpool3d", ""),
                xfail("linalg.ldl_solve", "", device_type="cpu"),
                xfail("chalf", ""),
                xfail("clamp_max", ""),
                xfail("jiterator_binary_return_by_ref", device_type="cuda"),
                xfail("jiterator_unary", device_type="cuda"),
                xfail("jiterator_2inputs_2outputs", device_type="cuda"),
                xfail("special.airy_ai"),
                xfail("clamp_min", ""),
                xfail("sparse.sampled_addmm"),
                xfail("sparse.mm", "reduce"),
                xfail("special.chebyshev_polynomial_u"),
                xfail("_segment_reduce", "offsets"),
                xfail("index_reduce", "prod"),
                xfail("index_reduce", "mean"),
                xfail("index_reduce", "amin"),
                xfail("index_reduce", "amax"),
                xfail("special.laguerre_polynomial_l"),
                xfail("special.hermite_polynomial_h"),
                xfail("jiterator_binary", device_type="cuda"),
                xfail("jiterator_4inputs_with_extra_args", device_type="cuda"),
                xfail("_segment_reduce", "lengths"),
                xfail("lu_solve", ""),
                xfail("special.hermite_polynomial_he"),
                xfail("nn.functional.dropout3d", ""),
                xfail("special.chebyshev_polynomial_t"),
                xfail("as_strided_scatter", ""),
                xfail("equal", ""),
                xfail("linalg.lu", ""),
                skip("linalg.ldl_solve", ""),
                skip("_softmax_backward_data"),
                # One or more of the overload doesn't have a Batch rule.
                xfail("bincount"),
                # RuntimeError: Expected all tensors to be on the same device,
                # but found at least two devices, cuda:0 and cpu!
                xfail("ge", device_type="cuda"),
                xfail(
                    "searchsorted"
                ),  # aten::searchsorted.Scalar hit the vmap fallback which is currently disabled
            }
        ),
    )
    def test_op_has_batch_rule(self, device, dtype, op):
        # needs to be fixed
        inplace_failures = (
            "addbmm",
            "addcdiv",
            "addcmul",
            "addmm",
            "addmv",
            "addr",
            "baddbmm",
            "clamp",
            "conj_physical",
            "cumprod",
            "cumsum",
            "floor_divide",
            "fmod",
            "heaviside",
            "hypot",
            "igamma",
            "igammac",
            "index_copy",
            "ldexp",
            "lerp",
            "neg",
            "nextafter",
            "polygamma",
            "pow",
            "remainder",
            "scatter_add",
            "scatter",
            "square",
            "sub",
            "trunc",
            "xlogy",
        )
        self.opinfo_vmap_test(
            device, dtype, op, check_has_batch_rule=True, skip_inplace=inplace_failures
        )

    def test_linalg_svd(self, device):
        # linalg_svd returns a tuple of three tensors, (U, S, Vh).
        # Given the same input, it may return different tensors,
        # because svd isn't unique. To test that the svd is correct, we multiply
        # U @ diag(S) @ Vh and check that the output from vmap matches the
        # output from a for-loop.
        def compute_A(out):
            U, S, Vh = out
            m = U.shape[-1]
            n = Vh.shape[-2]
            diag_S = S.new_zeros(*S.shape[:-1], m, n)
            diag_S.diagonal(offset=0, dim1=-2, dim2=-1).copy_(S)
            return U @ diag_S @ Vh

        opinfos = [op for op in op_db if op.name == "linalg.svd"]
        assert len(opinfos) > 0

        for op in opinfos:
            self.opinfo_vmap_test(
                device,
                torch.float,
                op,
                check_has_batch_rule=True,
                postprocess_fn=compute_A,
            )

    def test_linalg_eigh(self, device):
        # linalg_svd returns two tensors, (Q, L).
        # Given the same input, it may return different tensors,
        # because the eig decomposition isn't unique.
        # To test that eigh is correct, we multiply
        # Q @ diag(L) @ Qh and check that the output from vmap matches the
        # output from a for-loop.
        def compute_A(out):
            L, Q = out
            n = Q.shape[-1]
            diag_L = L.new_zeros(*L.shape[:-1], n, n)
            diag_L.diagonal(offset=0, dim1=-2, dim2=-1).copy_(L)
            Qh = Q.transpose(-2, -1).conj()
            return Q @ diag_L @ Qh

        opinfos = [op for op in op_db if op.name == "linalg.eigh"]
        assert len(opinfos) > 0

        for op in opinfos:
            self.opinfo_vmap_test(
                device,
                torch.float,
                op,
                check_has_batch_rule=True,
                postprocess_fn=compute_A,
            )

    @skipIfTorchDynamo()
    def test_slogdet(self, device):
        # There's no OpInfo for this
        def test():
            B = 2
            x = torch.randn(B, 5, 5, device=device)
            self.vmap_outplace_test(torch.slogdet, (x,), {}, (0,))

        check_vmap_fallback(self, test, torch.slogdet)

    def test_index_fill(self, device):
        # There's no OpInfo for these tests

        B = 2

        def test1():
            # negative dim
            x = torch.randn(B, 5, 5, device=device)
            dim = -2
            index = torch.tensor([[2, 3], [0, 4]], device=device)
            value = 5.0
            self.vmap_outplace_test(
                torch.index_fill, (x, dim, index, value), {}, (None, None, 0, None)
            )

        def test2():
            # self batched, self logical rank 1, index logical rank 1
            x = torch.zeros(B, 3, device=device)
            dim = 0
            index = torch.tensor([[0], [1]], device=device)
            for value in (1.0, torch.rand((), device=device)):
                self.vmap_outplace_test(
                    torch.index_fill, (x, dim, index, value), {}, (0, None, 0, None)
                )

        def test3():
            # self batched, self logical rank 1, index logical rank 0
            x = torch.zeros(B, 3, device=device)
            dim = 0
            index = torch.tensor([0, 1], device=device)
            for value in (1.0, torch.rand((), device=device)):
                self.vmap_outplace_test(
                    torch.index_fill, (x, dim, index, value), {}, (0, None, 0, None)
                )

        def test4():
            # self not batched, self logical rank 0, index logical rank 1
            x = torch.zeros([], device=device)
            dim = 0
            index = torch.tensor([[0], [0]], device=device)
            for value in (1.0, torch.rand((), device=device)):
                self.vmap_outplace_test(
                    torch.index_fill, (x, dim, index, value), {}, (None, None, 0, None)
                )

        def test5():
            # self not batched, self logical rank 0, index logical rank 0
            x = torch.zeros([], device=device)
            dim = 0
            index = torch.tensor([0, 0], device=device)
            for value in (1.0, torch.rand((), device=device)):
                self.vmap_outplace_test(
                    torch.index_fill, (x, dim, index, value), {}, (None, None, 0, None)
                )

        def test6():
            # self not batched, self logical rank 0, index logical rank 1
            x = torch.zeros(3, device=device)
            dim = 0
            index = torch.tensor([[0], [1]], device=device)
            for value in (1.0, torch.rand((), device=device)):
                self.vmap_outplace_test(
                    torch.index_fill, (x, dim, index, value), {}, (None, None, 0, None)
                )

        def test7():
            # self not batched, self logical rank 0, index logical rank 0
            x = torch.zeros(3, device=device)
            dim = 0
            index = torch.tensor([0, 1], device=device)
            for value in (1.0, torch.rand((), device=device)):
                self.vmap_outplace_test(
                    torch.index_fill, (x, dim, index, value), {}, (None, None, 0, None)
                )

        def test8():
            # self batched, self logical rank > 1, index logical rank 0
            x = torch.zeros(B, 3, 3, device=device)
            dim = 0
            index = torch.tensor([0, 1], device=device)
            for value in (1.0, torch.rand((), device=device)):
                self.vmap_outplace_test(
                    torch.index_fill, (x, dim, index, value), {}, (0, None, 0, None)
                )

        for test in (test1, test2, test3, test4, test5, test6, test7, test8):
            check_vmap_fallback(self, test, torch.index_fill)

    def test_fill__Tensor(self, device):
        # There's no OpInfo for fill_.Tensor, so here's an extra test for it.
        def test():
            B = 2
            args = (torch.randn(B, 3, device=device), torch.randn(B))
            self.vmap_inplace_test(Tensor.fill_, args, {}, (0, 0))

            args = (torch.randn(3, B, device=device), torch.randn(B))
            self.vmap_inplace_test(Tensor.fill_, args, {}, (-1, 0))

            args = (torch.randn(3, device=device), torch.randn(B))
            self.vmap_inplace_test(Tensor.fill_, args, {}, (None, 0))

            args = (torch.randn(3, B, device=device), torch.randn([]))
            self.vmap_inplace_test(Tensor.fill_, args, {}, (1, None))

        check_vmap_fallback(self, test, Tensor.fill_)

    def test_conv_double_backward(self, device):
        images = torch.randn(2, 1, 5, 5, device=device)
        weight = torch.randn(2, 1, 2, 2, device=device)
        bias = torch.randn(2, device=device)
        ggI = torch.randn_like(images)
        ggW = torch.randn_like(weight)
        ggb = torch.randn_like(bias)
        stride = (1, 1)
        padding = (0, 0)
        dilation = (1, 1)
        transposed = False
        output_padding = (0, 0)
        groups = 1
        output_mask = (True, True, True)
        gO = torch.randn_like(
            F.conv2d(images, weight, bias, stride, padding, dilation, groups)
        )

        args = (
            ggI,
            ggW,
            ggb,
            gO,
            weight,
            images,
            stride,
            padding,
            dilation,
            transposed,
            output_padding,
            groups,
            output_mask,
        )
        op = torch.ops.aten._convolution_double_backward

        generator = get_fallback_and_vmap_exhaustive(op, args, {})
        is_cuda_sm86 = device.startswith("cuda") and torch.cuda.get_device_capability(
            0
        ) == (8, 6)
        atol, rtol = (1e-3, 1e-3) if is_cuda_sm86 else (1e-4, 1e-4)

        def test():
            for loop_out, batched_out in generator:
                self.assertEqual(loop_out, batched_out, atol=atol, rtol=rtol)

        check_vmap_fallback(self, test, op)

    def test_isnan(self, device):
        test = functools.partial(_vmap_test, check_propagates_grad=False)

        B, N, C, H, W = 2, 3, 24, 5, 7
        op = torch.isnan

        x = torch.randn(B, N, C, H, W)
        x[x > 0] = float("nan")
        test(self, op, (x,), in_dims=(0))

    def test_sum_scalar(self, device):
        x = torch.tensor([10.0], device=device)
        y = vmap(torch.sum)(x)
        self.assertEqual(y, x)

        y = vmap(lambda x: x.sum(0))(x)
        self.assertEqual(y, x)

        y = vmap(lambda x: x.sum(-1))(x)
        self.assertEqual(y, x)

    def test_isinf(self, device):
        test = functools.partial(_vmap_test, check_propagates_grad=False)

        B, N, C, H, W = 2, 3, 24, 5, 7
        op = torch.isinf

        x = torch.randn(B, N, C, H, W)
        x[x > 0] = float("inf")
        test(self, op, (x,), in_dims=(0))

    def test_foo_like(self, device):
        # vfdev-5: Probably, we can remove this line. Flake8 reported as unused
        # test = functools.partial(_vmap_test, check_propagates_grad=False)

        B, N, C, H, W = 2, 3, 24, 5, 7
        for op in [torch.ones_like, torch.zeros_like]:
            x = torch.randn(B, N, C, H, W)
            # todo(chilli): test these better
            # Not testing correctness, just that they run
            vmap(op, in_dims=(0,))(
                x,
            )

    def test_flatten(self, device):
        test = functools.partial(_vmap_test, check_propagates_grad=False)

        op = torch.flatten

        x = torch.randn(2, 3, 4, 5)
        test(self, op, (x, 1, 2), in_dims=(0, None, None))

    def test_group_norm(self, device):
        test = functools.partial(_vmap_test, check_propagates_grad=False)

        B, N, C, H, W = 2, 3, 24, 5, 7
        op = F.group_norm

        x = torch.randn(B, N, C, H, W)
        weight = torch.randn(C)
        bias = torch.randn(C)
        test(self, op, (x, 3, weight, bias), in_dims=(0, None, None, None))

        x = torch.randn(B, N, C, H, W)
        weight = torch.randn(B, C)
        bias = torch.randn(B, C)
        test(self, op, (x, 4, weight, bias), in_dims=(0, None, 0, 0))

    def test_index_put(self, device):
        def test(f, t, idx, values):
            base = f(t[0], idx[0], values[0])
            self.assertEqual(vmap(f, in_dims=(0, 0, 0))(t, idx, values)[0], base)
            self.assertEqual(
                vmap(f, in_dims=(0, None, None))(t, idx[0], values[0])[0], base
            )
            self.assertEqual(vmap(f, in_dims=(0, None, 0))(t, idx[0], values)[0], base)
            self.assertEqual(vmap(f, in_dims=(0, 0, None))(t, idx, values[0])[0], base)

        def f(x, y, z):
            x[y] = z
            return x

        x = torch.randn(3, 4, 5, device=device)
        y = torch.zeros((3, 2), device=device).long()
        z = torch.randn(3, 2, 5, device=device)
        test(f, x, y, z)

        # indexing innermost dim
        def f(t, idx, values):
            t[:, idx] = values
            return t

        t = torch.zeros((3, 2, 3))
        values = torch.ones((3, 1, 2))
        idx = torch.tensor([[1, 2]]).expand((3, 2))
        test(f, t, idx, values)

        # indexing middle dim
        def f(t, idx, values):
            t[:, idx, :] = values
            return t

        t = torch.zeros((3, 2, 3, 3))
        values = torch.ones((3, 1, 2, 3))
        idx = torch.tensor([[0, 2]]).expand((3, 2))
        test(f, t, idx, values)

        # indexing with slices
        def f(t, values):
            t[:, :2, :] = values
            return t

        base = f(t[0], values[0])
        self.assertEqual(vmap(f, in_dims=(0, 0))(t, values)[0], base)
        self.assertEqual(vmap(f, in_dims=(0, None))(t, values[0])[0], base)

        # index_put_
        tensor = torch.zeros(3, 3, 4)
        value = torch.ones(3, 2)
        idxs = (
            torch.tensor([[0], [1], [2]]),
            torch.tensor([[0]]),
            torch.tensor([1, 2]),
        )
        expected = torch.index_put_(tensor.clone(), idxs, value)

        def f(t, idx, v):
            torch.index_put_(t, idx, v)
            return t

        self.assertEqual(
            vmap(f, in_dims=(0, (None, None), 0))(tensor, idxs[1:], value), expected
        )
        self.assertEqual(
            vmap(f, in_dims=(0, (None, None), None))(tensor, idxs[1:], value[0]),
            expected,
        )

        # boolean mask
        B = 2
        x = torch.randn(1, 3, 3)
        gy = torch.randn(B, 1, 3, 3)

        def f(x, gy):
            mask = x < 1e-09
            zeros = torch.zeros([])
            index_put = torch.ops.aten.index_put.default(gy, [mask], zeros)
            return index_put

        self.vmap_outplace_test(f, (x, gy), {}, in_dims=(None, 0))

    @onlyCUDA
    @parametrize("inplace", [True, False])
    def test_0d_tensor_index_put(self, device, inplace):
        def f(t, idx, v):
            fn = torch.index_put_ if inplace else torch.index_put
            return fn(t, idx, v)

        N = 2
        t = torch.zeros((N, 5), device="cuda")
        idx = torch.tensor([1, 3])
        v = torch.tensor(1, dtype=t.dtype, device="cpu")

        expected = torch.tensor([[0, 1, 0, 1, 0], [0, 1, 0, 1, 0]], dtype=t.dtype)
        self.assertEqual(expected, vmap(f, in_dims=(0, None, None))(t, (idx,), v))

    @parametrize("training", [True, False])
    @parametrize("track_running_stats", [True, False])
    @parametrize("affine", [True, False])
    def test_batch_norm(self, device, affine, track_running_stats, training):
        if not track_running_stats and not training:
            return

        test = functools.partial(_vmap_test, check_propagates_grad=False)
        BN = torch.nn.BatchNorm2d
        ensemble_size = 10
        hidden_dim = 3

        weights, buffers, _, _, _ = functional_init_with_buffers(BN, [ensemble_size])(
            hidden_dim, affine=affine, track_running_stats=track_running_stats
        )

        inputs = [torch.randn(ensemble_size, 32, hidden_dim, 16, 16, device=device)]
        in_dims = [0]

        def append(inp, in_dim):
            inputs.append(inp)
            in_dims.append(in_dim)

        if track_running_stats:
            running_mean, running_var, _ = buffers
            append(running_mean.to(device), 0)
            append(running_var.to(device), 0)
        else:
            append(None, None)
            append(None, None)

        if affine:
            weight, bias = weights
            append(weight.to(device), 0)
            append(bias.to(device), 0)
        else:
            append(None, None)
            append(None, None)

        append(training, None)

        def op(inp, running_mean, running_var, weight, bias, training):
            res = F.batch_norm(inp, running_mean, running_var, weight, bias, training)
            if track_running_stats:
                return res, running_mean, running_var
            return res

        test(self, op, tuple(inputs), in_dims=tuple(in_dims))

    def test_torch_return_types_returns(self, device):
        t = torch.randn(3, 2, 2, device=device)
        self.assertTrue(
            isinstance(vmap(torch.min, (0, None))(t, 0), torch.return_types.min)
        )
        self.assertTrue(
            isinstance(vmap(torch.max, (0, None))(t, 0), torch.return_types.max)
        )
        self.assertTrue(
            isinstance(
                vmap(torch.topk, (0, None, None))(t, 1, 0), torch.return_types.topk
            )
        )
        self.assertTrue(
            isinstance(vmap(torch.linalg.eig, (0))(t), torch.return_types.linalg_eig)
        )

    def test_namedtuple_returns(self, device):
        Point = namedtuple("Point", ["x", "y"])

        def f(x, y):
            return Point(x=x, y=y)

        x = torch.randn(2, 5, device=device)
        y = torch.randn(2, 3, device=device)
        self.assertTrue(isinstance(vmap(f)(x, y), Point))

    def test_inplace_on_view(self, device):
        def func(leaf):
            base = leaf * leaf
            view = base.transpose(0, 1)
            view[2:4, 2:4] *= 2
            view[0:2, 0:2].diagonal().sin_()
            view = view[1:3, 1:3]
            view.cos_()
            return view

        def push_vjp(leaf, gout):
            _, vjp_fn = vjp(func, leaf)
            (result,) = vjp_fn(gout)
            return result

        leaf = torch.randn(4, 4, device=device)
        gout = torch.randn(2, 2, device=device)
        args = (leaf, gout)

        for (
            batched_args,
            in_dims,
            _,
        ) in generate_vmap_inputs(args, {}):
            if in_dims[1] is None:
                # triggers some composite compliance problem
                continue
            self.vmap_outplace_test(push_vjp, batched_args, {}, in_dims)

    def test_advanced_indexing(self, device):
        def test(f, args):
            for loop_out, batched_out in get_fallback_and_vmap_exhaustive(f, args, {}):
                self.assertEqual(loop_out, batched_out)

        def f(x, idx):
            return x[:, idx]

        def f2(x, idx):
            return x[idx, :]

        def f3(x, idx):
            return x[:, :, idx]

        inps = (
            torch.randn(5, 5, 5, device=device),
            torch.randn(5, 5, 5, 5, device=device),
            torch.randn(5, 5, 5, 5, 5, device=device),
        )
        idxes = (
            torch.tensor([0, 1, 2], device=device),
            torch.tensor([0, 1, 2], device=device).reshape(3, 1),
            torch.tensor([0, 1, 2], device=device).reshape(3, 1, 1),
        )
        for inp, idx in itertools.product(inps, idxes):
            test(f, (inp, idx))
            test(f2, (inp, idx))
            test(f3, (inp, idx))

    def test_nested_advanced_indexing(self, device):
        e = torch.rand(7, 4, device=device)
        idx = torch.tensor([0, 1], device=device).view(2, 1)

        # simple reference implementation for comparison
        def _fake_vmap(f, in_dims=0, out_dims=0):
            def w(input):
                r = [f(input.select(in_dims, i)) for i in range(input.size(in_dims))]
                return torch.stack(r, out_dims)

            return w

        def with_vmap(_vmap):
            def g(idx_):
                def f(e_):
                    return e_[idx_]

                return _vmap(f, in_dims=1)(e)

            r = _vmap(g)(idx)
            return r

        a = with_vmap(vmap)
        b = with_vmap(_fake_vmap)
        self.assertEqual(a, b)

    @ops(
        filter(lambda op: "linalg" in op.name, op_db + additional_op_db),
        allowed_dtypes=(torch.float,),
    )
    @skipOps(
        "TestVmapOperatorsOpInfo",
        "test_vmap_linalg_failure_1D_input",
        {
            xfail("linalg.vector_norm"),  # can accept vector inputs
            xfail("linalg.norm"),  # can accept vector inputs
            xfail("linalg.norm", "subgradients_at_zero"),  # can accept vector inputs
            xfail("linalg.vander"),  # can accept vector inputs
            skip(
                "linalg.multi_dot"
            ),  # accepts list of tensor inputs, has its own special test
            xfail("linalg.vecdot"),
            # throws in vmap on CUDA
            # IndexError: Dimension out of range (expected to be in range of [-1, 0], but got -2)
            # https://github.com/pytorch/pytorch/runs/8110653462?check_suite_focus=true
            # but it passes locally
            xfail("linalg.diagonal"),
            skip("linalg.matrix_norm", ""),
            skip("linalg.ldl_solve", ""),
        },
    )
    def test_vmap_linalg_failure_1D_input(self, device, dtype, op):
        for sample in op.sample_inputs(device, dtype, requires_grad=False):
            if sample.input.dim() != 2 or sample.input.shape[0] == 0:
                continue
            test_input = sample.input[
                0
            ]  # using the sample input avoids numerical inconsistency issues
            with self.assertRaisesRegex(RuntimeError, "dimension"):
                op(test_input, *sample.args, **sample.kwargs)

            def op_wrapper(inp):
                return op(inp, *sample.args, **sample.kwargs)

            # square inputs are more likely to pass linalg checks
            test_input = test_input.expand(test_input.shape[0], test_input.shape[0])
            with self.assertRaisesRegex(RuntimeError, "dimension"):
                return vmap(op_wrapper)(test_input)

    def test_vmap_multi_dot_failure_1D_input(self):
        # special exception for first and last tensors so making giving 3 items avoids special cases
        inputs = (torch.randn(3, 3), torch.randn(3), torch.randn(3, 3))
        with self.assertRaisesRegex(RuntimeError, "tensor 1 must be 2D but got 1D"):
            torch.linalg.multi_dot(inputs)

        # square inputs are more likely to pass linalg checks
        inputs = tuple(i.expand(i.shape[0], i.shape[0]) for i in inputs)
        with self.assertRaisesRegex(RuntimeError, "tensor 1 must be 2D but got 1D"):
            return vmap(torch.linalg.multi_dot)(inputs)

    def test_vmap_escaped_error(self):
        escaped = None

        def f(x):
            nonlocal escaped
            escaped = x
            return x**2

        x = torch.randn([3, 3, 3, 3, 3])
        vmap(f)(x)

        common_message = (
            r"your tensor may have escaped from inside a function being vmapped.*{0}.*"
        )

        # Note: These are not a complete set of tests for all possible functions calling 'vmap_check_escaped'

        with self.assertRaisesRegex(
            RuntimeError, common_message.format("gen_vmap_plumbing")
        ):
            escaped.sin()

        with self.assertRaisesRegex(
            RuntimeError, common_message.format("boxed_tensor_inputs_batch_rule")
        ):
            escaped.sin_()

        with self.assertRaisesRegex(
            RuntimeError, common_message.format("gen_vmap_inplace_plumbing")
        ):
            escaped.mul_(1)

        with self.assertRaisesRegex(
            RuntimeError, common_message.format("binary_cross_entropy_plumbing")
        ):
            torch.nn.functional.binary_cross_entropy(escaped, torch.zeros([3, 3, 3, 3]))

        with self.assertRaisesRegex(
            RuntimeError, common_message.format("boxed_existing_bdim_all_batch_rule")
        ):
            torch.nn.functional.adaptive_max_pool2d(escaped, output_size=(1, 1))

        with self.assertRaisesRegex(
            RuntimeError, common_message.format("boxed_reduction_batch_rule")
        ):
            escaped.argmin()

        a = torch.zeros([4, 4, 4, 4])
        b = torch.zeros([4, 4, 4, 4], dtype=torch.long)
        with self.assertRaisesRegex(
            RuntimeError, common_message.format("boxed_all_tensors_have_optional_bdim")
        ):
            torch.ops.aten.adaptive_max_pool2d_backward(escaped, a, b)

        vmap(f)(torch.tensor([[0, 0], [0, 0]], dtype=torch.int))
        with self.assertRaisesRegex(
            RuntimeError, common_message.format("gen_vmap_plumbing_no_returns")
        ):
            torch.ops.aten._linalg_check_errors(escaped, "linalg.inv", is_matrix=False)

    def test_vmap_with_anomaly_detection(self):
        with torch.autograd.set_detect_anomaly(True):
            x = torch.zeros(3) - 1

            def fn(x):
                return x.sum()

            per_sample_grad = vmap(grad(fn))(x)
            self.assertEqual(per_sample_grad, torch.ones_like(x))

            def bad_fn(x):
                return x.sqrt().sum()

            err_msg = "Function 'SqrtBackward0' returned nan values in its 0th output."
            with self.assertRaisesRegex(RuntimeError, err_msg):
                vmap(grad(bad_fn))(x)

    def test_searchsorted_bucketize(self, device):
        # OpInfo generates test with repeated samples in batch dim.
        # Thus we test explicitly with different samples across a batch.

        def test():
            boundaries = torch.tensor(
                [[1, 4, 5, 7, 9], [1, 2, 6, 8, 10]], device=device
            )
            v = torch.tensor(3, device=device)
            self.vmap_outplace_test(torch.searchsorted, (boundaries, v), {}, (0, None))
            self.vmap_outplace_test(torch.bucketize, (v, boundaries), {}, (None, 0))
            boundaries = torch.tensor([[1, 4, 5, 7, 9], [1, 2, 4, 8, 9]], device=device)
            v = torch.tensor([3, 4], device=device)
            self.vmap_outplace_test(torch.searchsorted, (boundaries, v), {}, (0, 0))
            self.vmap_outplace_test(torch.bucketize, (v, boundaries), {}, (0, 0))

        test()


@markDynamoStrictTest
class TestRandomness(TestCase):
    def _reset_random(self, generator, orig_state, use_generator, seed):
        return (
            generator.set_state(orig_state)
            if use_generator
            else torch.manual_seed(seed)
        )

    def _get_image(self, batched_input, batch_size, device):
        if batched_input == "first":
            return torch.ones([batch_size, 3, 3, 14, 14], device=device)
        if batched_input == "last":
            return torch.ones([3, 3, 14, 14, batch_size], device=device)
        assert batched_input == "none"
        return torch.ones([3, 3, 14, 14], device=device)

    def _assert_all_slices_equal(self, tensor):
        expected = tensor[0]
        self.assertTrue((tensor == expected).all())

    def _assert_all_slices_unique(self, tensor):
        B0 = tensor.shape[0]
        slices_equal = vmap(vmap(lambda x, y: (x == y).all(), (0, None)), (None, 0))(
            tensor, tensor
        )
        assert slices_equal.shape == (B0, B0)
        slices_equal.diagonal().zero_()
        self.assertEqual(slices_equal, torch.zeros_like(slices_equal))

    def _assert_throws_in_error_mode(self, fn, args, in_dims):
        with self.assertRaisesRegex(
            RuntimeError, r"called random operation while in randomness error mode"
        ):
            vmap(fn, in_dims=in_dims, randomness="error")(*args)

    def _assert_throws_in_different_mode_inplace(self, fn, args, in_dims):
        with self.assertRaisesRegex(
            RuntimeError, r"different inplace randomness on an unbatched tensor"
        ):
            vmap(fn, in_dims=in_dims, randomness="different")(*args)

    def _assert_throws_in_same_mode_batched(self, fn, args, in_dims):
        with self.assertRaisesRegex(
            RuntimeError,
            r"Vmap does not currently support same randomness with a batched tensor input",
        ):
            vmap(fn, in_dims=in_dims, randomness="same")(*args)

    def _in_dims(self, *batched_strings):
        def get_in_dim(batched_string):
            if batched_string == "first":
                return 0
            if batched_string == "last":
                return -1
            assert batched_string == "none"
            return None

        batched_strings = batched_strings + (
            "first",
        )  # for the always batched as first dim dummy argument
        return tuple(get_in_dim(batched_string) for batched_string in batched_strings)

    @parametrize("randomness", ["same", "different", "error"])
    @parametrize("use_generator", [True, False])
    def test_factory_ops(self, device, randomness, use_generator):
        generator = torch.Generator(device=device)
        orig_state = generator.get_state()
        kwargs = (
            {"device": device, "generator": generator}
            if use_generator
            else {"device": device}
        )
        ops = [
            lambda _, shape: torch.randn(shape, **kwargs),
            lambda _, shape: torch.rand(shape, **kwargs),
            lambda _, shape: torch.randint(100, shape, **kwargs),
            lambda _, shape: torch.randint(5, 100, shape, **kwargs),
            lambda _, shape: torch.normal(0.0, 1.0, shape, **kwargs),
        ]
        B0 = 4
        shape = (3, 3)
        seed = 1234567

        for op in ops:
            passed = torch.randn(B0, device=device)
            if randomness == "error":
                self._assert_throws_in_error_mode(
                    op, (passed, shape), in_dims=(0, None)
                )
                return

            generator = self._reset_random(generator, orig_state, use_generator, seed)
            vmap_result = vmap(op, in_dims=(0, None), randomness=randomness)(
                passed, shape
            )

            generator = self._reset_random(generator, orig_state, use_generator, seed)
            if randomness == "different":
                expected = op(passed, [B0, *shape])
                self._assert_all_slices_unique(vmap_result)
                self.assertEqual(vmap_result, expected)
            else:
                expected = op(passed, shape)
                self._assert_all_slices_equal(vmap_result)
                for i in range(B0):
                    self.assertEqual(vmap_result[i], expected)

    @parametrize("randomness", ["same", "different", "error"])
    @parametrize("use_generator", [True, False])
    def test_randperm(self, device, randomness, use_generator):
        # needs a special case because randperm doesn't take a batch size
        B0 = 4
        seed = 1234567
        passed = torch.randn(B0, device=device)

        torch.manual_seed(seed)
        generator = torch.Generator(device=device)
        orig_state = generator.get_state()

        kwargs = (
            {"device": device, "generator": generator}
            if use_generator
            else {"device": device}
        )

        if randomness == "error":
            with self.assertRaisesRegex(
                RuntimeError, r"called random operation while in randomness error mode"
            ):
                vmap(lambda _: torch.randperm(10, **kwargs), randomness=randomness)(
                    passed
                )
            return

        vmap_result = vmap(
            lambda _: torch.randperm(10, **kwargs), randomness=randomness
        )(passed)
        generator = generator.set_state(orig_state)
        torch.manual_seed(seed)
        if randomness == "different":
            for i in range(B0):
                expected = torch.randperm(10, **kwargs)
                # RNG differs between eager and via dynamo trace on CUDA
                if TEST_WITH_TORCHDYNAMO and torch.device(device).type == "cuda":
                    self._assert_all_slices_unique(vmap_result)
                else:
                    self.assertEqual(vmap_result[i], expected)
        else:
            expected = torch.randperm(10, **kwargs)
            # RNG differs between eager and via dynamo trace on CUDA
            if TEST_WITH_TORCHDYNAMO and torch.device(device).type == "cuda":
                self._assert_all_slices_equal(vmap_result)
            else:
                for i in range(B0):
                    self.assertEqual(vmap_result[i], expected)

    @parametrize("randomness", ["error", "same", "different"])
    @parametrize("batched_input", ["first", "last", "none"])
    def test_dropout(self, device, randomness, batched_input):
        def op(t, ignored):
            return torch.nn.functional.dropout(torch.ones_like(t), training=True)

        B0 = 4
        always_batched = torch.randn((B0,))
        passed = self._get_image(batched_input, B0, device)
        in_dims = self._in_dims(batched_input)

        if randomness == "error":
            with self.assertRaisesRegex(
                RuntimeError, r"called random operation while in randomness error mode"
            ):
                vmap(op, randomness=randomness, in_dims=in_dims)(passed, always_batched)
            return

        vmap_result = vmap(op, randomness=randomness, in_dims=in_dims)(
            passed, always_batched
        )

        # Check that the randomness is within bounds...
        # ideally this is close to 0.5
        p_estimate = vmap_result.mean() / 2
        self.assertTrue(p_estimate < 0.75)
        self.assertTrue(p_estimate > 0.25)

        if randomness == "different":
            self._assert_all_slices_unique(vmap_result)
            return

        assert randomness == "same"
        self._assert_all_slices_equal(vmap_result)

    @parametrize("randomness", ["error", "same", "different"])
    @parametrize("batched_input", ["first", "last", "none"])
    def test_alpha_dropout(self, device, randomness, batched_input):
        def op(t, ignored):
            return torch.nn.functional.alpha_dropout(torch.ones_like(t), training=True)

        B0 = 4
        always_batched = torch.randn((B0,))
        passed = self._get_image(batched_input, B0, device)
        in_dims = self._in_dims(batched_input)

        if randomness == "error":
            with self.assertRaisesRegex(
                RuntimeError, r"called random operation while in randomness error mode"
            ):
                vmap(op, randomness=randomness, in_dims=in_dims)(passed, always_batched)
            return

        # I have no clue how to actually test correctness of alpha dropout because the docs
        # seem wrong: https://github.com/pytorch/pytorch/issues/74004
        vmap_result = vmap(op, randomness=randomness, in_dims=in_dims)(
            passed, always_batched
        )
        if randomness == "different":
            self._assert_all_slices_unique(vmap_result)
            return

        assert randomness == "same"
        self._assert_all_slices_equal(vmap_result)

    @parametrize("randomness", ["error", "same", "different"])
    @parametrize("batched_input", ["first", "last", "none"])
    @parametrize("dim", [2, 3])
    def test_feature_dropout(self, device, randomness, batched_input, dim):
        def op(t, ignored):
            f = (
                torch.nn.functional.dropout2d
                if dim == 2
                else torch.nn.functional.dropout3d
            )
            return f(torch.ones_like(t), training=True)

        B0 = 4
        always_batched = torch.randn((B0,))
        passed = self._get_image(batched_input, B0, device)
        if dim == 3:
            unsqueeze_dim = -2 if batched_input == "last" else -1
            passed = passed.unsqueeze(unsqueeze_dim)
        in_dims = self._in_dims(batched_input)

        if randomness == "error":
            with self.assertRaisesRegex(
                RuntimeError, r"called random operation while in randomness error mode"
            ):
                vmap(op, randomness=randomness, in_dims=in_dims)(passed, always_batched)
            return

        vmap_result = vmap(op, randomness=randomness, in_dims=in_dims)(
            passed, always_batched
        )

        # Check the "feature" pattern
        dims = [-1, -2] if dim == 2 else [-1, -2, -3]
        planes_numel = (
            2
            * vmap_result.numel()
            / (vmap_result.shape[0] * vmap_result.shape[1] * vmap_result.shape[2])
        )
        planes = vmap_result.sum(dims)
        result = (planes == 0) ^ (planes == planes_numel)
        self.assertEqual(result, torch.ones_like(result, dtype=torch.bool))

        if randomness == "different":
            self._assert_all_slices_unique(vmap_result)
            return

        assert randomness == "same"
        self._assert_all_slices_equal(vmap_result)

    @parametrize("randomness", ["error", "same", "different"])
    @parametrize("batched_input", ["first", "last", "none"])
    def test_feature_alpha_dropout(self, device, randomness, batched_input):
        def op(t, ignored):
            return torch.nn.functional.feature_alpha_dropout(
                torch.ones_like(t), training=True
            )

        B0 = 4
        always_batched = torch.randn((B0,))
        passed = self._get_image(batched_input, B0, device)
        unsqueeze_dim = -2 if batched_input == "last" else -1
        passed = passed.unsqueeze(unsqueeze_dim)
        in_dims = self._in_dims(batched_input)

        if randomness == "error":
            with self.assertRaisesRegex(
                RuntimeError, r"called random operation while in randomness error mode"
            ):
                vmap(op, randomness=randomness, in_dims=in_dims)(passed, always_batched)
            return

        vmap_result = vmap(op, randomness=randomness, in_dims=in_dims)(
            passed, always_batched
        )

        # I have no clue how to actually test correctness of alpha dropout because the docs
        # seem wrong: https://github.com/pytorch/pytorch/issues/74004

        # Check the "feature" pattern
        dims = [-1, -2, -3]
        planes = vmap_result.sum(dims)
        max_elt = planes.max()
        min_elt = planes.min()
        result = (planes == min_elt) ^ (planes == max_elt)
        self.assertEqual(result, torch.ones_like(result, dtype=torch.bool))

        if randomness == "different":
            self._assert_all_slices_unique(vmap_result)
            return

        assert randomness == "same"
        self._assert_all_slices_equal(vmap_result)

    @parametrize("randomness", ["error", "same", "different"])
    @parametrize("batched_input", ["first", "last", "none"])
    def test_like_functions(self, device, randomness, batched_input):
        seed = 1234567
        supported_ops = [
            lambda t, _: torch.randint_like(t, 20),
            lambda t, _: torch.randint_like(t, 0, 20),
            lambda t, _: torch.rand_like(t),
            lambda t, _: torch.randn_like(t),
        ]
        B0 = 4

        for op in supported_ops:
            always_batched = torch.randn(B0)
            passed = self._get_image(batched_input, B0, device)
            in_dims = self._in_dims(batched_input)

            if randomness == "error":
                with self.assertRaisesRegex(
                    RuntimeError,
                    r"called random operation while in randomness error mode",
                ):
                    vmap(op, in_dims=in_dims, randomness=randomness)(
                        passed, always_batched
                    )
                return

            torch.manual_seed(seed)
            vmap_result = vmap(op, randomness=randomness, in_dims=in_dims)(
                passed, always_batched
            )

            torch.manual_seed(seed)

            if batched_input == "last":
                passed = passed.movedim(-1, 0)
            if randomness == "different":
                if batched_input == "none":
                    passed = passed.expand(B0, *passed.shape)
                expected = op(passed, 0)

                self._assert_all_slices_unique(vmap_result)
                # RNG differs between eager and via dynamo trace on CUDA
                if not (TEST_WITH_TORCHDYNAMO and torch.device(device).type == "cuda"):
                    self.assertEqual(expected, vmap_result)
                return

            assert randomness == "same"
            if batched_input != "none":
                passed = passed[0]
            expected = op(passed, 0)
            self._assert_all_slices_equal(vmap_result)
            # RNG differs between eager and via dynamo trace on CUDA
            if not (TEST_WITH_TORCHDYNAMO and torch.device(device).type == "cuda"):
                for i in range(B0):
                    self.assertEqual(expected, vmap_result[i])

    @parametrize("use_generator", [True, False])
    @parametrize("randomness", ["error", "same", "different"])
    @parametrize("batched_input", ["first", "last", "none"])
    def test_random_unary_inplace(
        self, device, use_generator, randomness, batched_input
    ):
        generator = torch.Generator(device=device)
        orig_state = generator.get_state()
        kwargs = {"generator": generator} if use_generator else {}
        ops = [
            lambda t, _: t.random_(**kwargs),
            lambda t, _: t.random_(100, **kwargs),
            lambda t, _: t.random_(-5, 100, **kwargs),
            lambda t, _: t.normal_(**kwargs),
            lambda t, _: t.bernoulli_(**kwargs),
            lambda t, _: t.cauchy_(**kwargs),
            lambda t, _: t.exponential_(**kwargs),
            lambda t, _: t.geometric_(0.5, **kwargs),
            lambda t, _: t.log_normal_(**kwargs),
            lambda t, _: t.uniform_(**kwargs),
        ]
        B0 = 4
        seed = 1234567
        in_dims = self._in_dims(batched_input)

        for op in ops:
            # because of in place updates, clone inputs
            always_batched = torch.randn(B0, device=device)
            passed = self._get_image(batched_input, B0, device)
            passed_expected = passed.clone()

            if randomness == "error":
                self._assert_throws_in_error_mode(
                    op, (passed, always_batched), in_dims=in_dims
                )
                return
            if randomness == "different" and batched_input == "none":
                self._assert_throws_in_different_mode_inplace(
                    op, (passed, always_batched), in_dims=in_dims
                )
                return

            generator = self._reset_random(generator, orig_state, use_generator, seed)
            vmap_result = vmap(op, in_dims=in_dims, randomness=randomness)(
                passed, always_batched
            )

            if batched_input == "last":
                passed_expected = passed_expected.movedim(-1, 0)
            generator = self._reset_random(generator, orig_state, use_generator, seed)
            if randomness == "different":
                expected = op(passed_expected, always_batched)
                self._assert_all_slices_unique(vmap_result)
                self.assertEqual(vmap_result, expected)
            else:
                if batched_input != "none":
                    passed_expected = passed_expected[
                        0
                    ].clone()  # bug in pytorch, normal_ on views doesn't work
                expected = op(passed_expected, always_batched)
                self._assert_all_slices_equal(vmap_result)
                for i in range(B0):
                    self.assertEqual(vmap_result[i], expected)

    @parametrize("use_generator", [True, False])
    @parametrize("randomness", ["error", "same", "different"])
    @parametrize("batched_input", ["first", "last", "none"])
    @parametrize("batched_probability", ["first", "last", "none"])
    def test_bernoulli_in_place(
        self, device, use_generator, randomness, batched_input, batched_probability
    ):
        B0 = 4
        seed = 1234567
        generator = torch.Generator(device=device)
        orig_state = generator.get_state()
        kwargs = {"generator": generator} if use_generator else {}
        in_dims = self._in_dims(batched_input, batched_probability)

        def op(t, p, ignored):
            return t.bernoulli_(p, **kwargs)

        # because of in place updates, clone inputs
        always_batched = torch.randn(B0, device=device)
        input = self._get_image(batched_input, B0, device)
        input_expected = input.clone()
        probability = self._get_image(batched_probability, B0, device) - 0.5

        if randomness == "error":
            self._assert_throws_in_error_mode(
                op, (input, probability, always_batched), in_dims=in_dims
            )
            return
        if randomness == "same" and batched_probability != "none":
            self._assert_throws_in_same_mode_batched(
                op, (input, probability, always_batched), in_dims=in_dims
            )
            return
        if batched_input == "none" and batched_probability != "none":
            regex = r"there exists a Tensor `other` in extra_args that has more elements than `self`"
            with self.assertRaisesRegex(RuntimeError, regex):
                vmap(op, in_dims=in_dims, randomness=randomness)(
                    input, probability, always_batched
                )
            return
        if randomness == "different" and batched_input == "none":
            self._assert_throws_in_different_mode_inplace(
                op, (input, probability, always_batched), in_dims=in_dims
            )
            return

        self._reset_random(generator, orig_state, use_generator, seed)
        vmap_result = vmap(op, in_dims=in_dims, randomness=randomness)(
            input, probability, always_batched
        )

        self._reset_random(generator, orig_state, use_generator, seed)
        if batched_input == "last":
            input_expected = input_expected.movedim(-1, 0)
        if batched_probability == "last":
            probability = probability.movedim(-1, 0)
        if randomness == "different":
            expected = op(input_expected, probability, always_batched)
            self._assert_all_slices_unique(vmap_result)
            self.assertEqual(vmap_result, expected)
        else:
            if batched_input != "none":
                input_expected = input_expected[0]
            expected = op(input_expected, probability, always_batched)
            self._assert_all_slices_equal(vmap_result)
            for i in range(B0):
                self.assertEqual(vmap_result[i], expected)

    @parametrize("use_generator", [True, False])
    @parametrize("randomness", ["error", "same", "different"])
    @parametrize("batched_input", ["first", "last", "none"])
    @parametrize("batched_other", ["first", "last", "none"])
    def test_random_binary_out_of_place(
        self, device, use_generator, randomness, batched_input, batched_other
    ):
        generator = torch.Generator(device=device)
        orig_state = generator.get_state()
        kwargs = {"generator": generator} if use_generator else {}
        ops = [
            lambda t, o, _: torch.normal(t, o, **kwargs),
            lambda t, o, _: torch.binomial(t, (o - 0.5), **kwargs),
        ]

        B0 = 4
        seed = 1234567
        in_dims = self._in_dims(batched_input, batched_other)

        for op in ops:
            always_batched = torch.randn(B0, device=device)
            input = self._get_image(batched_input, B0, device)
            other = self._get_image(batched_other, B0, device)

            if randomness == "error":
                self._assert_throws_in_error_mode(
                    op, (input, other, always_batched), in_dims=in_dims
                )
                return
            if randomness == "same" and (
                batched_input != "none" or batched_other != "none"
            ):
                self._assert_throws_in_same_mode_batched(
                    op, (input, other, always_batched), in_dims=in_dims
                )
                return

            generator = self._reset_random(generator, orig_state, use_generator, seed)
            vmap_result = vmap(op, in_dims=in_dims, randomness=randomness)(
                input, other, always_batched
            )

            if batched_input == "last":
                input = input.movedim(-1, 0)
            if batched_other == "last":
                other = other.movedim(-1, 0)

            generator = self._reset_random(generator, orig_state, use_generator, seed)
            if randomness == "different":
                if batched_input == "none":
                    input = input.expand(B0, *input.shape)
                expected = op(input, other, always_batched)
                self._assert_all_slices_unique(vmap_result)
                self.assertEqual(vmap_result, expected)
            else:
                assert batched_input == "none" and batched_other == "none"
                expected = op(input, other, always_batched)
                self._assert_all_slices_equal(vmap_result)
                for i in range(B0):
                    self.assertEqual(vmap_result[i], expected)

    @parametrize("use_generator", [True, False])
    @parametrize("randomness", ["error", "same", "different"])
    @parametrize("batched_input", ["first", "last", "none"])
    def test_random_unary_out_of_place(
        self, device, use_generator, randomness, batched_input
    ):
        generator = torch.Generator(device=device)
        orig_state = generator.get_state()
        kwargs = {"generator": generator} if use_generator else {}
        ops = [
            lambda t, _: torch.normal(0.0, torch.abs(t), **kwargs),
            lambda t, _: torch.normal(t, 1.0, **kwargs),
            lambda t, _: torch.bernoulli(t - 0.5, **kwargs),
            lambda t, _: torch.bernoulli(t, 0.5, **kwargs),
            lambda t, _: torch._standard_gamma(t, **kwargs),
            lambda t, _: torch._sample_dirichlet(t, **kwargs),
            lambda t, _: torch.poisson(t, **kwargs),
        ]

        B0 = 4
        seed = 1234567
        in_dims = self._in_dims(batched_input)

        for op in ops:
            always_batched = torch.randn(B0, device=device)
            passed = self._get_image(batched_input, B0, device)
            if randomness == "error":
                self._assert_throws_in_error_mode(
                    op, (passed, always_batched), in_dims=in_dims
                )
                return
            if randomness == "same" and batched_input != "none":
                self._assert_throws_in_same_mode_batched(
                    op, (passed, always_batched), in_dims=in_dims
                )
                return

            generator = self._reset_random(generator, orig_state, use_generator, seed)
            vmap_result = vmap(op, in_dims=in_dims, randomness=randomness)(
                passed, always_batched
            )

            generator = self._reset_random(generator, orig_state, use_generator, seed)
            if randomness == "different":
                if batched_input == "none":
                    passed = passed.expand(B0, *passed.shape)
                if batched_input == "last":
                    passed = passed.movedim(-1, 0)
                expected = op(passed, always_batched)
                self._assert_all_slices_unique(vmap_result)
                self.assertEqual(vmap_result, expected)
            else:
                expected = op(passed, always_batched)
                self._assert_all_slices_equal(vmap_result)
                for i in range(B0):
                    self.assertEqual(vmap_result[i], expected)

    @parametrize("use_generator", [True, False])
    @parametrize("randomness", ["error", "same", "different"])
    @parametrize("batched_call", [True, False])
    @parametrize("batched_input", ["first", "last", "none"])
    def test_multinomial(
        self, device, use_generator, randomness, batched_call, batched_input
    ):
        def flatten_input(input, batch_call, batch_location):
            if batch_call and batch_location != "none":
                final_size = 3  # [B0, B, N]
            elif not batch_call and batch_location == "none":
                final_size = 1  # [N]
            else:
                final_size = 2  # [B0, N] or [B, N]

            start_idx = final_size - 1
            end_idx = -1
            if batch_location == "last":
                start_idx -= 1
                end_idx -= (
                    1  # gets to correct final size because using negative indices
                )

            ret = input.flatten(start_idx, end_idx)
            assert ret.dim() == final_size
            return ret

        def op(input, _):
            return torch.multinomial(input, 10, **kwargs)

        generator = torch.Generator(device=device)
        orig_state = generator.get_state()
        kwargs = {"generator": generator} if use_generator else {}

        B0 = 4
        seed = 1234567
        in_dims = self._in_dims(batched_input)

        always_batched = torch.randn(B0, device=device)
        passed = self._get_image(batched_input, B0, device)
        passed = flatten_input(passed, batched_call, batched_input)
        if randomness == "error":
            self._assert_throws_in_error_mode(
                op, (passed, always_batched), in_dims=in_dims
            )
            return
        if randomness == "same" and batched_input != "none":
            self._assert_throws_in_same_mode_batched(
                op, (passed, always_batched), in_dims=in_dims
            )
            return

        generator = self._reset_random(generator, orig_state, use_generator, seed)
        vmap_result = vmap(op, in_dims=in_dims, randomness=randomness)(
            passed, always_batched
        )

        generator = self._reset_random(generator, orig_state, use_generator, seed)

        if randomness == "different":
            if batched_input == "none":
                passed = passed.expand(B0, *passed.shape)
            if batched_input == "last":
                passed = passed.movedim(-1, 0)
            orig_passed_size = passed.shape[:2] if batched_call else passed.shape[:1]
            passed = passed.flatten(0, 1) if batched_call else passed
            expected = op(passed, always_batched)
            expected = expected.reshape(*orig_passed_size, 10)
            self._assert_all_slices_unique(vmap_result)
            self.assertEqual(vmap_result, expected)
        else:
            expected = op(passed, always_batched)
            self._assert_all_slices_equal(vmap_result)
            for i in range(B0):
                self.assertEqual(vmap_result[i], expected)

    def test_unsupported_random(self, device):
        x = torch.randn(3, device=device)
        y = x.abs()
        z = x.abs()
        with self.assertRaisesRegex(RuntimeError, "calling out variants"):

            def f(x):
                return torch.randn(3, device=device, out=y)

            vmap(f, randomness="same")(x)
        with self.assertRaisesRegex(RuntimeError, "calling out variants"):

            def f(x0, x1):
                return torch.normal(x, y, out=x)

            vmap(f, randomness="same")(z, z)
        with self.assertRaisesRegex(RuntimeError, "do not yet support"):

            def f(z):
                return torch.rrelu(x)

            vmap(f, randomness="same")(z)

    @parametrize("in_dim", [0, 1, 2])
    @parametrize("out_dim", [0, 1, 2])
    def test_chunk_vmap(self, in_dim, out_dim):
        randomness = "different"

        x = torch.randn(4, 5, 6)

        def f(x):
            y = x.sin() + torch.rand_like(x)
            return y

        for chunks in [1, 2, 3, 4, 7, 10, 16]:
            output = chunk_vmap(
                f,
                in_dims=in_dim,
                out_dims=out_dim,
                randomness=randomness,
                chunks=chunks,
            )(x)
            self._assert_all_slices_unique(output)

    @parametrize("in_dim", [0, 1, 2])
    @parametrize("out_dim", [0, 1, 2])
    def test_vmap_chunksize(self, in_dim, out_dim):
        randomness = "different"

        x = torch.randn(4, 5, 6)

        def f(x):
            y = x.sin() + torch.rand_like(x)
            return y

        for chunk_size in [1, 2, 3, 4, 7, 10, 16, 100]:
            output = vmap(
                f,
                in_dims=in_dim,
                out_dims=out_dim,
                randomness=randomness,
                chunk_size=chunk_size,
            )(x)
            self._assert_all_slices_unique(output)

    def test_jacfwd_with_random(self):
        # checks on behavior are above, this just checks that jacfwd respects
        # the randomness param

        x = torch.rand(3, 4)
        with self.assertRaisesRegex(
            RuntimeError, r"called random operation while in randomness error mode"
        ):
            jacfwd(torch.bernoulli)(x)

        # x isn't batched so use bernoulli since it doesn't do inplace randomness
        jacfwd(torch.bernoulli, randomness="same")(x)
        jacfwd(torch.bernoulli, randomness="different")(x)

    @parametrize("randomness", ["error", "same", "different"])
    def test_dropout_unbatched(self, device, randomness):
        x = torch.randn(3, device=device)
        y = torch.randn(1, 3, device=device)

        def fn(x, y):
            # output from dropout should be a Tensor[B, 1, 3] (B=3)
            return x + torch.nn.functional.dropout(y, p=0.5).mean(1)

        # We just verify that this doesn't raise an error for
        # `same` and `different` randomness.
        # Ref: https://github.com/pytorch/pytorch/issues/92283
        context = (
            self.assertRaises(RuntimeError)
            if randomness == "error"
            else contextlib.nullcontext()
        )
        with context:
            vmap(fn, in_dims=(0, None), randomness=randomness)(x, y)


@markDynamoStrictTest
class TestTransformFailure(TestCase):
    @skipIfTorchDynamo()
    @parametrize(
        "transform",
        ["vmap", "grad", "grad_and_value", "vjp", "jvp", "jacrev", "jacfwd"],
    )
    def test_fails_with_autograd_function(self, device, transform):
        failed_build_envs = ("linux-focal-py3.8-clang10", "linux-focal-py3.11-clang10")
        if (
            device == "cpu"
            and transform in ["grad", "vmap"]
            and TEST_WITH_TORCHDYNAMO
            and os.getenv("BUILD_ENVIRONMENT", "") in failed_build_envs
        ):
            raise unittest.SkipTest(
                "Unexpected successes on focal with dynamo,"
                + " see https://github.com/pytorch/pytorch/issues/107173"
            )

        class Test(torch.autograd.Function):
            @staticmethod
            def forward(_, input):
                return input

            @staticmethod
            def backward(_, grad_input):
                return grad_input

        transform = getattr(functorch, transform)

        def f(x):
            return Test.apply(x)

        if transform in (grad, grad_and_value):
            input = torch.tensor(4.0)
        else:
            input = torch.randn(5)

        if transform == vjp:
            transform = functools.partial(transform, f)
        elif transform == jvp:
            input = (input,)
            transform = functools.partial(transform, f, input)
        else:
            transform = transform(f)

        with self.assertRaisesRegex(RuntimeError, "autograd.Function"):
            transform(input)


@markDynamoStrictTest
class TestVmapDeviceType(Namespace.TestVmapBase):
    def _vmap_test(self, *args, **kwargs):
        return _vmap_test(self, *args, **kwargs)

    def test__is_all_true(self, device):
        def test():
            def f(x, *, expected_result):
                result = torch.ops.aten._is_all_true(x)
                self.assertFalse(torch._C._functorch.is_batchedtensor(result))
                self.assertEqual(result.shape, torch.Size([]))
                self.assertEqual(result.item(), expected_result)
                return result

            x = torch.rand(10, device=device)
            vmap(f)(x >= 0, expected_result=True)
            vmap(f)(x < 0, expected_result=False)

            x[random.choice(range(10))] *= -1
            vmap(f)(x >= 0, expected_result=False)
            vmap(f)(x < 0, expected_result=False)

            x = -torch.rand(10, device=device)
            vmap(f)(x > 0, expected_result=False)
            vmap(f)(x <= 0, expected_result=True)

        check_vmap_fallback(self, test, torch._is_all_true)

    def test__is_any_true(self, device):
        def test():
            def f(x, *, expected_result):
                result = torch.ops.aten._is_any_true(x)
                self.assertFalse(torch._C._functorch.is_batchedtensor(result))
                self.assertEqual(result.shape, torch.Size([]))
                self.assertEqual(result.item(), expected_result)
                return result

            x = torch.zeros(10, device=device, dtype=torch.bool)
            vmap(f)(x > 0, expected_result=False)

            x[5] = True
            vmap(f)(x > 0, expected_result=True)
            vmap(f)(x[1::2], expected_result=True)
            vmap(f)(x[0::2], expected_result=False)

        check_vmap_fallback(self, test, torch._is_any_true)

    def test_check_tensor(self, device):
        def test():
            test_sizes = [
                (1,),
                (10,),
                (1, 1),
                (1, 10),
                (10, 1),
                (10, 10),
                (1, 1, 1),
                (10, 1, 1),
                (1, 10, 1),
                (10, 10, 10),
            ]

            def check_gte_0(t):
                return torch._test_check_tensor(t >= 0)

            error_message = "Test message for TORCH_CHECK_TENSOR_ALL"

            for size in test_sizes:
                t_all_gte_0 = torch.rand(size, device=device)
                t_all_lt_0 = t_all_gte_0 - 1

                vmap(check_gte_0)(t_all_gte_0)

                if len(size) >= 2:
                    vmap(vmap(check_gte_0))(t_all_gte_0)

                with self.assertRaisesRegex(RuntimeError, error_message):
                    vmap(check_gte_0)(t_all_lt_0)

                if len(size) >= 2:
                    with self.assertRaisesRegex(RuntimeError, error_message):
                        vmap(vmap(check_gte_0))(t_all_lt_0)

                if t_all_gte_0.numel() > 1:
                    t_all_gte_0_but_one = t_all_gte_0.clone()
                    idx = (random.choice(range(dim_size)) for dim_size in size)
                    t_all_gte_0_but_one[(..., *idx)] = -1

                    with self.assertRaisesRegex(RuntimeError, error_message):
                        vmap(check_gte_0)(t_all_gte_0_but_one)

                    if len(size) >= 2:
                        with self.assertRaisesRegex(RuntimeError, error_message):
                            vmap(vmap(check_gte_0))(t_all_gte_0_but_one)

        check_vmap_fallback(self, test, torch._test_check_tensor)


@markDynamoStrictTest
class TestVmapNestedTensor(Namespace.TestVmapBase):
    def _vmap_test(self, *args, **kwargs):
        return _vmap_test(self, *args, **kwargs)

    # dims should be something like [5, None, 10], with None indicating that a
    # random ragged structure should be used
    def _create_nt(self, dims, device):
        sizes = [
            [
                d if d is not None else torch.randint(2, 10, size=(1,)).item()
                for d in dims[1:]
            ]
            for d in range(dims[0])
        ]
        return torch.nested.nested_tensor(
            [torch.randn(*size) for size in sizes], device=device
        )

    # Creates an NT matching another NT's number of components and
    # shape / ragged structure for all dims specified to be -1.
    def _nt_from_similar(self, other, dims):
        assert len(dims) == other.dim()
        assert dims[0] == -1 or dims[0] == other.size(0)

        ret_sizes = []
        for t in other.unbind():
            other_size = t.shape
            ret_size = []
            for i, d in enumerate(dims[1:]):
                if d == -1:
                    ret_size.append(other_size[i])
                else:
                    ret_size.append(d)
            ret_sizes.append(ret_size)

        return torch.nested.nested_tensor(
            [torch.randn(*size) for size in ret_sizes], device=other.device
        )

    @allowVmapFallbackUsage
    def test_fallback_unary(self, device):
        def f(x):
            return x.sin() * 5.0 + 4.0

        nt = self._create_nt([4, None, 3], device=device)
        self._vmap_test(f, (nt,))

    @allowVmapFallbackUsage
    def test_fallback_binary(self, device):
        def f(x, y):
            return x @ y

        x = self._create_nt([5, None, 3], device=device)
        y = self._create_nt([5, 3, None], device=device)
        self._vmap_test(f, (x, y))

    @allowVmapFallbackUsage
    def test_fallback_binary_nt_and_unbatched_dense(self, device):
        def f(x, y):
            return x @ y

        x = self._create_nt([5, None, 3], device=device)
        y = torch.randn(3, 4, device=device)
        self._vmap_test(f, (x, y), in_dims=(0, None))

    @allowVmapFallbackUsage
    def test_fallback_binary_nt_and_batched_dense(self, device):
        def f(x, y):
            return x @ y

        x = self._create_nt([5, None, 3], device=device)
        y = torch.randn(5, 3, 4, device=device)
        self._vmap_test(f, (x, y))

    def test_nt_acts_as_dense_in_vmap(self, device):
        def f(x):
            assert not x.is_nested
            return x

        x = self._create_nt([5, None, 3], device=device)
        self._vmap_test(f, (x,))

    def test_cat_batching_rule(self, device):
        def f(x, y, dim):
            return torch.cat([x, y], dim=dim)

        # Different nested structure, same other dims
        x = self._create_nt([3, None, 2], device=device)
        y = self._create_nt([3, None, 2], device=device)
        self._vmap_test(functools.partial(f, dim=0), (x, y))

        x = self._create_nt([3, 2, None], device=device)
        y = self._create_nt([3, 2, None], device=device)
        self._vmap_test(functools.partial(f, dim=1), (x, y))

        # Same nested structure, different other dims
        x = self._create_nt([3, 2, None], device=device)
        y = self._nt_from_similar(x, [-1, 4, -1])
        self._vmap_test(functools.partial(f, dim=0), (x, y))

        x = self._create_nt([3, None, 2], device=device)
        y = self._nt_from_similar(x, [-1, -1, 4])
        self._vmap_test(functools.partial(f, dim=1), (x, y))

    # .shape calls don't work on NTs
    # TODO: Fix this somehow?
    @unittest.expectedFailure
    def test_shape_call(self, device):
        def f(x):
            x.shape[0]
            return x

        x = self._create_nt([3, None, 2])
        self._vmap_test(f, (x,))

    def test_nt_with_nonzero_in_dim_raises(self, device):
        def f(x):
            return x

        x = self._create_nt([3, None, 2], device=device)
        with self.assertRaisesRegex(
            RuntimeError, "Nested tensors can only be vmapped over dim=0"
        ):
            vmap(f, in_dims=2)(x)

    def test_nt_with_nonzero_out_dim_raises(self, device):
        def f(x):
            return x

        x = self._create_nt([3, None, 2], device=device)
        with self.assertRaisesRegex(
            RuntimeError, "Nested tensors can only be vmapped over dim=0"
        ):
            vmap(f, out_dims=2)(x)

    def test_fallback_with_nt_and_batched_dense_with_nonzero_bdim_raises(self, device):
        def f(x, y):
            return x @ y

        x = self._create_nt([5, None, 3], device=device)
        y = torch.randn(3, 5, 4, device=device)

        with self.assertRaisesRegex(
            RuntimeError,
            "Fallback not supported for mixed nested / non-nested arguments without bdim=0",
        ):
            vmap(f, in_dims=(0, 1))(x, y)

    def test_multilevel_vmap_raises(self, device):
        def f(x):
            return x.sin() * 4.0 + 3.0

        x = self._create_nt([2, 2, 2, None], device=device)

        with self.assertRaisesRegex(
            RuntimeError, "Only one level of vmap is supported"
        ):
            vmap(vmap(f))(x)

        with self.assertRaisesRegex(
            RuntimeError, "Only one level of vmap is supported"
        ):
            vmap(vmap(vmap(f)))(x)


only_for = ("cpu", "cuda")
instantiate_device_type_tests(TestVmapOperatorsOpInfo, globals(), only_for=only_for)

instantiate_device_type_tests(
    TestVmapBatchedGradient,
    globals(),
    only_for=only_for,
)
instantiate_device_type_tests(TestTransformFailure, globals(), only_for=only_for)
instantiate_device_type_tests(TestRandomness, globals(), only_for=only_for)
instantiate_device_type_tests(TestVmapDeviceType, globals(), only_for=only_for)
instantiate_device_type_tests(TestVmapNestedTensor, globals(), only_for=only_for)

if __name__ == "__main__":
    run_tests()<|MERGE_RESOLUTION|>--- conflicted
+++ resolved
@@ -3923,8 +3923,6 @@
                 in_dims=(2, 1, None),
             )
 
-<<<<<<< HEAD
-=======
     @parametrize("backend", PLATFORM_SPECIFIC_SDPA)
     @parametrize("randomness", ["error", "same", "different"])
     def test_randomness(self, device, randomness, backend):
@@ -3963,7 +3961,6 @@
                     randomness=randomness,
                 )(query, key, value)
 
->>>>>>> 7dc17883
     @allowVmapFallbackUsage
     def test_inplace_view(self, device):
         leaf = torch.randn(4, 5, requires_grad=True)
