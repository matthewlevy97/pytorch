--- conflicted
+++ resolved
@@ -836,10 +836,7 @@
 
     @skipCUDAIf(not SM80OrLater, "Requires sm80")
     @skip_if_halide  # aoti
-<<<<<<< HEAD
-=======
     @skip_if_triton_cpu  # aoti
->>>>>>> 9b2e453e
     @skipIfWindows(msg="aoti not support on Windows")
     def test_aoti_eager_dtype_device_layout(self):
         ns = "aten"
@@ -882,10 +879,7 @@
 
     @skipCUDAIf(not SM80OrLater, "Requires sm80")
     @skip_if_halide  # aoti
-<<<<<<< HEAD
-=======
     @skip_if_triton_cpu  # aoti
->>>>>>> 9b2e453e
     @skipIfWindows(msg="aoti not support on Windows")
     def test_aoti_eager_support_out(self):
         ns = "aten"
@@ -940,10 +934,7 @@
 
     @skipCUDAIf(not SM80OrLater, "Requires sm80")
     @skip_if_halide  # aoti
-<<<<<<< HEAD
-=======
     @skip_if_triton_cpu  # aoti
->>>>>>> 9b2e453e
     @skipIfWindows(msg="aoti not support on Windows")
     def test_aoti_eager_support_str(self):
         ns = "aten"
@@ -983,10 +974,7 @@
 
     @skipCUDAIf(not SM80OrLater, "Requires sm80")
     @skip_if_halide  # aoti
-<<<<<<< HEAD
-=======
     @skip_if_triton_cpu  # aoti
->>>>>>> 9b2e453e
     @skipIfWindows(msg="aoti not support on Windows")
     def test_aoti_eager_cache_hit(self):
         ns = "aten"
@@ -1030,10 +1018,7 @@
 
     @skipCUDAIf(not SM80OrLater, "Requires sm80")
     @skip_if_halide  # aoti
-<<<<<<< HEAD
-=======
     @skip_if_triton_cpu  # aoti
->>>>>>> 9b2e453e
     @skipIfWindows(msg="aoti not support on Windows")
     def test_aoti_eager_with_persistent_cache(self):
         def fn(a):
@@ -1080,10 +1065,7 @@
 
     @skipCUDAIf(not SM80OrLater, "Requires sm80")
     @skip_if_halide  # aoti
-<<<<<<< HEAD
-=======
     @skip_if_triton_cpu  # aoti
->>>>>>> 9b2e453e
     @skipIfWindows(msg="aoti not support on Windows")
     def test_aoti_eager_with_scalar(self):
         namespace_name = "aten"
@@ -1156,10 +1138,7 @@
 
     @skipCUDAIf(not SM80OrLater, "Requires sm80")
     @skip_if_halide  # aoti
-<<<<<<< HEAD
-=======
     @skip_if_triton_cpu  # aoti
->>>>>>> 9b2e453e
     @skipIfWindows(msg="aoti not support on Windows")
     def test_aoti_eager_override_registration(self):
         namespace_name = "aten"
@@ -1508,10 +1487,7 @@
         actual = nested_opt(*example_inputs)
         self.assertEqual(expect, actual)
 
-<<<<<<< HEAD
-=======
     @xfail_if_triton_cpu
->>>>>>> 9b2e453e
     def test_index_propagation_flip(self):
         def flip(x):
             i = torch.arange(x.size(0) - 1, -1, -1, device=x.device)
@@ -1693,10 +1669,7 @@
             vectorize=False,  # There's no loop to vectorize!
         )
 
-<<<<<<< HEAD
-=======
     @xfail_if_triton_cpu
->>>>>>> 9b2e453e
     def test_computed_buffer_inlining(self):
         def flip(x):
             idx = torch.arange(x.size(0) - 1, -1, -1, device=x.device)
@@ -5481,10 +5454,7 @@
                 ),
             )
 
-<<<<<<< HEAD
-=======
     @xfail_if_triton_cpu
->>>>>>> 9b2e453e
     def test_pow_symfloat(self):
         def fn(x):
             r = math.sqrt(x.size(0))
@@ -7422,10 +7392,7 @@
         actual_out = compiled_fn(view)
         self.assertEqual(reference_out.stride(), actual_out.stride())
 
-<<<<<<< HEAD
-=======
     @xfail_if_triton_cpu
->>>>>>> 9b2e453e
     def test_like_channels_last(self):
         def foo():
             randn = torch.randn((4, 3, 8, 8), device=self.device, dtype=torch.float32)
@@ -10902,90 +10869,6 @@
 
     @requires_gpu()
     @config.patch(implicit_fallbacks=True)
-    def test_mutable_custom_op_fixed_layout2(self):
-        with torch.library._scoped_library("mylib", "DEF") as lib:
-            mod = nn.Conv2d(3, 128, 1, stride=1, bias=False).to(device=GPU_TYPE)
-            inp = torch.rand(2, 3, 128, 128, device=GPU_TYPE)
-            expected_stride = mod(inp).clone().stride()
-
-            lib.define(
-                "bar(Tensor x, bool is_compiling) -> Tensor",
-                tags=torch.Tag.flexible_layout,
-            )
-
-            bar_strides = []
-
-            @torch.library.impl(lib, "bar", "CompositeExplicitAutograd")
-            def _(x, is_compiling):
-                if is_compiling:
-                    bar_strides.append(x.stride())
-                result = x.clone()
-                assert x.stride() == result.stride()
-                return result
-
-            @torch.library.impl(lib, "bar", "Meta")
-            def _(x, is_compiling):
-                return x.clone()
-
-            lib.define(
-                "add_one(Tensor(a!) x) -> ()",
-                tags=torch.Tag.needs_fixed_stride_order,
-            )
-
-            @torch.library.impl(lib, "add_one", "CompositeExplicitAutograd")
-            def _(x):
-                self.assertEqual(x.stride(), expected_stride)
-                x.copy_(x + 1)
-
-            def fn(x):
-                # Inductor changes the conv to be channels-last
-                z = mod(x)
-                output = torch.ops.mylib.bar(z, torch._dynamo.is_compiling())
-                torch.ops.mylib.add_one(output)
-                return output**2
-
-            with torch.no_grad():
-                self.common(fn, (inp,), check_lowp=False)
-
-            # Dynamic shapes and rocm invalidate this test case
-            if torch._dynamo.config.assume_static_by_default and not TEST_WITH_ROCM:
-                # For this test to be valid, Inductor must have changed the conv
-                # to be channels-last. If this assertion ever fails then we need
-                # a new test case.
-                self.assertEqual(len(bar_strides), 1)
-                self.assertNotEqual(bar_strides[0], expected_stride)
-
-    @config.patch(implicit_fallbacks=True)
-    def test_mutable_custom_op_fixed_layout(self):
-        with torch.library._scoped_library("mylib", "DEF") as lib:
-            lib.define(
-                "copy_(Tensor(a!) dst, Tensor src) -> ()",
-                tags=torch.Tag.needs_fixed_stride_order,
-            )
-
-            @torch.library.impl(lib, "copy_", "Meta")
-            def _(dst, src):
-                return None
-
-            @torch.library.impl(lib, "copy_", "CompositeExplicitAutograd")
-            def _(dst, src):
-                dst.copy_(src)
-
-            def f(x):
-                full_default_3 = torch.full([3], 7.0, device="cpu")
-                chunk_cat_default_1 = torch.ops.mylib.copy_.default(full_default_3, x)
-                mul_out = torch.mul(full_default_3, full_default_3)
-                return mul_out
-
-            x = torch.arange(3, dtype=torch.float, device="cpu")
-            eager_out = f(x)
-
-            compiled_inductor_f = torch.compile(f, backend="inductor", fullgraph=True)
-            compiled_inductor_out = compiled_inductor_f(x)
-            self.assertEqual(compiled_inductor_out, eager_out)
-
-    @requires_gpu()
-    @config.patch(implicit_fallbacks=True)
     def test_custom_op_fixed_layout_channels_last(self):
         class Block(nn.Module):
             def __init__(
@@ -11600,10 +11483,7 @@
         t = rand_strided((2, 3), (3, 1), device=self.device, dtype=torch.float8_e4m3fn)
         self.assertTrue(t.dtype is torch.float8_e4m3fn)
 
-<<<<<<< HEAD
-=======
     @skip_if_triton_cpu("Triton CPU: Cannot xfail because it crashes process")
->>>>>>> 9b2e453e
     def test_large_grid(self):
         # https://github.com/pytorch/pytorch/issues/123210
         def fn(primals_5):
