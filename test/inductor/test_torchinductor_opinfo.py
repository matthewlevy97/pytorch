--- conflicted
+++ resolved
@@ -466,12 +466,6 @@
     ("nn.functional.interpolate.bicubic", u8): {"atol": 1, "rtol": 0},
     # High atol due to precision loss
     ("nn.functional.interpolate.bicubic", f32): {"atol": 5e-3, "rtol": 0},
-<<<<<<< HEAD
-    # reference_in_float can cause erroneous failures in sorting tests
-    "argsort": {"reference_in_float": False},
-    "sort": {"reference_in_float": False},
-=======
->>>>>>> 9629835b
 }
 
 inductor_override_kwargs["cuda"] = {
@@ -542,12 +536,6 @@
     ("index_reduce.amax", f32): {"check_gradient": False},
     ("index_reduce.amax", f16): {"check_gradient": False},
     ("tanh", f16): {"atol": 1e-4, "rtol": 1e-2},
-<<<<<<< HEAD
-    # reference_in_float can cause erroneous failures in sorting tests
-    "argsort": {"reference_in_float": False},
-    "sort": {"reference_in_float": False},
-=======
->>>>>>> 9629835b
 }
 
 inductor_override_kwargs["xpu"] = {
@@ -667,12 +655,6 @@
     ("nn.functional.embedding_bag", f64): {"check_gradient": False},
     ("_unsafe_masked_index", f16): {"atol": 1e-5, "rtol": 2e-3},
     ("_unsafe_masked_index_put_accumulate", f16): {"atol": 1e-5, "rtol": 5e-3},
-<<<<<<< HEAD
-    # reference_in_float can cause erroneous failures in sorting tests
-    "argsort": {"reference_in_float": False},
-    "sort": {"reference_in_float": False},
-=======
->>>>>>> 9629835b
 }
 
 # Test with one sample only for following ops
