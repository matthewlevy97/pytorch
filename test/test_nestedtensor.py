--- conflicted
+++ resolved
@@ -48,17 +48,17 @@
     IS_FBCODE,
     IS_WINDOWS,
     markDynamoStrictTest,
+    NestedTensorTestCase,
     parametrize,
     run_tests,
     skipIfSlowGradcheckEnv,
     skipIfTorchDynamo,
     subtest,
     TEST_WITH_ROCM,
-    TestCase,
     xfailIfTorchDynamo,
 )
 from torch.testing._internal.opinfo.definitions.nested import njt_op_db
-from torch.utils._pytree import tree_flatten, tree_map
+from torch.utils._pytree import tree_flatten
 from torch.utils.checkpoint import checkpoint, create_selective_checkpoint_contexts
 
 
@@ -263,20 +263,6 @@
 @torch.fx.wrap
 def convert_nt_to_jagged(nt):
     return buffer_from_jagged(nt)
-
-
-# Base TestCase for NT tests; used to define common helpers, etc.
-class NestedTensorTestCase(TestCase):
-    def assertEqualIgnoringNestedInts(self, a, b):
-        # unbinding NJTs allows us to compare them as essentially equal without
-        # caring about exact nested int comparison
-        def _unbind_njts(x):
-            if isinstance(x, torch.Tensor) and x.is_nested and x.layout == torch.jagged:
-                return x.unbind()
-            else:
-                return x
-
-        self.assertEqual(tree_map(_unbind_njts, a), tree_map(_unbind_njts, b))
 
 
 @markDynamoStrictTest
@@ -5744,31 +5730,6 @@
             lambda: nt.unbind(),
         )
 
-<<<<<<< HEAD
-    def test_layer_norm_2(self, device):
-        test_tensor_list = self._get_list_for_jagged_tensor(
-            ((2, 3, 4), 3), device=device, requires_grad=True
-        )
-        bias = torch.randn(3, requires_grad=False, dtype=torch.float64, device=device)
-
-        def grad_test_func(a, b, c, bias):
-            nt = torch.nested.as_nested_tensor([a, b, c], layout=torch.jagged)
-            out = torch.nn.functional.layer_norm(nt, (nt.shape[-1],), bias=bias)
-            return out.values()
-
-        gradcheck(
-            grad_test_func, inputs=(*test_tensor_list, bias), check_batched_grad=False
-        )
-
-        with self.assertRaisesRegex(
-            RuntimeError,
-            r"layer_norm\(\): normalizing over ragged dim not supported for nested tensors",
-        ):
-            nt = torch.nested.as_nested_tensor(test_tensor_list, layout=torch.jagged)
-            _ = torch.nn.functional.layer_norm(nt, (nt.shape[-2], nt.shape[-1]))
-
-=======
->>>>>>> b0bbe4e8
     def test_narrow(self, device):
         starts = torch.tensor([0, 1, 2, 3, 4], device=device, dtype=torch.int64)
         lengths = torch.tensor([3, 2, 2, 1, 5], device=device, dtype=torch.int64)
