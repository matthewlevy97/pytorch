--- conflicted
+++ resolved
@@ -6,10 +6,6 @@
 import time
 import uuid
 from datetime import timezone
-<<<<<<< HEAD
-from decimal import Decimal
-=======
->>>>>>> 9b2e453e
 from typing import Any
 from warnings import warn
 
