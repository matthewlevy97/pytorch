--- conflicted
+++ resolved
@@ -658,14 +658,14 @@
 
         @wraps(compiled_fn)
         def inner_fn(args: List[Any]):
-            if num_tokens > 0:
-<<<<<<< HEAD
+            if num_tokens > 0 or runtime_metadata.num_backward_discovered_tokens > 0:
                 # Pass in forward effect tokens (See Note [Side-Effectful Tokens in AOTAutograd])
-=======
-                # Pass in effect tokens (See Note [Side-Effectful Tokens in AOTAutograd])
->>>>>>> 7b269cc4
                 old_args = args
-                args = [*([None] * num_tokens), *args]
+                args = [
+                    *([None] * num_tokens),
+                    *args,
+                    *([None] * runtime_metadata.num_backward_discovered_tokens),
+                ]
                 old_args.clear()
 
             outs = compiled_fn(args)
@@ -673,14 +673,9 @@
             # Inductor cache DummyModule can return None
             if outs is None:
                 return None
-<<<<<<< HEAD
             # Toss out the forward effect tokens (See Note [Side-Effectful Tokens in AOTAutograd])
             ret = outs[num_tokens:]
             return ret
-=======
-            # Toss out the effect tokens (See Note [Side-Effectful Tokens in AOTAutograd])
-            return outs[num_tokens:]
->>>>>>> 7b269cc4
 
         # box it
         inner_fn._boxed_call = True  # type: ignore[attr-defined]
@@ -1547,13 +1542,12 @@
                 tensors_saved_for_backwards = fw_outs[
                     CompiledFunction.metadata.tensors_saved_for_backwards_slice
                 ]
-                assert all(
-                    isinstance(x, torch.Tensor) for x in tensors_saved_for_backwards
-                )
                 # See Note [Detaching saved tensors in AOTAutograd]
+                # Saved value can be None in case of backward discovered effects token.
+                # See Note [Side-Effectful Tokens in AOTAutograd]
                 ctx.save_for_backward(
                     *(
-                        x.detach() if x._is_view() else x
+                        x if x is None else x.detach() if x._is_view() else x
                         for x in tensors_saved_for_backwards
                     )
                 )
@@ -1722,10 +1716,6 @@
                 ]
                 num_flat_bw_args_with_grads = len(flat_bw_args_with_grads)
 
-                effect_tokens_discovered_in_backward = [
-                    None
-                ] * CompiledFunction.metadata.num_backward_discovered_tokens
-
                 # sanity asserts
                 # metadata_only_inps = [
                 #     x for x, info_idx in zip(inp_tangents, mutated_inp_indices)
@@ -1748,22 +1738,14 @@
                     *ctx.symints,
                     *ctx.saved_tensors,
                     *flat_bw_args_with_grads,
-                    *effect_tokens_discovered_in_backward,
                     *rng_args,
                 ]
                 del flat_bw_args_with_grads
 
                 tangents_start_idx = (
-                    len(all_args)
-                    - num_flat_bw_args_with_grads
-                    - len(rng_args)
-                    - len(effect_tokens_discovered_in_backward)
+                    len(all_args) - num_flat_bw_args_with_grads - len(rng_args)
                 )
-                tangents_end_idx = (
-                    len(all_args)
-                    - len(rng_args)
-                    - len(effect_tokens_discovered_in_backward)
-                )
+                tangents_end_idx = len(all_args) - len(rng_args)
 
                 # Note: [AOTAutograd Backward Guards]
                 # During AOTDispatch, we eagerly create and trace out a joint fw-bw graph.
@@ -1791,15 +1773,8 @@
                     len(CompiledFunction.metadata.output_types)
                     == num_flat_bw_args_with_grads
                 )
-
-                roffset = len(rng_args) + len(effect_tokens_discovered_in_backward)
                 grad_output_types = [
-                    type(x)
-                    for x in all_args[
-                        -num_flat_bw_args_with_grads - roffset : -roffset
-                        if roffset > 0
-                        else len(all_args)
-                    ]
+                    type(x) for x in all_args[-num_flat_bw_args_with_grads:]
                 ]
                 # In general, we can add more asserts/guards here for when we partitioned
                 # with incorrect assumptions about the grad_outputs.
