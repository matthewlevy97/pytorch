--- conflicted
+++ resolved
@@ -1280,8 +1280,6 @@
                 getattr(gm, node.target), torch._C.ScriptObject
             ):
                 raise BypassFxGraphCache("Can't cache torchbind objects")
-<<<<<<< HEAD
-=======
 
     @staticmethod
     def prepare_key(
@@ -1387,7 +1385,6 @@
             cache_info["cache_state"] = "miss"
 
         return compiled_graph, cache_info
->>>>>>> cdef7605
 
     @staticmethod
     def load(  # type: ignore[no-untyped-def]
