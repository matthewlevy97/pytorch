--- conflicted
+++ resolved
@@ -934,12 +934,8 @@
         ]
 
     def _check_supported_and_same_indexes(
-<<<<<<< HEAD
-        index_of_template_buf_read: sympy.Expr, epilogue_writes: OrderedSet[Dep]
-=======
         index_of_template_buf_read: Sequence[sympy.Expr],
         epilogue_writes: OrderedSet[Dep],
->>>>>>> 9b2e453e
     ) -> Tuple[bool, bool]:
         num_indexes = len(set(index_of_template_buf_read))
 
@@ -950,15 +946,8 @@
             same_index = True
             supported = True  # No reads, automatically supported
         elif num_indexes == 1:
-<<<<<<< HEAD
-            index_of_template_buf_read = index_of_template_buf_read[0]
-            same_index = all(
-                write.index == index_of_template_buf_read for write in epilogue_writes
-            )
-=======
             iotbr = index_of_template_buf_read[0]
             same_index = all(write.index == iotbr for write in epilogue_writes)
->>>>>>> 9b2e453e
             # TODO: Add support of fusion when the read of template buffer and the write of epilogue output
             # in the epilogue node don't have the same index and change supported to True
             supported = same_index
