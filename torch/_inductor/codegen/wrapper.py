# mypy: allow-untyped-defs
from __future__ import annotations

import collections
import contextlib
import dataclasses
import dis
import functools
import inspect
import logging
import operator
import re
import tempfile
from itertools import count
from typing import (
    Any,
    Callable,
    Dict,
    Iterator,
    List,
    Optional,
    Set,
    Tuple,
    TYPE_CHECKING,
    Union,
)

import sympy
from sympy import Expr

import torch
import torch._ops
from torch import dtype as torch_dtype
from torch._dynamo.utils import counters, dynamo_timed
from torch._inductor.codegen.debug_utils import DebugPrinterManager
from torch._inductor.codegen.multi_kernel import MultiKernelState
from torch._inductor.runtime.runtime_utils import cache_dir
from torch.fx.experimental.symbolic_shapes import ConvertIntKey, DivideByKey, SymTypes
from torch.fx.node import _get_qualified_name
from torch.utils._sympy.singleton_int import SingletonInt
from torch.utils._sympy.symbol import symbol_is_type, SymT

from .. import async_compile, config, ir
from ..codecache import output_code_log
from ..ir import ReinterpretView
from ..runtime import triton_heuristics
from ..runtime.hints import DeviceProperties
from ..utils import (
    cache_on_self,
    get_benchmark_name,
    LineContext,
    sympy_product,
    sympy_str,
)
from ..virtualized import V
from .aoti_hipify_utils import maybe_hipify_code_wrapper
from .common import CodeGen, DeferredLine, IndentedBuffer, PythonPrinter
from .triton_utils import config_of, should_unwrap_unspec_arg, signature_to_meta


if TYPE_CHECKING:
    import triton

    from ..graph import GraphLowering


pexpr = PythonPrinter().doprint


ReuseKey = Tuple[torch.device, torch.dtype, str]


def buffer_reuse_key(node: ir.Buffer) -> ReuseKey:
    return (
        node.get_device(),
        node.get_dtype(),
        # NB: this is symbolic so that we don't try to reuse a buffer
        # for s0 for s1, just because they happen to share the same
        # size hint
        sympy_str(V.graph.sizevars.simplify(node.layout.storage_size())),
    )


def convert_arg_type(arg: torch.Argument) -> str:
    from .cpp import CONTAINER_PYTHON_TO_CPP, PYTHON_TO_CPP

    # use x.real_type instead of x.type so that we get ScalarType instead of int
    python_type = repr(arg.real_type)  # type: ignore[attr-defined]

    if python_type == "Tensor":
        # Conversions rules follow https://github.com/pytorch/pytorch/tree/main/aten/src/ATen/native#func
        if arg.alias_info is not None and arg.alias_info.is_write:
            return f"at::{python_type}&"
        else:
            return f"at::{python_type} const&"

    if python_type in PYTHON_TO_CPP:
        cpp_type = PYTHON_TO_CPP[python_type]
        return cpp_type

    # Convert args of container types e.g. Optional[*]
    for py_container, cpp_container in CONTAINER_PYTHON_TO_CPP.items():
        container_match = re.findall(py_container + r"\[([a-zA-Z_]+)]", python_type)
        if len(container_match) == 1:
            contained_type = container_match[0]
            assert (
                contained_type in PYTHON_TO_CPP
            ), f"unsupported {py_container} type in convert_arg_type: {contained_type}"
            cpp_contained_type = PYTHON_TO_CPP[contained_type]
            return f"{cpp_container}<{cpp_contained_type}>"

    raise AssertionError(f"unsupport python_type: {python_type}")


def convert_return_type(ret: torch.Argument) -> str:
    # use x.real_type instead of x.type so that we get ScalarType instead of int
    python_type = repr(ret.real_type)  # type: ignore[attr-defined]
    python_to_cpp = {
        "Tensor": "at::Tensor",
        "List[Tensor]": "std::vector<at::Tensor>",
    }

    cpp_type = python_to_cpp.get(python_type, None)
    assert cpp_type is not None, f"NYI return type: {python_type}"
    # An output aliasing an input is returned by reference only when it's a
    # Tensor, not when it's a Tensor[]. For example, aten.split.Tensor's output
    # aliases the input tensor, but the op returns a vector by value.
    if python_type == "Tensor" and ret.alias_info is not None:
        cpp_type += "&"
    return cpp_type


def get_cpp_op_schema(kernel: torch._ops.OpOverload) -> str:
    args = kernel._schema.arguments
    returns = kernel._schema.returns

    num_returns = len(returns)
    assert num_returns > 0, "must have at least one return value"

    if num_returns == 1:
        cpp_return_value = convert_return_type(returns[0])
    elif num_returns > 1:
        tuple_returns = ", ".join([convert_return_type(r) for r in returns])
        cpp_return_value = f"std::tuple<{tuple_returns}>"

    cpp_arg_type = [f"{convert_arg_type(arg)} {arg.name}" for arg in args]
    return f"{cpp_return_value}({', '.join(cpp_arg_type)})"  # type: ignore[possibly-undefined]


# TODO: Move to a well known place
TritonMetaParams = Dict[str, int]
TritonGrid = Union[
    Tuple[Union[int, sympy.Expr], ...], Callable[[TritonMetaParams], Tuple[int, ...]]
]


def user_defined_kernel_grid_fn_code(
    name: str,
    configs: List[triton.Config],  # type: ignore[name-defined]
    grids: List[TritonGrid],
    wrapper: Optional[WrapperCodeGen] = None,
) -> Tuple[str, str]:
    output = IndentedBuffer()

    def _convert_to_sympy_expr(item: Union[int, sympy.Expr]) -> sympy.Expr:
        return item if isinstance(item, sympy.Expr) else sympy.Integer(item)

    def determine_grid(
        grid: TritonGrid,
    ):
        """
        This function return a tuple of two values: the first one is for the real grid
        which is used in the generated code; the second one is an example grid with
        concreate values which is used in the autotune block to run the generated
        kernels at compile time.
        """
        if wrapper is None or callable(grid):
            # return as-is when used in eager mode or when grid is callable
            return grid, grid
        # Grid contains ints/Expr, so utilize wrapper's expr printer for codegen
        sympy_grid = tuple(_convert_to_sympy_expr(g) for g in grid)
        return (
<<<<<<< HEAD
            wrapper.codegen_python_shape_tuple(sympy_grid),
            wrapper.codegen_python_shape_tuple(
                tuple(wrapper.generate_example_arg_value(g) for g in sympy_grid)
=======
            wrapper.codegen_shape_tuple(sympy_grid),
            wrapper.codegen_shape_tuple(
                tuple(
                    wrapper.generate_example_arg_value(g, type(g)) for g in sympy_grid
                )
>>>>>>> 2b4d12b9
            )
            if config.triton.autotune_at_compile_time
            else None,
        )

    def writeline(line: str, example_grid: Optional[str] = None):
        output.writeline(line)
        if (
            wrapper
            and config.triton.autotune_at_compile_time
            and name not in wrapper.kernel_autotune_names
        ):
            wrapper.kernel_autotune_calls.writeline(example_grid or line)

    fn_name = f"grid_wrapper_for_{name}"
    writeline(f"def {fn_name}(meta):")
    kernel_autotune_calls_indent = (
        wrapper.kernel_autotune_calls.indent()
        if wrapper and config.triton.autotune_at_compile_time
        else contextlib.nullcontext()
    )
    with output.indent(), kernel_autotune_calls_indent:
        if len(grids) == 1:
            grid, example_grid = determine_grid(grids[0])
            writeline(f"return {grid}", f"return {example_grid}")
        else:
            assert len(grids) > 1
            assert len(grids) == len(configs)
            seen = set()
            for grid, c in zip(grids, configs):
                guards = [f"meta['{name}'] == {val}" for name, val in c.kwargs.items()]
                guards = " and ".join(guards)
                grid, example_grid = determine_grid(grid)
                statement = f"if {guards}: return {grid}"
                if statement in seen:
                    continue
                seen.add(statement)
                writeline(statement, f"if {guards}: return {example_grid}")

    return fn_name, output.getvalue()


@dataclasses.dataclass
class SymbolicCallArg:
    inner: str
    # the original symbolic expression represented by inner
    inner_expr: sympy.Expr

    def __str__(self):
        return str(self.inner)


# Default thread stack sizes vary by platform:
# - Linux: 8 MB
# - macOS: 512 KB
# - Windows: 1 MB
# Just pick something comfortably smaller than the smallest for now.
MAX_STACK_ALLOCATION_SIZE = 1024 * 100


class MemoryPlanningState:
    def __init__(self):
        super().__init__()
        self.reuse_pool: Dict[
            ReuseKey, List[FreeIfNotReusedLine]
        ] = collections.defaultdict(list)
        self.total_allocated_buffer_size: int = 0

    def __contains__(self, key: ReuseKey) -> bool:
        return bool(self.reuse_pool.get(key, None))

    def pop(self, key: ReuseKey) -> FreeIfNotReusedLine:
        item = self.reuse_pool[key].pop()
        assert not item.is_reused
        return item

    def push(self, key: ReuseKey, item: FreeIfNotReusedLine) -> None:
        assert not item.is_reused
        self.reuse_pool[key].append(item)


class WrapperLine:
    pass


@dataclasses.dataclass
class EnterSubgraphLine(WrapperLine):
    wrapper: WrapperCodeGen
    graph: GraphLowering

    def __post_init__(self) -> None:
        self.wrapper.push_computed_sizes(self.wrapper.computed_sizes)

    def codegen(self, code: IndentedBuffer) -> None:
        self.wrapper.push_codegened_graph(self.graph)
        code.do_indent()


@dataclasses.dataclass
class ExitSubgraphLine(WrapperLine):
    wrapper: WrapperCodeGen

    def __post_init__(self) -> None:
        self.wrapper.computed_sizes = self.wrapper.pop_computed_sizes()

    def codegen(self, code: IndentedBuffer) -> None:
        self.wrapper.pop_codegened_graph()
        code.do_unindent()


@dataclasses.dataclass
class EnterDeviceContextManagerLine(WrapperLine):
    device_idx: int
    last_seen_device_guard_index: Optional[int]

    def codegen(self, code: IndentedBuffer) -> None:
        if V.graph.cpp_wrapper:
            code.writeline("\n")
            if V.graph.aot_mode:
                # In AOT mode, we have a stream provided as a param. A stream is
                # associated with a device, so we never expect the device to change.
                # CUDAStreamGuard sets the stream and the device.
                if self.last_seen_device_guard_index is None:
                    if config.abi_compatible:
                        code.writeline(
                            "AOTICudaStreamGuard stream_guard(stream, this->device_idx_);"
                        )
                    else:
                        code.writeline(
                            maybe_hipify_code_wrapper(
                                "at::cuda::CUDAStreamGuard stream_guard("
                                + "at::cuda::getStreamFromExternal(stream, this->device_idx_));"
                            )
                        )
                else:
                    assert (
                        self.last_seen_device_guard_index == self.device_idx
                    ), "AOTInductor only supports running on one CUDA device"
            else:
                if self.last_seen_device_guard_index is None:
                    code.writeline(
                        f"AOTICudaGuard device_guard({self.device_idx});"
                        if config.abi_compatible
                        else maybe_hipify_code_wrapper(
                            f"at::cuda::CUDAGuard device_guard({self.device_idx});"
                        )
                    )
                else:
                    code.writeline(f"device_guard.set_index({self.device_idx});")
        else:
            # Note _DeviceGuard has less overhead than device, but only accepts
            # integers
            code.writeline(f"with {V.graph.device_ops.device_guard(self.device_idx)}:")
            code.do_indent()
            code.writeline(V.graph.device_ops.set_device(self.device_idx))


class ExitDeviceContextManagerLine(WrapperLine):
    def codegen(self, code: IndentedBuffer) -> None:
        if not V.graph.cpp_wrapper:
            code.do_unindent()


@dataclasses.dataclass
class MemoryPlanningLine(WrapperLine):
    wrapper: WrapperCodeGen

    def plan(self, state: MemoryPlanningState) -> MemoryPlanningLine:
        """First pass to find reuse"""
        return self

    def codegen(self, code: IndentedBuffer) -> None:
        """Second pass to output code"""

    def __str__(self) -> str:
        """
        Emits a string representation that fits on one line.
        """
        args: List[str] = []
        for field in dataclasses.fields(self):
            if field.name == "wrapper":
                continue
            val = getattr(self, field.name)
            args.append(
                f"{field.name}={val.get_name() if field.type is ir.Buffer else val}"
            )
        return f"{type(self).__name__}({', '.join(args)})"


@dataclasses.dataclass
class AllocateLine(MemoryPlanningLine):
    node: ir.Buffer

    def plan(self, state: MemoryPlanningState) -> MemoryPlanningLine:
        if self.node.get_name() in V.graph.removed_buffers:
            return NullLine(self.wrapper)

        # try to reuse a recently freed buffer
        key = buffer_reuse_key(self.node)
        if config.allow_buffer_reuse and key in state:
            free_line = state.pop(key)
            free_line.is_reused = True
            return ReuseLine(self.wrapper, free_line.node, self.node)

        if self.node.get_device().type == "cpu":
            static_shape = self.wrapper.static_shape_for_buffer_or_none(self.node)
            if static_shape is not None:
                state.total_allocated_buffer_size += int(
                    functools.reduce(operator.mul, static_shape, 1)
                )

        return self

    def codegen(self, code: IndentedBuffer) -> None:
        assert self.node.get_name() not in V.graph.removed_buffers
        line = self.wrapper.make_buffer_allocation(self.node)
        code.writeline(line)


@dataclasses.dataclass
class FreeIfNotReusedLine(MemoryPlanningLine):
    node: ir.Buffer
    is_reused: bool = False

    def plan(self, state: MemoryPlanningState) -> MemoryPlanningLine:
        if len(self.node.get_inputs_that_alias_output()) > 0:
            return self
        if isinstance(self.node.layout, ir.MultiOutputLayout):
            return self
        assert not self.is_reused
        if self.node.get_name() in V.graph.removed_buffers:
            return NullLine(self.wrapper)
        if config.allow_buffer_reuse:
            state.push(buffer_reuse_key(self.node), self)
        return self

    def codegen(self, code: IndentedBuffer) -> None:
        assert self.node.get_name() not in V.graph.removed_buffers
        if not self.is_reused:
            code.writeline(self.wrapper.make_buffer_free(self.node))


@dataclasses.dataclass
class ReuseLine(MemoryPlanningLine):
    node: ir.Buffer
    reused_as: ir.Buffer
    delete_old: bool = True

    def plan(self, state: MemoryPlanningState) -> MemoryPlanningLine:
        if self.node.get_name() in V.graph.removed_buffers:
            assert self.reused_as.get_name() in V.graph.removed_buffers
            return NullLine(self.wrapper)
        assert self.reused_as.get_name() not in V.graph.removed_buffers
        return self

    def codegen(self, code: IndentedBuffer) -> None:
        assert self.node.get_name() not in V.graph.removed_buffers
        assert self.reused_as.get_name() not in V.graph.removed_buffers
        code.writeline(
            self.wrapper.make_buffer_reuse(self.node, self.reused_as, self.delete_old)
        )


class NullLine(MemoryPlanningLine):
    pass


BufferName = str


class WrapperCodeGen(CodeGen):
    """
    Generate outer wrapper in Python that calls the kernels.
    """

    def __init__(self):
        super().__init__()
        self._names_iter: Iterator[int] = count()
        self.imports = IndentedBuffer()
        self.header = IndentedBuffer()
        self.prefix = IndentedBuffer()
        self.suffix = IndentedBuffer()
        self.wrapper_call = IndentedBuffer()
        self.kernel_autotune_defs = IndentedBuffer()
        self.kernel_autotune_calls = IndentedBuffer()
        self.kernel_autotune_names: Set[str] = set()
        # If the generated source code is exactly the same, reuse the
        # pre-existing kernel for it
        self.src_to_kernel: Dict[str, str] = {}
        self.kernel_numel_expr: Set[Tuple[str, GraphLowering]] = set()
        self.lines: List[Union[MemoryPlanningLine, LineContext]] = []
        self.declare = ""
        self.declare_maybe_reference = ""
        self.ending = ""
        self.open_bracket = "["
        self.closed_bracket = "]"
        self.comment = "#"
        self.namespace = ""
        self.none_str = "None"
        self.size = "size()"
        self.stride = "stride()"
        self.last_seen_device_guard_index: Optional[int] = None
        self.supports_intermediate_hooks = True
        self.expr_printer: Callable[[Any], str] = pexpr
        self.user_defined_kernel_cache: Dict[Tuple[Any, ...], Tuple[str, Any]] = {}
        self.unbacked_symbol_decls: Set[str] = set()  # str of sympy.Symbol
        self.allow_stack_allocation: Optional[bool] = None
        self.stack_allocated_buffers: Dict[BufferName, ir.Buffer] = {}
        self.computed_sizes: Set[sympy.Symbol] = set()

        # this is used for tracking which GraphLowering instance---parent graph
        # or (nested) subgraph---is currently codegened; the primary use case is
        # including the graph instance into a cache key to avoid cross-graph
        # caching during lowering of nested subgraphs
        self.codegened_graph_stack = []
        self.computed_sizes_stack = []

        self.write_header()
        self.write_prefix()
        self.write_kernel_autotune_defs_header()

        if not V.graph.aot_mode:
            for name, hashed in V.graph.constant_reprs.items():
                # include a hash so our code cache puts different constants into different files
                self.write_constant(name, hashed)

        self.allocated: Set[BufferName] = set()
        self.freed: Set[BufferName] = set()

        # maps from reusing buffer to reused buffer
        self.reuses: Dict[BufferName, BufferName] = {}

        self.write_get_raw_stream = functools.lru_cache(None)(  # type: ignore[assignment]
            self.write_get_raw_stream
        )

        @functools.lru_cache(None)
        def add_import_once(line: str) -> None:
            self.imports.writeline(line)
            if config.triton.autotune_at_compile_time:
                self.kernel_autotune_calls.writeline(line)

        self.add_import_once = add_import_once
        self._metas: Dict[str, str] = {}
        self._meta_vars: Set[str] = set()
        self.multi_kernel_state = MultiKernelState()

        # intermediate tensor value printing utility
        self.debug_printer = DebugPrinterManager(
            debug_printer_level=config.aot_inductor.debug_intermediate_value_printer
        )

    def write_constant(self, name: str, hashed: str) -> None:
        self.header.writeline(f"{name} = None  # {hashed}")

    def write_header(self) -> None:
        context = torch._guards.TracingContext.try_get()
        aot_config_comment = ""
        if context is not None and context.aot_graph_name is not None:
            aot_config_comment = f"# AOT ID: {context.aot_graph_name}"
        self.imports.splice(
            f"""
                {aot_config_comment}
                from ctypes import c_void_p, c_long, c_int
                import torch
                import math
                import random
                import os
                import tempfile
                from math import inf, nan
                from torch._inductor.hooks import run_intermediate_hooks
                from torch._inductor.utils import maybe_profile
                from torch._inductor.codegen.memory_planning import _align as align
                from torch import device, empty_strided
                from {async_compile.__name__} import AsyncCompile
                from torch._inductor.select_algorithm import extern_kernels
                from torch._inductor.codegen.multi_kernel import MultiKernelCall
            """,
            strip=True,
        )
        self.header.splice(
            """
                aten = torch.ops.aten
                inductor_ops = torch.ops.inductor
                _quantized = torch.ops._quantized
                assert_size_stride = torch._C._dynamo.guards.assert_size_stride
                empty_strided_cpu = torch._C._dynamo.guards._empty_strided_cpu
                empty_strided_cuda = torch._C._dynamo.guards._empty_strided_cuda
                empty_strided_xpu = torch._C._dynamo.guards._empty_strided_xpu
                reinterpret_tensor = torch._C._dynamo.guards._reinterpret_tensor
                alloc_from_pool = torch.ops.inductor._alloc_from_pool
                async_compile = AsyncCompile()
            """,
            strip=True,
        )

    def write_kernel_autotune_defs_header(self) -> None:
        self.kernel_autotune_defs.splice(
            f"""
                import torch
                from torch._dynamo.testing import rand_strided
                from torch._dynamo.utils import preserve_rng_state
                from torch._inductor.select_algorithm import AlgorithmSelectorCache
                from {async_compile.__name__} import AsyncCompile

                async_compile = AsyncCompile()
                generate_example_value = AlgorithmSelectorCache.generate_example_value
            """
        )

    @cache_on_self
    def write_triton_header_once(self) -> None:
<<<<<<< HEAD
        if V.graph.device_ops is None:
            # The model is cpu-only
            return

        import_str = """
            import triton
            import triton.language as tl
            from {} import grid, split_scan_grid, start_graph, end_graph
            {}
            """.format(
            triton_heuristics.__name__,
            V.graph.device_ops.import_get_raw_stream_as("get_raw_stream"),
        )
        if config.triton.autotune_at_compile_time:
            self.kernel_autotune_calls.splice(import_str)
            if V.graph.cpp_wrapper:
                # For cpp wrapper, we only need to generate the autotune code block in python
                return
        self.header.splice(import_str)
=======
        import_str = f"""
            import triton
            import triton.language as tl
            from {triton_heuristics.__name__} import grid, split_scan_grid, grid_combo_kernels, start_graph, end_graph
            """
        self.imports.splice(import_str, strip=True)
        if config.triton.autotune_at_compile_time:
            self.kernel_autotune_calls.splice(import_str)
        self.write_get_raw_stream_header_once()

    @cache_on_self
    def write_get_raw_stream_header_once(self) -> None:
        self.imports.writeline(
            V.graph.device_ops.import_get_raw_stream_as("get_raw_stream")
        )
        if config.triton.autotune_at_compile_time:
            self.kernel_autotune_calls.writeline(
                V.graph.device_ops.import_get_raw_stream_as("get_raw_stream")
            )
>>>>>>> 2b4d12b9

    def add_meta_once(self, meta: TritonMetaParams) -> str:
        meta = repr(meta)
        if meta not in self._metas:
            var = f"meta{len(self._metas)}"
            self._metas[meta] = var
            self.header.writeline(f"{var} = {meta}")
            if config.triton.autotune_at_compile_time:
                self.kernel_autotune_calls.writeline(f"{var} = {meta}")
                self._meta_vars.add(var)
        return self._metas[meta]

    @cache_on_self
    def get_output_refs(self) -> List[str]:
        return [x.codegen_reference(self.wrapper_call) for x in V.graph.graph_outputs]

    def mark_output_type(self) -> None:
        return

    def codegen_input_size_asserts(self) -> None:
        for name, buf in V.graph.graph_inputs.items():
            if isinstance(buf, sympy.Expr):
                continue

            # comparing strides for 0 size tensor is tricky. Ignore them for now.
            if sympy_product(buf.get_size()) == 0:
                continue
            size = self.codegen_shape_tuple(buf.get_size())
            stride = self.codegen_shape_tuple(buf.get_stride())
            self.prefix.writeline(f"assert_size_stride({name}, {size}, {stride})")

    def codegen_input_nan_asserts(self) -> None:
        self.prefix.writeline("# make sure graph inputs are not nan/inf")
        for name, buf in V.graph.graph_inputs.items():
            if isinstance(buf, sympy.Expr):
                continue

            line = f"assert not {name}.isnan().any().item()"
            self.prefix.writeline(line)
            line = f"assert not {name}.isinf().any().item()"
            self.prefix.writeline(line)

    def write_prefix(self) -> None:
        self.prefix.splice(
            """

            async_compile.wait(globals())
            del async_compile

            def call(args):
            """
        )
        with self.prefix.indent():
            if config.triton.debug_sync_graph:
                self.prefix.writeline(V.graph.device_ops.synchronize())
            if V.graph.graph_inputs:
                lhs = ", ".join(V.graph.graph_input_names)
                if len(V.graph.graph_input_names) == 1:
                    lhs += ","
                self.prefix.writeline(f"{lhs} = args")
                self.prefix.writeline("args.clear()")

            self.codegen_inputs(self.prefix, V.graph.graph_inputs)
            if config.size_asserts:
                self.codegen_input_size_asserts()
            if config.nan_asserts:
                self.codegen_input_nan_asserts()

    # this function (and below) takes a graph as input so
    # that stream caching happens per graph instance. this
    # is important for nested subgraph codegening.
    def write_get_raw_stream(self, device_idx: int, graph=None) -> str:
        self.write_get_raw_stream_header_once()
        name = f"stream{device_idx}"
        self.writeline(f"{name} = get_raw_stream({device_idx})")
        return name

    def get_codegened_graph(self):
        return self.codegened_graph_stack[-1]

    def push_codegened_graph(self, graph):
        self.codegened_graph_stack.append(graph)

    def pop_codegened_graph(self):
        return self.codegened_graph_stack.pop()

    def push_computed_sizes(self, computed_sizes):
        from copy import deepcopy

        return self.computed_sizes_stack.append(deepcopy(computed_sizes))

    def pop_computed_sizes(self):
        return self.computed_sizes_stack.pop()

    def next_kernel_suffix(self) -> str:
        return f"{next(self._names_iter)}"

    def codegen_device_guard_enter(self, device_idx: int) -> None:
        self.writeline(
            EnterDeviceContextManagerLine(device_idx, self.last_seen_device_guard_index)
        )
        if config.triton.autotune_at_compile_time:
            # mimic logic of EnterDeviceContextManagerLine.codegen for the autotune code block
            self.write_triton_header_once()
            self.kernel_autotune_calls.writeline(
                f"with {V.graph.device_ops.device_guard(device_idx)}:"
            )
            self.kernel_autotune_calls.do_indent()
            self.kernel_autotune_calls.writeline(
                V.graph.device_ops.set_device(device_idx)
            )
            self.kernel_autotune_calls.writeline(
                f"stream{device_idx} = get_raw_stream({device_idx})"
            )
        self.last_seen_device_guard_index = device_idx

    def codegen_device_guard_exit(self) -> None:
        self.writeline(ExitDeviceContextManagerLine())
        if config.triton.autotune_at_compile_time:
            self.kernel_autotune_calls.do_unindent()

    def generate_return(self, output_refs: List[str]) -> None:
        if output_refs:
            self.wrapper_call.writeline("return (" + ", ".join(output_refs) + ", )")
        else:
            self.wrapper_call.writeline("return ()")

    def generate_before_suffix(self, result: IndentedBuffer) -> None:
        return

    def generate_end(self, result: IndentedBuffer) -> None:
        return

    def generate_fallback_kernel(self, fallback_kernel, args):
        self.generate_extern_kernel_alloc(fallback_kernel, args)

    def generate_extern_kernel_alloc(self, extern_kernel, args):
        # If it's a NoneLayout then the extern_kernel should essentially be
        # treated as if it doesn't return anything
        no_return = isinstance(extern_kernel.layout, ir.NoneLayout)
        output_name = extern_kernel.get_name()
        origin_node = extern_kernel.get_origin_node()
        kernel_name = extern_kernel.get_kernel_name()
        ending = self.ending
        if config.memory_planning and "view_as_complex" in kernel_name:
            # view operation fallbacks cause issues since inductor
            # doesn't know the memory is still needed and might reuse it.
            ending = f".clone(){ending}"

        if no_return:
            self.writeline(f"{self.declare}{kernel_name}({', '.join(args)}){ending}")
        else:
            self.writeline(
                f"{self.declare}{output_name} = {kernel_name}({', '.join(args)}){ending}"
            )
            if (
                self.supports_intermediate_hooks
                and config.generate_intermediate_hooks
                and origin_node is not None
            ):
                counters["inductor"]["intermediate_hooks"] += 1
                self.writeline(
                    f"run_intermediate_hooks({origin_node.name!r}, {output_name})"
                )

    def generate_extern_kernel_out(
        self, kernel: str, out: str, out_view: Optional[str], args: List[str]
    ):
        args.append(f"out={out_view if out_view else out}")
        self.writeline(f"{kernel}({', '.join(args)})")

    def generate_user_defined_triton_kernel(
        self,
        kernel_name: str,
        raw_args: List[Any],
        grid: List[Any],
        configs,
        triton_meta,
        constexprs,
    ):
        grid_fn, code = user_defined_kernel_grid_fn_code(
            kernel_name, configs, grid, wrapper=self
        )
        # Must happen after free symbols are already codegened
        # Emit the grid wrapper function right before the call
        for line in code.split("\n"):
            self.writeline(line)

        args = [self.val_to_arg_str(v) for v in raw_args]
        arg_types = [
            arg.get_dtype() if hasattr(arg, "get_dtype") else type(arg)
            for arg in raw_args
        ]
        self.generate_kernel_call(
            kernel_name, args, grid_fn=grid_fn, arg_types=arg_types, raw_args=raw_args
        )

    def generate_scatter_fallback(
        self,
        output,
        inputs,
        cpp_kernel_name,
        python_kernel_name,
        src_is_tensor,
        reduce,
        kwargs,
    ):
        line = f"{python_kernel_name}({','.join(map(str, inputs))}"
        if python_kernel_name.startswith("aten.scatter_reduce"):
            line += ", ".join([""] + kwargs)
        else:
            if reduce:
                line += f", reduce={repr(reduce)}"
        line += ")"
        self.writeline(line)

    def generate_index_put_fallback(self, kernel, x, indices, values, accumulate):
        indices_str = f"{self.open_bracket}{', '.join(indices)}{self.closed_bracket}"
        args = [x, indices_str, values, accumulate]
        self.writeline(self.wrap_kernel_call(kernel, args))

    def generate_extern_kernel_alloc_and_find_schema_if_needed(
        self,
        buf_name: str,
        python_kernel_name: str,
        cpp_kernel_name: str,
        codegen_args: List[str],
        cpp_op_schema: str,
        cpp_kernel_key: str,
        cpp_kernel_overload_name: str = "",
        op_overload: Optional[torch._ops.OpOverload] = None,
        raw_args=None,
        outputs=None,
    ):
        self.writeline(f"{buf_name} = {python_kernel_name}({', '.join(codegen_args)})")

    def generate(self, is_inference):
        with dynamo_timed("WrapperCodeGen.generate"):
            return self._generate(is_inference)

    def _generate(self, is_inference):
        if config.profile_bandwidth:
            self.write_triton_header_once()
        result = IndentedBuffer()
        result.splice(self.imports)
        result.writeline("")
        result.splice(self.header)
        # We do not want the cpp header for intermediate const graph. Headers would be
        # rendered by the main module instead.
        if V.graph.aot_mode and V.graph.cpp_wrapper and V.graph.is_const_graph:
            result = IndentedBuffer()

        with contextlib.ExitStack() as stack:
            stack.enter_context(self.wrapper_call.indent())
            if config.profiler_mark_wrapper_call:
                self.generate_profiler_mark_wrapper_call(stack)
            if config.profile_bandwidth:
                self.generate_start_graph()

            # We disable planning during training because it presently increases peak memory consumption.
            if is_inference and config.memory_planning:
                self.memory_plan()
                # TODO: integrate memory planning & stack allocation?
                self.allow_stack_allocation = False
            else:
                self.memory_plan_reuse()

            if config.triton.store_cubin:
                self.generate_reset_kernel_saved_flags()

            for line in self.lines:
                if isinstance(line, WrapperLine):
                    line.codegen(self.wrapper_call)
                else:
                    self.wrapper_call.writeline(line)

            output_refs = self.get_output_refs()
            self.mark_output_type()
            if config.triton.debug_sync_graph:
                self.wrapper_call.writeline(V.graph.device_ops.synchronize())

            if config.profile_bandwidth:
                self.generate_end_graph()

            if config.triton.store_cubin:
                self.generate_save_uncompiled_kernels()

            if config.triton.autotune_at_compile_time:
                self.generate_and_run_autotune_block()

            self.generate_return(output_refs)

        self.finalize_prefix()
        result.splice(self.prefix)

        with result.indent():
            result.splice(self.wrapper_call)

        self.generate_before_suffix(result)
        result.splice(self.suffix)

        self.generate_end(result)

        self.add_benchmark_harness(result)

        return result.getvaluewithlinemap()

    def generate_and_run_autotune_block(self):
        """
        Compose self.kernel_autotune_defs and self.kernel_autotune_calls into a single block of
        code and execute it to trigger Triton kernel compilation and auto-tuning
        """
        self.kernel_autotune_defs.splice(
            """
            async_compile.wait(globals())
            del async_compile
        """
        )
        scope = {}  # type: ignore[var-annotated]
        tuning_code = (
            self.kernel_autotune_defs.getvalue()
            + "\n"
            + self.kernel_autotune_calls.getvalue()
        )
        if output_code_log.level == logging.DEBUG:
            # Save the autotuning code block into a file
            # Create a temporary file
            with tempfile.NamedTemporaryFile(
                dir=cache_dir(), suffix=".py", delete=False
            ) as f:
                f.write(tuning_code.encode("utf-8"))
                file_path = f.name
            output_code_log.debug(
                "\nCompile-time auto-tuning code: \n%s\nAuto-tuning code written to %s",
                tuning_code,
                file_path,
            )
        # Execute the code to autotune kernels
        try:
            exec(tuning_code, scope)
        except Exception as e:
            print(tuning_code)
            raise RuntimeError(f"Failed to run autotuning code block: {e}") from e

    def memory_plan(self):
        from .memory_planning import MemoryPlanner

        self.lines = MemoryPlanner(self).plan(self.lines)

    def memory_plan_reuse(self):
        out_names = V.graph.get_output_names()

        while (
            self.lines
            and isinstance(self.lines[-1], MemoryPlanningLine)
            # TODO: this seems legit, NullLine has no node
            and self.lines[-1].node.name not in out_names  # type: ignore[attr-defined]
        ):
            # these lines will be pointless
            self.lines.pop()

        # codegen allocations in two passes
        planning_states = [MemoryPlanningState()]
        past_planning_states = []
        for i in range(len(self.lines)):
            line = self.lines[i]
            if isinstance(line, MemoryPlanningLine):
                self.lines[i] = line.plan(planning_states[-1])
            elif isinstance(line, EnterSubgraphLine):
                planning_states.append(MemoryPlanningState())
            elif isinstance(line, ExitSubgraphLine):
                past_planning_states.append(planning_states.pop())
        past_planning_states.append(planning_states.pop())
        assert len(planning_states) == 0

        # conservatively use the sum of all allocated buffer sizes
        # in potentially nested scopes as the total allocated size
        total_allocated_buffer_size = sum(
            s.total_allocated_buffer_size for s in past_planning_states
        )

        self.allow_stack_allocation = (
            self.allow_stack_allocation is not False
            and config.allow_stack_allocation
            and total_allocated_buffer_size <= MAX_STACK_ALLOCATION_SIZE
        )

    def codegen_input_size_var_decl(self, code: IndentedBuffer, name):
        code.writeline(f"{self.declare}{name}_size = {name}.{self.size}{self.ending}")

    def codegen_input_stride_var_decl(self, code: IndentedBuffer, name):
        code.writeline(
            f"{self.declare}{name}_stride = {name}.{self.stride}{self.ending}"
        )

    def codegen_inputs(
        self, code: IndentedBuffer, graph_inputs: Dict[str, ir.TensorBox]
    ):
        """Assign all symbolic shapes to locals"""

        @functools.lru_cache(None)
        def sizeof(name):
            self.codegen_input_size_var_decl(code, name)
            return f"{name}_size"

        @functools.lru_cache(None)
        def strideof(name):
            self.codegen_input_stride_var_decl(code, name)
            return f"{name}_stride"

        # Assign all symbolic shapes needed to local variables
        bound_vars: Set[sympy.Symbol] = set()

        def is_expr(x):
            return isinstance(x[1], sympy.Expr)

        graph_inputs_expr = list(filter(is_expr, graph_inputs.items()))
        graph_inputs_tensors = list(
            filter(lambda x: not is_expr(x), graph_inputs.items())
        )

        for name, shape in graph_inputs_expr:
            if isinstance(shape, sympy.Symbol) and shape not in bound_vars:
                code.writeline(f"{self.declare}{shape} = {name}{self.ending}")
                bound_vars.add(shape)

        for name, value in graph_inputs_tensors:
            shapes = value.get_size()
            for dim, shape in enumerate(shapes):
                if isinstance(shape, sympy.Symbol) and shape not in bound_vars:
                    code.writeline(
                        f"{self.declare}{shape} = {sizeof(name)}[{dim}]{self.ending}"
                    )
                    bound_vars.add(shape)

        for name, value in graph_inputs_tensors:
            shapes = value.get_stride()
            for dim, shape in enumerate(shapes):
                if isinstance(shape, sympy.Symbol) and shape not in bound_vars:
                    code.writeline(
                        f"{self.declare}{shape} = {strideof(name)}[{dim}]{self.ending}"
                    )
                    bound_vars.add(shape)

    def ensure_size_computed(self, sym: sympy.Symbol):
        if isinstance(sym, sympy.Symbol) and symbol_is_type(sym, SymT.PRECOMPUTED_SIZE):
            if sym in self.computed_sizes:
                return
            self.computed_sizes.add(sym)
            expr = V.graph.sizevars.inv_precomputed_replacements[sym]
            self.writeline(
                f"{self.declare}{sym} = {self.expr_printer(expr)}{self.ending}"
            )

    def finalize_prefix(self):
        pass

    def codegen_python_sizevar(self, x: Expr, *, simplify: bool = True) -> str:
        return pexpr(x, simplify=simplify)

    def codegen_sizevar(self, x: Expr) -> str:
        return self.codegen_python_sizevar(x)

    def codegen_tuple_access(self, basename: str, name: str, index: str) -> str:
        return f"{basename}[{index}]"

    def codegen_python_shape_tuple(self, shape: Tuple[Expr, ...]) -> str:
        parts = list(map(self.codegen_python_sizevar, shape))
        if len(parts) == 0:
            return "()"
        if len(parts) == 1:
            return f"({parts[0]}, )"
        return f"({', '.join(parts)})"

    def codegen_shape_tuple(self, shape: Tuple[Expr, ...]) -> str:
        return self.codegen_python_shape_tuple(shape)

    def codegen_alloc_from_pool(self, name, offset, dtype, shape, stride) -> str:
        return "alloc_from_pool({})".format(
            ", ".join(
                [
                    name,
                    pexpr(offset),  # bytes not numel
                    str(dtype),
                    self.codegen_shape_tuple(shape),
                    self.codegen_shape_tuple(stride),
                ]
            )
        )

    def codegen_reinterpret_view(
        self, data, size, stride, offset, writer, dtype=None
    ) -> str:
        if (
            size == data.layout.size
            and stride == data.layout.stride
            and offset == data.layout.offset
        ):
            if dtype is not None and dtype != data.dtype:
                return f"aten.view.dtype({data.get_name()}, {dtype})"
            else:
                return f"{data.get_name()}"
        else:
            size = self.codegen_shape_tuple(size)
            stride = self.codegen_shape_tuple(stride)
            offset = self.codegen_sizevar(offset)
            if dtype is not None and dtype != data.dtype:
                return f"aten.view.dtype(reinterpret_tensor({data.get_name()}, {size}, {stride}, {offset}), {dtype})"
            else:
                return (
                    f"reinterpret_tensor({data.get_name()}, {size}, {stride}, {offset})"
                )

    def codegen_device_copy(self, src, dst):
        self.writeline(f"{dst}.copy_({src})")

    def codegen_multi_output(self, name, value):
        self.writeline(f"{self.declare}{name} = {value}{self.ending}")

    def codegen_dynamic_scalar(self, node):
        (data,) = (t.codegen_reference() for t in node.inputs)
        if len(node.keypath) == 0:
            self.writeline(f"{node.sym} = {data}.item()")
        elif len(node.keypath) == 1 and isinstance(node.keypath[0], ConvertIntKey):
            self.writeline(f"{node.sym} = 1 if {data}.item() else 0")
        elif len(node.keypath) == 1 and isinstance(node.keypath[0], DivideByKey):
            self.writeline(f"{node.sym}_undivided = {data}.item()")
            self.writeline(
                f"assert {node.sym}_undivided % {node.keypath[0].divisor} == 0, "
                f"f'{{{node.sym}_undivided}} not divisible by {node.keypath[0].divisor}'"
            )
            self.writeline(
                f"{node.sym} = {node.sym}_undivided // {node.keypath[0].divisor}"
            )
        else:
            raise AssertionError(f"unrecognized keypath {node.keypath}")
        # No one should ever use this buffer, but for uniformity
        # define the variable and assign it None
        self.writeline(f"{node.get_name()} = None")

    def benchmark_compiled_module(self, output):
        def add_fake_input(name, shape, stride, device, dtype):
            output.writeline(
                f"{name} = rand_strided("
                f"{self.codegen_python_shape_tuple(shape)}, "
                f"{self.codegen_python_shape_tuple(stride)}, "
                f"device='{device}', dtype={dtype})"
            )

        def add_expr_input(name, val):
            output.writeline(f"{name} = {val}")

        def add_torchbind_input(name, value):
            import pickle

            output.writeline(f"{name} = pickle.loads({pickle.dumps(value)!r})")

        output.writelines(
            ["", "", "def benchmark_compiled_module(times=10, repeat=10):"]
        )
        with output.indent():
            output.splice(
                """
                from torch._dynamo.testing import rand_strided
                from torch._inductor.utils import print_performance
                """,
                strip=True,
            )

            for name, value in V.graph.constants.items():
                # all the constants are global variables, that's why we need
                # these 'global var_name' lines
                output.writeline(f"global {name}")
                add_fake_input(
                    name, value.size(), value.stride(), value.device, value.dtype
                )

            if len(V.graph.torchbind_constants) > 0:
                output.writeline("import pickle")
                for name, torchbind_obj in V.graph.torchbind_constants.items():
                    # all the constants are global variables, that's why we need
                    # these 'global var_name' lines
                    output.writeline(f"global {name}")
                    add_torchbind_input(name, torchbind_obj)

            for name, value in V.graph.graph_inputs.items():
                if isinstance(value, sympy.Symbol) and isinstance(
                    V.graph.sizevars.var_to_val.get(value, None), SingletonInt
                ):
                    # Inductor should only work with dense -> dense graph, and
                    # SingletonInts belong to metadata that should only live on
                    # the subclass.
                    continue
                if isinstance(value, sympy.Expr):  # Don't need to add symbolic
                    # TODO: this fallback and those below actually will generate possibly
                    # invalid benchmark code, because it's not guaranteed 42
                    # is actually a valid value for the kernel in question.
                    # See https://github.com/pytorch/pytorch/issues/124686
                    add_expr_input(name, V.graph.sizevars.size_hint(value, fallback=42))
                else:
                    shape = [
                        V.graph.sizevars.size_hint(x, fallback=42)
                        for x in value.get_size()
                    ]
                    stride = [
                        V.graph.sizevars.size_hint(x, fallback=42)
                        for x in value.get_stride()
                    ]
                    add_fake_input(
                        name,
                        shape,
                        stride,
                        value.get_device(),
                        value.get_dtype(),
                    )

            call_str = f"call([{', '.join(V.graph.graph_inputs.keys())}])"
            output.writeline(f"fn = lambda: {call_str}")
            output.writeline("return print_performance(fn, times=times, repeat=repeat)")

    def add_benchmark_harness(self, output):
        """
        Append a benchmark harness to generated code for debugging
        """
        if not config.benchmark_harness:
            return

        self.benchmark_compiled_module(output)

        output.writelines(["", "", 'if __name__ == "__main__":'])
        with output.indent():
            output.writelines(
                [
                    "from torch._inductor.wrapper_benchmark import compiled_module_main",
                    f"compiled_module_main('{get_benchmark_name()}', benchmark_compiled_module)",
                ]
            )

    def define_kernel(
        self,
        kernel_name: str,
        kernel_body: str,
        metadata: Optional[str] = None,
        cuda=True,
    ):
        #
        metadata_comment = metadata.replace("\n", "\n#") if metadata else ""
        body = f"\n\n{metadata_comment}\n{kernel_name} = {kernel_body}"
        if config.triton.autotune_at_compile_time:
            self.kernel_autotune_defs.splice(body)
            if V.graph.cpp_wrapper:
                # For cpp wrapper, we only need to generate the autotune code block in python
                return
        self.header.splice(body)

    def define_user_defined_triton_kernel(self, kernel, configs, kwargs):
        from torch.utils._triton import patch_triton_dtype_repr

        patch_triton_dtype_repr()

        original_name = kernel.__name__

        from .common import KernelArgType, SizeArg, TensorArg

        signature: List[KernelArgType] = []
        constants: Dict[int, Any] = {}
        non_constant_indices = []
        equal_to_1_arg_idx: List[int] = []
        for idx, key in enumerate(kernel.arg_names):
            if key not in kwargs:
                continue
            arg = kwargs[key]
            if idx in kernel.constexprs:
                constants[idx] = arg
            else:
                non_constant_indices.append(idx)
                if isinstance(arg, ir.Buffer):
                    signature.append(
                        TensorArg(
                            name=key,
                            buffer=arg.get_name(),
                            dtype=arg.get_dtype(),
                        )
                    )
                elif isinstance(arg, ir.ReinterpretView):
                    # for ReinterpretView we use the underlying
                    # buffer name and note the (possibly non-zero)
                    # offset relative to the underlying buffer
                    signature.append(
                        TensorArg(
                            name=key,
                            buffer=arg.data.get_name(),
                            dtype=arg.get_dtype(),
                            offset=arg.layout.offset,
                        )
                    )
                else:
                    signature.append(SizeArg(key, arg))
                    if isinstance(
                        arg, (int, sympy.Integer)
                    ) and V.graph.sizevars.statically_known_equals(
                        arg, 1  # type: ignore[arg-type]
                    ):
                        equal_to_1_arg_idx.append(idx)
        index_dtype = "tl.int32"
        triton_meta = {
            "signature": signature_to_meta(
                signature,
                size_dtype=index_dtype,
                indices=non_constant_indices,
            ),
            "device": DeviceProperties.create(
                V.graph.scheduler.get_current_device_or_throw()
            ),
            # Triton compiler includes equal_to_1 args into constants even
            # when they are not constexpr. otherwise there may be a segfault
            # during launching the Inductor-compiled Triton kernel.
            # TODO(aakhundov): add None args to constants, too. currently, this
            # causes CUDA errors in test_aot_inductor.test_triton_kernel_with_none_input.
            # https://github.com/pytorch/pytorch/issues/120478#issuecomment-1962822307
            # https://github.com/openai/triton/blob/231efe9ed2d200be0f69a07c298e4342b08efe3d/python/triton/runtime/jit.py#L384
            "constants": {
                **constants,
                **dict.fromkeys(equal_to_1_arg_idx, 1),
            },
            "configs": [
                config_of(
                    signature,
                    indices=non_constant_indices,
                )
            ],
        }

        # Distinguish between different functions using function id
        cache_key: List[Any] = [id(kernel.fn)]
        if len(configs) > 0:
            for arg in kwargs.values():
                # We need to key on non tensor arg only in autotune mode
                if not isinstance(arg, (ir.Buffer, ir.ReinterpretView)):
                    cache_key.append(arg)
        cache_key.append(str(triton_meta))
        cache_key = tuple(cache_key)

        if cache_key in self.user_defined_kernel_cache:
            return self.user_defined_kernel_cache[cache_key]

        name = f"{original_name}_{len(self.user_defined_kernel_cache)}"
        # Add to the cache for the next use
        self.user_defined_kernel_cache[cache_key] = (name, triton_meta)

        compile_wrapper = IndentedBuffer()
        compile_wrapper.writeline(f"async_compile.triton({original_name!r}, '''")

        from .triton import gen_common_triton_imports, TritonKernel

        compile_wrapper.splice(gen_common_triton_imports())

        inductor_meta = {
            "kernel_name": name,
            **TritonKernel.inductor_meta_common(),
        }

        configs = [
            {
                "kwargs": config.kwargs,
                "num_warps": config.num_warps,
                "num_stages": config.num_stages,
            }
            for config in configs
        ]

        compile_wrapper.splice(
            f"""
            @triton_heuristics.user_autotune(
                configs={configs!r},
                inductor_meta={inductor_meta!r},
                triton_meta={triton_meta!r},
                filename=__file__,
                custom_kernel=True,
            )
            @triton.jit
            """
        )
        compile_wrapper.splice(kernel.src, strip=True)

        # Also include any possible kernel being called indirectly
        from triton import JITFunction  # type: ignore[name-defined, attr-defined]
        from triton.language import constexpr  # type: ignore[name-defined]

        # global constexpr vars handled above
        symbols_included = {original_name}

        def traverse(cur_kernel):
            # here we extract the unqualified names (i.e., not attributes and
            # without prepended module name) loaded in the kernel code, which
            # are matched with the co_names and __globals__ below to codegen
            # the respective imports necessary for the kernel compilation
            unqualified_loads = {
                inst.argval
                for inst in dis.Bytecode(cur_kernel.fn)
                if inst.opname == "LOAD_GLOBAL"
            }
            global_annotations = cur_kernel.fn.__globals__.get("__annotations__", {})
            for symbol_name in cur_kernel.fn.__code__.co_names:
                if symbol_name in symbols_included:
                    continue
                if symbol_name in cur_kernel.fn.__globals__:
                    symbol = cur_kernel.fn.__globals__[symbol_name]
                    if isinstance(symbol, JITFunction):
                        compile_wrapper.newline()
                        compile_wrapper.writeline("@triton.jit")
                        compile_wrapper.splice(symbol.src, strip=True)
                        symbols_included.add(symbol_name)
                        traverse(symbol)
                    elif isinstance(symbol, (int, str, bool, constexpr)):
                        compile_wrapper.newline()
                        if isinstance(symbol, constexpr):
                            symbol_str = f"tl.constexpr({symbol.value!r})"
                        else:
                            symbol_str = f"{symbol!r}"
                        if annotation := global_annotations.get(symbol_name):
                            annotion_code = ""
                            if isinstance(annotation, type):
                                annotation_code = (
                                    f": {annotation.__module__}.{annotation.__name__}"
                                )
                            else:
                                annotation_code = f": {annotation!r}"
                            compile_wrapper.writeline(
                                f"{symbol_name}{annotation_code} = {symbol_str}"
                            )
                        else:
                            compile_wrapper.writeline(f"{symbol_name} = {symbol!r}")
                        symbols_included.add(symbol_name)
                    elif (
                        symbol_name in unqualified_loads
                        and symbol_name != "tl"  # already imported
                        and hasattr(symbol, "__module__")
                        # only codegen imports from triton; JITFunctions
                        # imported from other modules will be codegened
                        # in the separate branch above
                        and symbol.__module__.startswith("triton")
                    ):
                        # a global symbol imported from triton is referenced
                        # without module qualification (i.e., `store` instead
                        # of `tl.store`): need to codegen an import
                        compile_wrapper.writeline(
                            f"from {symbol.__module__} import {symbol.__name__} as {symbol_name}"
                        )
                        symbols_included.add(symbol_name)

        traverse(kernel)

        current_device = V.graph.scheduler.get_current_device_or_throw()
        compile_wrapper.writeline(f"''', device_str='{current_device.type}')")
        _, lineno = inspect.getsourcelines(kernel.fn)
        srcfile = inspect.getsourcefile(kernel.fn)
        metadata = f"# Original path: {srcfile}:{lineno}"
        self.define_kernel(
            name,
            compile_wrapper.getvalue(),
            metadata,
        )
        return name, triton_meta

    def generate_numel_expr(self, kernel_name: str, tree, suffix: Optional[str] = None):
        expr = f"{kernel_name}_{tree.prefix}numel"
        if suffix is not None:
            expr += f"_{suffix}"
        if (expr, V.graph) not in self.kernel_numel_expr:
            # declare expr once in each graph (scope)
            self.kernel_numel_expr.add((expr, V.graph))
            self.writeline(
                f"{self.declare}{expr} = {self.expr_printer(tree.numel)}{self.ending}"
            )
        else:
            self.writeline(f"{expr} = {self.expr_printer(tree.numel)}{self.ending}")
        # We can get symbolic expressions here, like s0*64
        # It is fine to have them here, but we need to handle them correctly as their own type
        # This is tricky to do, so we wrap in a custom type, distinct from scalars, but also from sympy*
        # scalars as well.
        # This is handled in `generate_args_decl` which has a correct comment of: TODO: only works for
        # constant now, need type info. I agree, this needs type info, and while this is not true type info
        # it suffices as a type hint for the purposes of producing the correct code for this type.
        return SymbolicCallArg(expr, tree.numel)

    def generate_workspace_allocation(self, nbytes, device, zero_fill):
        line = self.make_allocation(
            "workspace", device, torch.uint8, shape=(nbytes,), stride=(1,)
        )
        self.writeline(line)
        if zero_fill:
            self.writeline(f"workspace.zero_(){self.ending}")

    def wrap_kernel_call(self, name, call_args):
        return f"{name}({', '.join(call_args)}){self.ending}"

    def generate_profiler_mark_wrapper_call(self, stack):
        self.wrapper_call.writeline("from torch.profiler import record_function")
        self.wrapper_call.writeline(
            f"with record_function('graph_{V.graph.graph_id}_inductor_wrapper_call'):"
        )
        stack.enter_context(self.wrapper_call.indent())

    def generate_start_graph(self):
        self.wrapper_call.writeline("start_graph()")

    def generate_end_graph(self):
        self.wrapper_call.writeline(f"end_graph({config.profile_bandwidth_output!r})")

    def generate_reset_kernel_saved_flags(self):
        self.wrapper_call.splice(
            f"""
            for kernel in globals().values():
                if isinstance(kernel, {triton_heuristics.__name__}.CachingAutotuner):
                    kernel.cuda_kernel_saved = False
            """
        )

    def generate_save_uncompiled_kernels(self):
        """
        Precompile and save the CUBINs of the Triton kernels that haven't
        been precompiled and saved as a side effect of running the generated
        JIT model (Python wrapper). This can happen when the model contains
        control flow: only one pass through the control flow operators covers
        the kernels that are saved, the remaining kernels are not launched,
        hence not saved. The main purpose of this codegen is to compile and
        save the Triton kernels outside the active control flow path for
        subsequent AOTInductor code generation and compilation.
        """
        self.wrapper_call.splice(
            f"""
            for kernel in globals().values():
                if isinstance(kernel, {triton_heuristics.__name__}.CachingAutotuner):
                    if not kernel.cuda_kernel_saved:
                        if len(kernel.launchers) == 0:
                            kernel.precompile()
                        kernel.save_gpu_kernel(
                            grid=(0, 0, 0),   # use dummy grid
                            stream="stream",  # use dummy stream
                            launcher=kernel.launchers[0],
                        )
            """
        )

    def generate_default_grid(
        self,
        kernel_name: str,
        grid: List[Any],
        cuda: bool = True,
        grid_callable: Optional[Callable[..., Any]] = None,
        **grid_extra_kwags,
    ):
        return grid

    def prepare_triton_kernel_call(self, device_index, call_args):
        def wrap_arg(arg):
            if isinstance(arg, str):
                # dynamo wraps unspec variable as 0d CPU tensor, need convert to scalar
                return arg + ".item()" if should_unwrap_unspec_arg(arg) else arg
            elif isinstance(arg, (int, float, bool, SymbolicCallArg)):
                return str(arg)
            else:
                return self.expr_printer(V.graph.sizevars.simplify(arg))

        call_args = [wrap_arg(arg) for arg in call_args]

        if device_index is None:
            current_device = V.graph.scheduler.get_current_device_or_throw()
            device_index = current_device.index

        return device_index, call_args

    def generate_example_arg_value(self, arg, arg_type, raw_arg=None, index=None):
        if isinstance(arg_type, torch_dtype):
            if V.graph.try_get_buffer(arg) is not None:
                buf_name = arg
                buf = V.graph.get_buffer(arg)
            else:
                assert (
                    raw_arg is not None
                ), "V.graph.get_buffer(arg) and raw_arg can't be None at the same time"
                buf_name = f"tmp_arg_{index}"
                buf = raw_arg

            size = V.graph.sizevars.size_hints(
                buf.get_size(),
                fallback=config.unbacked_symint_fallback,
            )
            stride = V.graph.sizevars.size_hints(
                buf.get_stride(),
                fallback=config.unbacked_symint_fallback,
            )
            device = buf.get_device()
            dtype = buf.get_dtype()
            offset = V.graph.sizevars.size_hint(
                buf.layout.offset,
                fallback=config.unbacked_symint_fallback,
            )
            value = f"generate_example_value({size}, {stride}, '{device}', {dtype}, {offset})"
            self.kernel_autotune_calls.writeline(f"{buf_name} = {value}")
            return buf_name
        elif issubclass(arg_type, sympy.Basic) or isinstance(arg, SymbolicCallArg):
            # arg is a symbol or symbolic expression
            if isinstance(arg, str):
                if arg in self._meta_vars:
                    return arg
                if raw_arg is None:
                    return "None"
                arg = raw_arg
            if isinstance(arg, SymbolicCallArg):
                arg = arg.inner_expr
            if arg in V.graph.sizevars.inv_precomputed_replacements:
                arg = V.graph.sizevars.inv_precomputed_replacements[arg]
            return str(
                V.graph.sizevars.size_hint(
                    arg,
                    fallback=config.unbacked_symint_fallback,
                )
            )
        elif isinstance(arg, (str, int, float, bool)):
            return str(arg)
        elif isinstance(arg, list):
            return f"[{', '.join(self.generate_example_arg_value(a, type(a)) for a in arg)}]"
        else:
            breakpoint()
            raise NotImplementedError(f"Unsupported type {type(arg)}")

    def _grid_dim_str(self, grid_per_dim):
        if isinstance(grid_per_dim, list):
            return (
                "[" + ", ".join(self._grid_dim_str(item) for item in grid_per_dim) + "]"
            )
        else:
            return pexpr(grid_per_dim)

    def generate_kernel_call(
        self,
        kernel_name,
        call_args,
        grid=None,
        device_index=None,
        cuda=True,
        triton=True,
        arg_types=None,
        raw_args=None,
        grid_fn: str = "grid",
        triton_meta=None,
        autotune_configs=None,
        grid_extra_kwargs="",
    ):
        """
        Generates kernel call code.

        cuda: Defines whether the backend is GPU. Otherwise the backend is CPU.

        triton: Defines whether the GPU backend uses Triton for codegen.
                Otherwise it uses the CUDA language for codegen.
                Only valid when cuda == True.
        """
        if cuda:
            device_index, call_args_str = self.prepare_triton_kernel_call(
                device_index, call_args
            )
            call_args_str = ", ".join(call_args_str)
            stream_name = self.write_get_raw_stream(device_index, V.graph)
            if triton:
<<<<<<< HEAD
=======
                self.write_triton_header_once()
                if grid is None:
                    grid_str = grid_fn
                else:
                    grid_str = ", ".join(self._grid_dim_str(item) for item in grid)
                    if grid_extra_kwargs:
                        grid_str = f"{grid_str}, {grid_extra_kwargs}"
                    grid_str = f"{grid_fn}({grid_str})"
                self.writeline(
                    f"{kernel_name}.run({call_args_str}, grid={grid_str}, stream={stream_name})"
                )
>>>>>>> 2b4d12b9
                if (
                    config.triton.autotune_at_compile_time
                    and kernel_name not in self.kernel_autotune_names
                ):
                    # Create example args for autotune in a separate epilogue
                    assert arg_types is not None and len(call_args) == len(
                        arg_types
                    ), "call_args and arg_types do not match"

                    tensor_args = {}
                    all_args = []
                    if raw_args is None:
                        # create a dummy raw_args for uniform behavior in the following loop
                        raw_args = [None] * len(call_args)
                    else:
                        assert len(raw_args) == len(
                            call_args
                        ), "call_args and raw_args do not match"

                    for i, (arg, arg_type, raw_arg) in enumerate(
                        zip(call_args, arg_types, raw_args)
                    ):
                        key = None
                        if isinstance(arg, str) and "=" in str(arg):
                            # arg may be passed in a kwarg style, and then we need to extract its value
                            key, arg = arg.split("=")

                        if isinstance(arg_type, torch_dtype):
                            if arg not in tensor_args:
                                arg_str = self.generate_example_arg_value(
                                    arg, arg_type, raw_arg, i
                                )
                                tensor_args[arg] = arg_str
                            else:
                                arg_str = tensor_args[arg]
                        else:
                            arg_str = self.generate_example_arg_value(
                                arg, arg_type, raw_arg, i
                            )
                        all_args.append(arg_str if key is None else f"{key}={arg_str}")

                    if grid is None:
                        grid_str = grid_fn
                    else:
                        grid_str = ", ".join(
                            self.generate_example_arg_value(g, type(g)) for g in grid
                        )
                        if grid_extra_kwargs:
                            grid_str = f"{grid_str}, {grid_extra_kwargs}"
                        grid_str = f"{grid_fn}({grid_str})"

                    self.kernel_autotune_calls.writeline(
                        f"{kernel_name}.run({', '.join(all_args)}, grid={grid_str}, stream={stream_name})"
                    )
                    self.kernel_autotune_calls.writeline(
                        f"del {', '.join(arg for arg in tensor_args.values())}\n",
                    )
<<<<<<< HEAD
                    self.kernel_autotun_names.add(kernel_name)

                if config.triton.autotune_at_compile_time and V.graph.cpp_wrapper:
                    # For cpp wrapper, we only need to generate the autotune code block in python
                    return

                if grid is None:
                    grid_str = grid_fn
                else:
                    grid_str = ", ".join(pexpr(item) for item in grid)
                    grid_str = f"{grid_fn}({grid_str})"
                self.writeline(
                    f"{kernel_name}.run({call_args_str}, grid={grid_str}, stream={stream_name})"
                )
=======
                    self.kernel_autotune_names.add(kernel_name)
>>>>>>> 2b4d12b9
            else:
                stream_ptr = f"c_void_p({stream_name})"
                self.writeline(
                    f"{kernel_name}.{kernel_name}({call_args_str}, {stream_ptr})"
                )
        else:
            self.writeline(self.wrap_kernel_call(kernel_name, call_args))

    def writeline(self, line):
        self.lines.append(line)

    def writelines(self, lines):
        for line in lines:
            self.writeline(line)

    def enter_context(self, ctx):
        self.lines.append(LineContext(ctx))

    def val_to_arg_str_python(self, s, type_=None):
        from torch.utils._triton import dtype_to_string, has_triton_package

        if has_triton_package():
            import triton

        if isinstance(s, SymTypes):
            return pexpr(s.node.expr)
        elif isinstance(s, sympy.Expr):
            return pexpr(s)
        elif isinstance(s, (tuple, list)):

            @dataclasses.dataclass
            class Shim:
                ref: Any

                def __repr__(self):
                    return self.ref

            return repr(type(s)(Shim(self.val_to_arg_str(a)) for a in s))
        elif isinstance(s, torch._ops.OpOverload):
            return _get_qualified_name(s)
        elif isinstance(s, (ir.Buffer, ReinterpretView)):
            return s.codegen_reference()
        elif has_triton_package() and isinstance(s, triton.language.dtype):  # type: ignore[possibly-undefined]
            return dtype_to_string(s)
        else:
            return repr(s)

    def val_to_arg_str(self, s, type_=None):
        return self.val_to_arg_str_python(s, type_)

    # The following methods are for memory management
    def make_buffer_allocation(self, buffer):
        device = buffer.get_device()
        dtype = buffer.get_dtype()
        shape = tuple(buffer.get_size())
        stride = tuple(buffer.get_stride())
        return self.make_allocation(buffer.get_name(), device, dtype, shape, stride)

    def make_allocation(self, name, device, dtype, shape, stride):
        if device.type in ("cpu", "cuda", "xpu"):
            # optimized path for faster allocations, saving ~2us versus the stuff below
            return (
                f"{name} = empty_strided_{device.type}("
                f"{self.codegen_shape_tuple(shape)}, "
                f"{self.codegen_shape_tuple(stride)}, "
                f"{dtype})"
            )
        # all other devices:
        return (
            f"{name} = empty_strided("
            f"{self.codegen_shape_tuple(shape)}, "
            f"{self.codegen_shape_tuple(stride)}, "
            f"device='{device.type}', dtype={dtype})"
        )

    def make_tensor_alias(self, new_name, old_name, comment=""):
        return f"{self.declare}{new_name} = {old_name}{self.ending}  {self.comment} {comment}"

    def make_buffer_free(self, buffer):
        return f"del {buffer.get_name()}"

    def make_free_by_names(self, names_to_del: List[str]):
        return f"del {', '.join(name for name in names_to_del)}"

    def codegen_exact_buffer_reuse(self, old_name: str, new_name: str, del_line: str):
        return f"{self.declare_maybe_reference}{new_name} = {old_name}{del_line}{self.ending}  {self.comment} reuse"

    def make_buffer_reuse(self, old: ir.Buffer, new: ir.Buffer, delete_old: bool):
        assert old.get_dtype() == new.get_dtype()
        old_name = old.get_name()
        new_name = new.get_name()
        del_line = ";"
        if old_name not in V.graph.get_output_names() and delete_old:
            del_line = f"; {self.make_buffer_free(old)}"

        if old.get_size() == new.get_size() and old.get_stride() == new.get_stride():
            if old_name in self.stack_allocated_buffers:
                self.stack_allocated_buffers[new_name] = new
            return self.codegen_exact_buffer_reuse(old_name, new_name, del_line)

        reinterpret_view = self.codegen_reinterpret_view(
            old, new.get_size(), new.get_stride(), 0, self.wrapper_call
        )
        if reinterpret_view in self.stack_allocated_buffers:
            self.stack_allocated_buffers[new_name] = new
        return f"{self.declare_maybe_reference}{new_name} = {reinterpret_view}{del_line}  {self.comment} reuse"

    def codegen_deferred_allocation(self, name, layout):
        self.writeline(
            DeferredLine(
                name,
                f"{self.declare_maybe_reference}{name} = {layout.view.codegen_reference()}{self.ending}  "
                f"{self.comment} alias",
            )
        )

    def codegen_allocation(self, buffer: ir.Buffer):
        name = buffer.get_name()

        if name in V.graph.removed_buffers or name in self.allocated:
            return
        self.allocated.add(name)
        if isinstance(
            buffer.get_defining_op(),
            (ir.ExternKernelAlloc, ir.MultiOutput),
        ):
            return

        layout = buffer.get_layout()
        if isinstance(layout, ir.MutationLayoutSHOULDREMOVE):
            return
        if isinstance(layout, ir.NoneLayout):
            return
        if isinstance(layout, ir.NonOwningLayout):
            assert isinstance(
                layout.view, ir.ReinterpretView
            ), f"unexpected {type(layout.view)}: {layout.view}"
            assert isinstance(layout.view.data, ir.StorageBox), type(layout.view.data)
            assert isinstance(layout.view.data.data, ir.Buffer), type(layout.view.data)
            self.codegen_allocation(layout.view.data.data)
            self.codegen_deferred_allocation(name, layout)
            return

        self.writeline(AllocateLine(self, buffer))

    def codegen_free(self, buffer):
        name = buffer.get_name()

        # can be freed but not reused
        if isinstance(buffer, ir.InputBuffer):
            self.writeline(self.make_buffer_free(buffer))
            return

        if not self.can_reuse(buffer):
            return
        self.freed.add(name)

        self.writeline(FreeIfNotReusedLine(self, buffer))

    def can_reuse(self, input_buffer, output_buffer=None):
        name = input_buffer.get_name()
        return not (
            name in V.graph.removed_buffers
            or name in V.graph.graph_inputs
            or name in V.graph.constants
            or name in V.graph.torchbind_constants
            or name in V.graph.never_reuse_buffers
            or name in self.freed
        )

    def did_reuse(self, buffer, reused_buffer):
        # Check whether a given buffer was reused by a possible reuser in the wrapper codegen
        # Can be consulted from inside ir codegen, e.g. to determine whether a copy is needed
        return (
            buffer.get_name() in self.reuses
            and self.reuses[buffer.get_name()] == reused_buffer.get_name()
        )

    def codegen_inplace_reuse(self, input_buffer: ir.Buffer, output_buffer: ir.Buffer):
        assert buffer_reuse_key(input_buffer) == buffer_reuse_key(output_buffer)
        self.codegen_allocation(input_buffer)
        self.freed.add(input_buffer.get_name())
        self.allocated.add(output_buffer.get_name())
        self.reuses[output_buffer.get_name()] = input_buffer.get_name()
        self.writeline(ReuseLine(self, input_buffer, output_buffer))

    def codegen_unbacked_symbol_decl(self, symbol):
        name = str(symbol)
        if name in self.unbacked_symbol_decls:
            return name
        else:
            # When in CppWrapperCpu, we should only generate the declaration once
            self.unbacked_symbol_decls.add(name)
            return self.declare + name

    def codegen_subgraph_prefix(self, subgraph, outer_inputs, outer_outputs):
        for inner_input, outer_input in zip(subgraph.graph.graph_inputs, outer_inputs):
            self.writeline(f"{self.declare}{inner_input} = {outer_input}{self.ending}")

    def codegen_subgraph_suffix(self, subgraph, outer_inputs, outer_outputs):
        for inner_output, outer_output in zip(
            subgraph.graph.graph_outputs, outer_outputs
        ):
            self.writeline(
                f"{outer_output} = {inner_output.codegen_reference()}{self.ending}"
            )

    def codegen_subgraph(self, subgraph, outer_inputs, outer_outputs):
        try:
            self.push_codegened_graph(subgraph.graph)
            self.writeline(f"{self.comment} subgraph: {subgraph.name}")
            self.codegen_subgraph_prefix(subgraph, outer_inputs, outer_outputs)
            parent_graph = V.graph
            with V.set_graph_handler(subgraph.graph):
                subgraph.graph.codegen_subgraph(
                    parent_graph=parent_graph,
                )
            self.codegen_subgraph_suffix(subgraph, outer_inputs, outer_outputs)
        finally:
            self.pop_codegened_graph()

    def codegen_conditional(self, conditional):
        name = conditional.get_name()

        self.writeline(f"{name} = [None] * {len(conditional.outputs)}")

        outer_inputs = [buf.codegen_reference() for buf in conditional.operands]
        outer_outputs = [f"{name}[{i}]" for i in range(len(conditional.outputs))]

        predicate = conditional.predicate.codegen_reference()
        if not isinstance(conditional.predicate, ir.ShapeAsConstantBuffer):
            # move the Tensor predicate to host
            predicate = f"{predicate}.item()"

        self.writeline(f"{name} = [None] * {len(conditional.outputs)}")
        self.writeline(f"if {predicate}:")
        self.writeline(EnterSubgraphLine(self, conditional.true_subgraph.graph))
        self.codegen_subgraph(conditional.true_subgraph, outer_inputs, outer_outputs)
        self.writeline(ExitSubgraphLine(self))
        self.writeline("else:")
        self.writeline(EnterSubgraphLine(self, conditional.false_subgraph.graph))
        self.codegen_subgraph(conditional.false_subgraph, outer_inputs, outer_outputs)
        self.writeline(ExitSubgraphLine(self))

    def codegen_while_loop(self, while_loop):
        name = while_loop.get_name()
        outer_carried_inputs = [
            buf.codegen_reference() for buf in while_loop.carried_inputs
        ]
        outer_additional_inputs = [
            buf.codegen_reference() for buf in while_loop.additional_inputs
        ]

        self.writeline(f"{name} = [None] * {len(outer_carried_inputs)}")
        for i, inp in enumerate(outer_carried_inputs):
            # set the initial state before the loop
            self.writeline(f"{name}[{i}] = {inp}")

        cond_outer_inputs = [
            *[f"{name}[{i}]" for i in range(len(outer_carried_inputs))],
            *outer_additional_inputs,
        ]
        cond_outer_outputs = [f"{name}_cond_result"]
        body_outer_inputs = list(
            cond_outer_inputs
        )  # same inputs for cond_fn and body_fn
        # Carry over the state from body_fn. Note: We only carry over
        # the carried_inputs part of the inputs, the additional ones
        # are passed in as they're before.
        body_outer_outputs = body_outer_inputs[: len(outer_carried_inputs)]

        self.writeline("while True:")
        self.writeline(EnterSubgraphLine(self, while_loop.cond_subgraph.graph))
        self.codegen_subgraph(
            while_loop.cond_subgraph, cond_outer_inputs, cond_outer_outputs
        )
        self.writeline(
            f"if not {cond_outer_outputs[0]}.item(): break"
        )  # condition doesn't hold
        self.writeline(ExitSubgraphLine(self))
        self.writeline(EnterSubgraphLine(self, while_loop.body_subgraph.graph))
        self.codegen_subgraph(
            while_loop.body_subgraph, body_outer_inputs, body_outer_outputs
        )
        self.writeline(ExitSubgraphLine(self))

    @staticmethod
    def statically_known_int_or_none(x):
        try:
            if getattr(x, "free_symbols", None):
                # _maybe_evaluate_static will return (s0 // (2 // s0)) as 2, but
                # the actual codegen will still generate the full expression here.
                return None
            if isinstance(x, int):
                return x
            val = V.graph._shape_env._maybe_evaluate_static(x)
            return int(val)
        except Exception:
            return None

    @staticmethod
    def statically_known_list_of_ints_or_none(lst):
        result = []
        for x in lst:
            num = WrapperCodeGen.statically_known_int_or_none(x)
            if num is None:
                return None
            result.append(num)
        return result

    @staticmethod
    def is_statically_known_list_of_ints(lst):
        return WrapperCodeGen.statically_known_list_of_ints_or_none(lst) is not None

    @staticmethod
    def static_shape_for_buffer_or_none(buffer):
        return WrapperCodeGen.statically_known_list_of_ints_or_none(buffer.get_size())

    @staticmethod
    def can_prove_buffer_has_static_shape(buffer):
        return WrapperCodeGen.static_shape_for_buffer_or_none(buffer) is not None<|MERGE_RESOLUTION|>--- conflicted
+++ resolved
@@ -180,17 +180,11 @@
         # Grid contains ints/Expr, so utilize wrapper's expr printer for codegen
         sympy_grid = tuple(_convert_to_sympy_expr(g) for g in grid)
         return (
-<<<<<<< HEAD
             wrapper.codegen_python_shape_tuple(sympy_grid),
             wrapper.codegen_python_shape_tuple(
-                tuple(wrapper.generate_example_arg_value(g) for g in sympy_grid)
-=======
-            wrapper.codegen_shape_tuple(sympy_grid),
-            wrapper.codegen_shape_tuple(
                 tuple(
                     wrapper.generate_example_arg_value(g, type(g)) for g in sympy_grid
                 )
->>>>>>> 2b4d12b9
             )
             if config.triton.autotune_at_compile_time
             else None,
@@ -603,47 +597,35 @@
 
     @cache_on_self
     def write_triton_header_once(self) -> None:
-<<<<<<< HEAD
         if V.graph.device_ops is None:
             # The model is cpu-only
             return
-
-        import_str = """
-            import triton
-            import triton.language as tl
-            from {} import grid, split_scan_grid, start_graph, end_graph
-            {}
-            """.format(
-            triton_heuristics.__name__,
-            V.graph.device_ops.import_get_raw_stream_as("get_raw_stream"),
-        )
-        if config.triton.autotune_at_compile_time:
-            self.kernel_autotune_calls.splice(import_str)
-            if V.graph.cpp_wrapper:
-                # For cpp wrapper, we only need to generate the autotune code block in python
-                return
-        self.header.splice(import_str)
-=======
         import_str = f"""
             import triton
             import triton.language as tl
             from {triton_heuristics.__name__} import grid, split_scan_grid, grid_combo_kernels, start_graph, end_graph
             """
-        self.imports.splice(import_str, strip=True)
         if config.triton.autotune_at_compile_time:
             self.kernel_autotune_calls.splice(import_str)
+            self.write_get_raw_stream_header_once()
+            if V.graph.cpp_wrapper:
+                # For cpp wrapper, we only need to generate the autotune code block in python
+                return
+        self.imports.splice(import_str, strip=True)
         self.write_get_raw_stream_header_once()
 
     @cache_on_self
     def write_get_raw_stream_header_once(self) -> None:
-        self.imports.writeline(
-            V.graph.device_ops.import_get_raw_stream_as("get_raw_stream")
-        )
         if config.triton.autotune_at_compile_time:
             self.kernel_autotune_calls.writeline(
                 V.graph.device_ops.import_get_raw_stream_as("get_raw_stream")
             )
->>>>>>> 2b4d12b9
+            if V.graph.cpp_wrapper:
+                # For cpp wrapper, we only need to generate the autotune code block in python
+                return
+        self.imports.writeline(
+            V.graph.device_ops.import_get_raw_stream_as("get_raw_stream")
+        )
 
     def add_meta_once(self, meta: TritonMetaParams) -> str:
         meta = repr(meta)
@@ -823,16 +805,18 @@
         configs,
         triton_meta,
         constexprs,
+        codegen_autotune_only: bool = False,
     ):
         grid_fn, code = user_defined_kernel_grid_fn_code(
             kernel_name, configs, grid, wrapper=self
         )
-        # Must happen after free symbols are already codegened
-        # Emit the grid wrapper function right before the call
-        for line in code.split("\n"):
-            self.writeline(line)
-
-        args = [self.val_to_arg_str(v) for v in raw_args]
+        if not codegen_autotune_only:
+            # Must happen after free symbols are already codegened
+            # Emit the grid wrapper function right before the call
+            for line in code.split("\n"):
+                self.writeline(line)
+
+        args = [self.val_to_arg_str_python(v) for v in raw_args]
         arg_types = [
             arg.get_dtype() if hasattr(arg, "get_dtype") else type(arg)
             for arg in raw_args
@@ -1592,12 +1576,12 @@
     def generate_default_grid(
         self,
         kernel_name: str,
-        grid: List[Any],
+        grid_args: List[Any],
         cuda: bool = True,
         grid_callable: Optional[Callable[..., Any]] = None,
         **grid_extra_kwags,
     ):
-        return grid
+        return grid_args
 
     def prepare_triton_kernel_call(self, device_index, call_args):
         def wrap_arg(arg):
@@ -1680,7 +1664,7 @@
         else:
             return pexpr(grid_per_dim)
 
-    def generate_kernel_call(
+    def generate_kernel_call_python(
         self,
         kernel_name,
         call_args,
@@ -1711,20 +1695,7 @@
             call_args_str = ", ".join(call_args_str)
             stream_name = self.write_get_raw_stream(device_index, V.graph)
             if triton:
-<<<<<<< HEAD
-=======
                 self.write_triton_header_once()
-                if grid is None:
-                    grid_str = grid_fn
-                else:
-                    grid_str = ", ".join(self._grid_dim_str(item) for item in grid)
-                    if grid_extra_kwargs:
-                        grid_str = f"{grid_str}, {grid_extra_kwargs}"
-                    grid_str = f"{grid_fn}({grid_str})"
-                self.writeline(
-                    f"{kernel_name}.run({call_args_str}, grid={grid_str}, stream={stream_name})"
-                )
->>>>>>> 2b4d12b9
                 if (
                     config.triton.autotune_at_compile_time
                     and kernel_name not in self.kernel_autotune_names
@@ -1782,8 +1753,7 @@
                     self.kernel_autotune_calls.writeline(
                         f"del {', '.join(arg for arg in tensor_args.values())}\n",
                     )
-<<<<<<< HEAD
-                    self.kernel_autotun_names.add(kernel_name)
+                    self.kernel_autotune_names.add(kernel_name)
 
                 if config.triton.autotune_at_compile_time and V.graph.cpp_wrapper:
                     # For cpp wrapper, we only need to generate the autotune code block in python
@@ -1792,14 +1762,13 @@
                 if grid is None:
                     grid_str = grid_fn
                 else:
-                    grid_str = ", ".join(pexpr(item) for item in grid)
+                    grid_str = ", ".join(self._grid_dim_str(item) for item in grid)
+                    if grid_extra_kwargs:
+                        grid_str = f"{grid_str}, {grid_extra_kwargs}"
                     grid_str = f"{grid_fn}({grid_str})"
                 self.writeline(
                     f"{kernel_name}.run({call_args_str}, grid={grid_str}, stream={stream_name})"
                 )
-=======
-                    self.kernel_autotune_names.add(kernel_name)
->>>>>>> 2b4d12b9
             else:
                 stream_ptr = f"c_void_p({stream_name})"
                 self.writeline(
@@ -1808,6 +1777,36 @@
         else:
             self.writeline(self.wrap_kernel_call(kernel_name, call_args))
 
+    def generate_kernel_call(
+        self,
+        kernel_name,
+        call_args,
+        grid=None,
+        device_index=None,
+        cuda=True,
+        triton=True,
+        arg_types=None,
+        raw_args=None,
+        grid_fn: str = "grid",
+        triton_meta=None,
+        autotune_configs=None,
+        grid_extra_kwargs="",
+    ):
+        self.generate_kernel_call_python(
+            kernel_name,
+            call_args,
+            grid,
+            device_index,
+            cuda,
+            triton,
+            arg_types,
+            raw_args,
+            grid_fn,
+            triton_meta,
+            autotune_configs,
+            grid_extra_kwargs,
+        )
+
     def writeline(self, line):
         self.lines.append(line)
 
@@ -1837,7 +1836,7 @@
                 def __repr__(self):
                     return self.ref
 
-            return repr(type(s)(Shim(self.val_to_arg_str(a)) for a in s))
+            return repr(type(s)(Shim(self.val_to_arg_str_python(a)) for a in s))
         elif isinstance(s, torch._ops.OpOverload):
             return _get_qualified_name(s)
         elif isinstance(s, (ir.Buffer, ReinterpretView)):
