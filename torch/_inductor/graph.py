--- conflicted
+++ resolved
@@ -250,7 +250,8 @@
         )  # This is the linemap used by the profiler to mark custom compiled kernels getting run
         # Used if lowering encounters cases where cudagraphs are not supported
         self.disable_cudagraphs = False
-<<<<<<< HEAD
+        self.orig_gm: torch.fx.GraphModule = gm.__copy__()
+        self.init_backend_registration()
         self.saved_state: List[GraphState] = []
 
     def save_state(self):
@@ -276,10 +277,6 @@
 
     def drop_state(self):
         self.saved_state.pop()
-=======
-        self.orig_gm: torch.fx.GraphModule = gm.__copy__()
-        self.init_backend_registration()
->>>>>>> 0734fe09
 
     @staticmethod
     def decide_layout_opt(gm) -> bool:
