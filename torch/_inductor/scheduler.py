# mypy: allow-untyped-decorators
# mypy: disallow-untyped-defs
from __future__ import annotations

import collections
import dataclasses
import functools
import itertools
import logging
import math
import operator
import os
import pprint
import textwrap
import typing
from typing import (
    Any,
    Counter,
    DefaultDict,
    Dict,
    Generic,
    List,
    Optional,
    Sequence,
    Set,
    Tuple,
    TypeVar,
    Union,
)

import sympy

import torch
import torch._inductor.async_compile  # noqa: F401 required to warm up AsyncCompile pools
from torch._dynamo.utils import counters, dynamo_timed
from torch._inductor.metrics import get_metric_table, is_metric_table_enabled
from torch.fx.experimental.symbolic_shapes import free_unbacked_symbols
from torch.utils._sympy.symbol import free_symbol_is_type, SymT
from torch.utils._triton import has_triton
from torch.utils.ordered_set import OrderedSet

from . import comms, config, dependencies, ir, metrics
from .codecache import write_text
from .codegen.common import BackendFeature, get_scheduling_for_device, Kernel
from .comm_analysis import estimate_nccl_collective_runtime
from .dependencies import Dep, MemoryDep, StarDep, WeakDep
from .ir import ComputedBuffer, MultiOutput, MultiOutputLayout
from .runtime.runtime_utils import green_text, red_text
from .sizevars import SimplifyIndexing
from .utils import (
    cache_on_self,
    cmp,
    device_need_guard,
    get_device_tflops,
    get_dtype_size,
    get_gpu_dram_gbps,
    IndentedBuffer,
    is_collective,
    is_gpu,
    is_wait,
    sympy_product,
)
from .virtualized import V


log = logging.getLogger(__name__)
fusion_log = torch._logging.getArtifactLogger(__name__, "fusion")


@dataclasses.dataclass
class SchedulerBuffer:
    scheduler: Scheduler
    node: ir.Buffer
    defining_op: BaseSchedulerNode
    users: List[NodeUser] = dataclasses.field(default_factory=list)

    def __hash__(self) -> int:
        return hash(self.node.name)

    def debug_str(self) -> str:
        result = IndentedBuffer()
        name = self.get_name()
        result.writeline(f"{name}: {type(self.node).__name__}")
        result.writeline(f"{name}.layout = {self.node.layout}")
        if self.get_aliases():
            result.writeline(f"{name}.aliases = {pformat(self.get_aliases())}")
        if self.get_mutations():
            result.writeline(f"{name}.mutations = {pformat(self.get_mutations())}")

        if len(self.users) <= 1:
            result.writeline(f"{name}.users = {self.users}")
        else:
            result.writeline(f"{name}.users = [")
            with result.indent(1):
                for user in self.users:
                    result.writeline(f"{user},")
            result.writeline("]")
        return result.getrawvalue()

    def get_name(self) -> str:
        return self.node.get_name()

    def allocate(self) -> None:
        assert self.node is not None
        if not self.node.should_allocate():
            return

        if self.node.get_inputs_that_alias_output() or self.node.get_mutation_names():
            V.graph.wrapper_code.codegen_allocation(self.node)
            return

        # hacky check for if V.kernel is a real kernel or NullHandler
        if (
            hasattr(V.kernel, "args")
            and self.get_name() in V.kernel.inplace_update_buffers
        ):
            V.graph.wrapper_code.codegen_inplace_reuse(
                self.scheduler.name_to_buf[
                    V.kernel.inplace_update_buffers[self.get_name()]
                ].node,
                self.node,
            )
        else:
            V.graph.wrapper_code.codegen_allocation(self.node)

    def can_free(self) -> bool:
        # There's no real allocated buffer, no need to free it
        assert self.node is not None
        if isinstance(self.node.layout, ir.NoneLayout):
            return False
        for use in self.users:
            if isinstance(use.node, OutputNode):
                return False
        return True

    def set_users(self, users: List[NodeUser]) -> None:
        # deduplicate
        result: Dict[int, NodeUser] = {}
        for use in users:
            if id(use.node) in result:
                result[id(use.node)] = use.merge(result[id(use.node)])
            else:
                result[id(use.node)] = use
        self.users = list(result.values())

    def get_aliases(self) -> Sequence[str]:
        assert self.node is not None
        return self.node.get_inputs_that_alias_output()

    def get_mutations(self) -> List[str]:
        assert self.node is not None
        return self.node.get_mutation_names()


class BaseSchedulerNode:
    group: Tuple[torch.device, Tuple[Tuple[sympy.Expr, ...], ...]]
    read_writes: dependencies.ReadWrites
    unmet_dependencies: OrderedSet[Dep]

    def __init__(self, scheduler: Scheduler, node: ir.Operation) -> None:
        self.scheduler: Scheduler = scheduler
        self.node: Optional[ir.Operation] = node
        self.set_read_writes(node.get_read_writes())
<<<<<<< HEAD
        self.ancestors: OrderedSet[str] = OrderedSet()
=======
        self.ancestors: Set[str] = set()
        # .min_order and .max_order are only relevant for "grouped" nodes such as FusedSchedulerNode.
        # e.g. if the FusedSchedulerNode includes nodes (op_1, op_2, op_3), and op_X is X-th node
        # in `self.scheduler.nodes`, then for this FusedSchedulerNode, .min_order is 1 and .max_order is 3.
        # For non-"grouped" nodes (i.e. regular SchedulerNode),
        # .min_order = .max_order = X if this node is X-th node in `self.scheduler.nodes`.
>>>>>>> 18b93992
        self.min_order: int
        self.max_order: int
        self.last_usage: OrderedSet[
            str
        ] = OrderedSet()  # buffers that won't be used after this kernel
        self.written = False

        self.outputs: List[SchedulerBuffer] = [
            SchedulerBuffer(
                scheduler=scheduler,
                node=output,
                defining_op=self,
            )
            for output in node.get_outputs()
        ]
        self.outputs_by_name: Dict[str, SchedulerBuffer] = {
            buf.get_name(): buf for buf in self.outputs
        }

    def __repr__(self) -> str:
        return f"{type(self).__name__}(name={self.get_name()!r})"

    def debug_str(self) -> str:
        """Longer form printout for trace logs"""
        name = self.get_name()
        buf = IndentedBuffer()
        buf.splice(
            f"""\
{name}: {type(self).__name__}({type(getattr(self, 'node', None)).__name__})
{name}.writes = {pformat(self.read_writes.writes)}
{name}.unmet_dependencies = {pformat(self.unmet_dependencies)}
{name}.met_dependencies = {pformat(self.read_writes.reads - self.unmet_dependencies)}
{name}.outputs = [
        """
        )
        with buf.indent():
            for out in self.get_outputs():
                buf.splice(out.debug_str())
        buf.writeline("]")

        try:
            buf.splice(self.debug_str_extra())
        except Exception:
            log.warning("Ignoring error in debug_str()", exc_info=True)

        return buf.getrawvalue().rstrip()

    def debug_str_extra(self) -> str:
        return ""

    def debug_str_short(self) -> str:
        maybe_data = getattr(self.node, "data", None)
        data_str = ""
        if isinstance(maybe_data, torch._inductor.ir.Pointwise):
            data_str = ", " + maybe_data.str_helper(
                [maybe_data.get_size()], shorten=False, multiline=False
            )
        elif isinstance(maybe_data, torch._inductor.ir.Reduction):
            data_str = ", " + maybe_data.str_helper(
                [maybe_data.get_reduction_size(), maybe_data.get_reduction_type()],
                shorten=False,
                multiline=False,
            )
        return f"{self}{data_str}"

    def log_details(self) -> None:
        log.info(
            "%s: unmet_dependencies = %s, writes = %s",
            self,
            self.unmet_dependencies,
            self.read_writes.writes,
        )

    def update_mutated_names(self, renames: Dict[str, str]) -> None:
        self.set_read_writes(self.read_writes.rename(renames))

    def add_fake_dep(self, dep: Dep) -> None:
        self.set_read_writes(self.read_writes.with_read(dep))

    def has_aliasing_or_mutation(self) -> bool:
        return any(
            buf.get_aliases() or buf.get_mutations() for buf in self.get_outputs()
        )

    def set_read_writes(self, rw: dependencies.ReadWrites) -> None:
        self.read_writes = rw
        self.unmet_dependencies = self.read_writes.reads
        self.prune_deps()

    def set_last_usage(
        self, future_used_buffers: OrderedSet[str], mutation_real_name: Dict[str, str]
    ) -> None:
        used_buffers = self.used_or_aliased_buffer_names()
        used_buffers = OrderedSet([mutation_real_name.get(k, k) for k in used_buffers])
        self.last_usage = used_buffers - future_used_buffers

    def mark_run(self) -> None:
        for buf in self.outputs:
            buf.allocate()

    def op_counts(self) -> Counter[str]:
        return self.read_writes.op_counts

    def used_buffer_names(self) -> OrderedSet[str]:
        return OrderedSet(
            dep.name
            for dep in itertools.chain(self.read_writes.reads, self.read_writes.writes)
        )

    def used_or_aliased_buffer_names(self) -> OrderedSet[str]:
        used_names: OrderedSet[str] = OrderedSet()

        deps = [
            dep.name
            for dep in itertools.chain(self.read_writes.reads, self.read_writes.writes)
        ]
        while len(deps) > 0:
            dep = deps.pop()
            used_names.add(dep)
            if V.graph.name_to_buffer.get(dep):
                for alias in V.graph.name_to_buffer[dep].get_inputs_that_alias_output():
                    if alias not in used_names:
                        deps.append(alias)
        return used_names

    def prune_deps(self) -> None:
        self.unmet_dependencies = OrderedSet(
            dep
            for dep in self.unmet_dependencies
            if dep.name not in self.scheduler.available_buffer_names
        )

    def prune_weak_deps(self) -> None:
        # Prune weak dependencies on operations that have been removed
        def should_prune(dep: Dep) -> bool:
            if not isinstance(dep, WeakDep):
                return False
            op = self.scheduler.name_to_buf[dep.name].defining_op
            return op.get_name() in V.graph.removed_operations

        to_remove = {dep for dep in self.read_writes.reads if should_prune(dep)}
        self.set_read_writes(self.read_writes.remove_reads(to_remove))

    def prune_redundant_deps(
        self, name_to_fused_node: Dict[str, BaseSchedulerNode]
    ) -> None:
        _prune_redundant_deps(self, name_to_fused_node, self.scheduler.name_to_buf)

    def get_name(self) -> str:
        assert self.node is not None
        return self.node.get_operation_name()

    def get_first_name(self) -> str:
        return self.get_name()

    def get_operation_names(self) -> OrderedSet[str]:
        return OrderedSet(node.get_name() for node in self.get_nodes())

    def get_buffer_names(self) -> OrderedSet[str]:
        return OrderedSet(out.get_name() for out in self.outputs)

    def get_nodes(self) -> Sequence[BaseSchedulerNode]:
        return [self]

    def get_outputs(self) -> Sequence[SchedulerBuffer]:
        return self.outputs

    def get_output(self, buf_name: str) -> SchedulerBuffer:
        return self.outputs_by_name[buf_name]

    def get_device(self) -> torch.device:
        assert self.node is not None
        return self.node.get_device()

    def is_reduction(self) -> bool:
        return False

    def is_split_scan(self) -> bool:
        return False

    def is_template(self) -> bool:
        return False

    def is_extern(self) -> bool:
        return False

    def is_foreach(self) -> bool:
        return False

    def can_inplace(self, read_dep: dependencies.Dep) -> bool:
        return False

    def has_side_effects(self) -> bool:
        return False

    def decide_inplace_update(self) -> None:
        """
        Decide if there should be inplace updates for the node
        and record the decision in the active kernel.
        """
        from .codegen.wrapper import buffer_reuse_key

        if not (
            isinstance(self, (SchedulerNode,))
            and config.inplace_buffers
            and V.graph.has_feature(self.get_device(), BackendFeature.INPLACE_BUFFERS)
            and (
                not isinstance(V.kernel, torch._inductor.codegen.simd.SIMDKernel)
                or getattr(V.kernel, "mutations", None) is not None
            )
            # hacky check for if V.kernel is a real kernel or NullHandler
            and hasattr(V.kernel, "args")
        ):
            return

        ordered_reads = sorted(self.read_writes.reads, key=lambda x: x.name)

        for buf in self.get_outputs():
            buf_node = buf.node
            assert buf_node is not None
            if (
                not buf_node.should_allocate()
                or buf_node.get_inputs_that_alias_output()
                or buf_node.get_mutation_names()
            ):
                continue

            for read in ordered_reads:
                input_buf: Optional[SchedulerBuffer] = self.scheduler.name_to_buf.get(
                    read.name
                )
                if (
                    input_buf
                    and V.graph.wrapper_code.can_reuse(input_buf, self)
                    and not isinstance(input_buf.defining_op, NopKernelSchedulerNode)
                ):
                    assert input_buf.users is not None
                    remaining_uses = [
                        x
                        for x in input_buf.users
                        if x.node.get_name() not in self.scheduler.completed_operations
                    ]
                    if (
                        len(remaining_uses) == 1
                        and remaining_uses[0].can_inplace
                        and remaining_uses[0].node is self
                        and input_buf.node is not None
                        and not isinstance(
                            input_buf.node.get_layout(),
                            (
                                ir.MultiOutputLayout,
                                ir.MutationLayoutSHOULDREMOVE,
                            ),
                        )
                        and not (
                            isinstance(
                                input_buf.defining_op.node,
                                (ir.FallbackKernel, ir.MultiOutput),
                            )
                            and len(input_buf.node.get_inputs_that_alias_output()) > 0
                        )
                        and buffer_reuse_key(input_buf.node)
                        == buffer_reuse_key(buf.node)
                    ):
                        # if there isn't a triton kernel, then we don't need to call triton-specific things.
                        # but TODO this might be a convenient place to signal to the Collective kernels to inplace
                        # (and, can we make "kernel" less generic of a name?)
                        V.kernel.args.make_inplace(input_buf.get_name(), buf.get_name())
                        # mutations not tracked in cpp kernels
                        if isinstance(
                            V.kernel, torch._inductor.codegen.simd.SIMDKernel
                        ):
                            V.kernel.mutations.add(input_buf.get_name())
                            V.kernel.mutations.add(buf.get_name())

                        # update last usage of reused node
                        self.last_usage.discard(input_buf.get_name())

                        V.kernel.inplace_update_buffers[
                            buf.get_name()
                        ] = input_buf.get_name()
                        break

    def codegen_originating_info(
        self, buffer: IndentedBuffer, only_once: bool = True
    ) -> None:
        if not config.comment_origin:
            return

        if only_once and self.written:
            return
        assert self.node is not None
        origins = self.node.get_origins()
        out_lines = []

        for o in origins:
            if o.op == "output":
                # These are boring and samey
                continue

            out_lines.append("")
            # TODO(voz): Should the pragma be constant somewhere?
            out_lines.append("#pragma CMT ORIGIN:")
            op_info_str = f"#pragma CMT {o.op} {o.target}"
            if "seq_nr" in o.meta:
                op_info_str = op_info_str + f" seq_nr:{o.meta['seq_nr']}"
            out_lines.append(op_info_str)
            if "stack_trace" in o.meta:
                stack_trace = f"{o.meta['stack_trace']}"
                stack_trace_last_line = stack_trace.split("|")[-1]
                out_lines.append(
                    "#pragma CMT "
                    + stack_trace_last_line.replace("{", "{{")
                    .replace("}", "}}")
                    .replace("\n", "\\")
                )
                out_lines.append("#pragma CMT END ORIGIN")
                out_lines.append("")

        if len(out_lines) == 0:
            return

        # TODO(voz): Ostensibly, we should not need this. But there are cases where C++ codegen does
        # not use BracesBuffer, so we have no good indicator of a C++ buffer atm.
        buffer.writelines(out_lines)
        self.written = True

    def get_read_write_buffers_sizes(self) -> int:
        """
        Counting the number of bytes accessed for a kernel is
        surprisingly tricky. In particular, there is a differentiation
        between 'theoretical' memory accesses and practical memory
        accesses. For example, a layernorm kernel may actually access an
        input 3 times, but in theory, it only needs to access its input
        once (and may be optimized to do so through say, persistent
        reductions)

        Another example is that even though a buffer is passed in, we may
        not access the entire buffer. This may occur if we are accessing
        a slice of the buffer. Another tricky case is for indirect
        indexing, where the amount of bytes accessed depends on the
        values of the input.

        What this function aims to compute is the memory accesses for
        worst-case inputs, best-case optimization. What this means is
        that for each buffer we compute the amount of potential accesses in two ways and take the minimum.

        1. Numel in ranges multiplied by number of deps the buffer has
        2. The buffer size
        """
        if isinstance(self, NopKernelSchedulerNode):
            return 0
        if isinstance(self, ExternKernelSchedulerNode) and isinstance(
            self.node, MultiOutput
        ):
            # todo: Calculate this - it's kinda annoying.
            return 0

        def try_size_hint(s: sympy.Expr) -> int:
            return V.graph.sizevars.size_hint(s, fallback=0)

        if isinstance(self, SchedulerNode):
            node_numel = try_size_hint(
                sympy_product(self.get_ranges()[0])
                * sympy_product(self.get_ranges()[1]),
            )
        else:
            node_numel = int(1e9)
        buf_accesses = collections.defaultdict(list)
        for dep in self.read_writes.reads | self.read_writes.writes:
            buf_accesses[dep.name].append(dep)

        reads = {dep.name for dep in self.read_writes.reads}
        writes = {dep.name for dep in self.read_writes.writes}

        def is_materialized(buf: str, snodes: Sequence[BaseSchedulerNode]) -> bool:
            users = self.scheduler.name_to_buf[buf].users
            buf_uses = {user.node for user in users}
            return len(buf_uses - OrderedSet(snodes)) > 0

        if isinstance(self, FusedSchedulerNode):
            removed_buffers = {
                dep for dep in writes if not is_materialized(dep, self.snodes)
            }
            writes = writes - removed_buffers
            reads = reads - removed_buffers
        node_bytes = 0

        for buf_name in reads | writes:
            buf_accessed_elems = sum(node_numel for dep in buf_accesses[buf_name])
            buf: Union[ir.Buffer, ir.TensorBox]
            if buf_name in V.graph.name_to_buffer:
                buf = V.graph.name_to_buffer[buf_name]
            elif buf_name in V.graph.graph_inputs:
                buf = V.graph.graph_inputs[buf_name]
            else:
                continue

            def get_buf_elems(buf: Optional[Union[ir.Buffer, ir.TensorBox]]) -> int:
                if not buf:
                    return 0
                # Kind of a lazy way to get the MultiOutput nodes corresponding to
                # a MultiOutputLayout
                if isinstance(buf.layout, MultiOutputLayout):
                    users = self.scheduler.name_to_buf[buf.get_name()].users
                    tot = 0
                    for user in users:
                        assert isinstance(user.node, BaseSchedulerNode)
                        if isinstance(user.node.node, MultiOutput):
                            tot += get_buf_elems(user.node.node)
                        else:
                            # Buf is a MultiOutputLayout but not all of its
                            # users are MultiOutputs...
                            # TODO: Figure out what's going on
                            return 0
                    return tot
                else:
                    return try_size_hint(sympy_product(buf.get_size()))

            buf_elems = get_buf_elems(buf)
            node_bytes += min(buf_elems, buf_accessed_elems) * get_dtype_size(
                buf.get_dtype()
            )

        return node_bytes

    def get_estimated_runtime(self) -> float:
        """
        Returns estimated op runtime in nanoseconds (ns)
        """
        buf = self.get_nodes()[0].get_outputs()[0]
        layout = buf.node.get_layout()
        dtype = buf.node.get_dtype()

        if layout.device is not None and not is_gpu(layout.device.type):
            # default to no reordering based on runtime
            return 0

        # Collective kernels
        if is_collective(self.node):
            assert isinstance(self.node, ir.IRNode)
            try:
                return estimate_nccl_collective_runtime(self.node)
            except ValueError as e:
                # We don't know how to estimate runtime for this collective,
                # falling back to 0
                log.info(e)
                return 0

        elif is_wait(self.node):
            # ir.Wait is only used for collective ops.
            # The time needed for the collective op is already estimated and considered
            # when we are processing the collective op IR node, so ir.Wait takes 0 time
            # since it doesn't take extra time to get the result after the collective is completed.
            return 0

        try:
            gpu_memory_bandwidth = get_gpu_dram_gbps()
            gpu_flops = get_device_tflops(dtype) * 10**12
        except Exception:
            return 0

        if isinstance(self, ExternKernelSchedulerNode):
            assert isinstance(self.node, ir.ExternKernel), f"{type(self.node)=}"
            op = kernel_name_to_op.get(
                getattr(self.node, "python_kernel_name", ""), None
            )

            # if there is a resolved op, dry-run using fake mode and record flop count
            if op is not None:
                from torch._subclasses.fake_tensor import FakeTensorMode
                from torch.utils.flop_counter import FlopCounterMode

                if any(
                    len(free_unbacked_symbols(n.get_numel())) > 0
                    for n in self.node.inputs
                ):
                    # Tensor has unbacked symints, we don't know how to estimate
                    # runtime for that today
                    return 0

                with FakeTensorMode() as fake_mode, FlopCounterMode(
                    display=False
                ) as flop_counter_mode, V.set_current_node(
                    self.node.fx_node
                ), V.set_fake_mode(
                    fake_mode
                ):
                    from .ir import ir_node_to_tensor

                    fake_inputs = [
                        ir_node_to_tensor(input, guard_shape=False)
                        for input in self.node.inputs
                    ]
                    cls = self.node.__class__
                    cls.process_kernel(op, *fake_inputs, **self.node.kwargs)

                    # TODO(xmfan): find a better heuristic to model FLOPS/latency relationship
                    factor = 1.0
                    counted_flops = flop_counter_mode.get_total_flops()
                    counted_bytes = self.get_read_write_buffers_sizes()
                    compute_time = (factor * counted_flops / gpu_flops) * 1e9
                    transfer_time = counted_bytes / gpu_memory_bandwidth

                    # Return estimated runtime in nanoseconds
                    return max(compute_time, transfer_time)

        elif isinstance(self, FusedSchedulerNode) or isinstance(
            self.node, ComputedBuffer
        ):
            # Return estimated runtime in nanoseconds (bytes / gbps)
            return self.get_read_write_buffers_sizes() / gpu_memory_bandwidth

        return 0

    def get_template_node(self) -> Optional[ir.TemplateBuffer]:
        return None


class WhyNoFuse:
    # TODO when we drop support for Python < 3.10, we can use
    # @dataclass(slots=True) instead of manually specifying __slots__.
    __slots__ = ["node1", "node2", "reason", "args"]
    reason: str
    args: Tuple[Any, ...]

    def __init__(self, node1: BaseSchedulerNode, node2: BaseSchedulerNode):
        self.node1 = node1
        self.node2 = node2

    def __call__(self, reason: str, *args: Any) -> None:
        self.reason = reason
        self.args = args
        fusion_log.debug(self)

    def __str__(self) -> str:
        return f"cannot fuse {self.node1.get_name()} with {self.node2.get_name()}: " + (
            self.reason % self.args
        )


def pformat(obj: Any) -> str:
    if isinstance(obj, OrderedSet):
        # pformat has trouble with sets of sympy exprs
        obj = sorted(obj, key=str)
    result = pprint.pformat(obj, indent=4)
    if "\n" in result:
        return f"\n{textwrap.indent(result, ' ' * 4)}"
    return result


class OutputNode:
    def __init__(self, dep: StarDep) -> None:
        self.unmet_dependencies = OrderedSet([dep])

    def is_reduction(self) -> bool:
        return False

    def get_inputs_that_alias_output(self) -> Sequence[str]:
        return ()

    def get_name(self) -> str:
        return "OUTPUT"

    __repr__ = get_name


def _prune_redundant_deps(
    node: BaseSchedulerNode,
    name_to_fused_node: Dict[str, BaseSchedulerNode],
    name_to_buf: Dict[str, SchedulerBuffer],
) -> None:
    """
    Prunes weakdeps intended for mutation ordering
    on an upstream fused node if after fusion there is another dependency
    on the fused upstream node, making the weakdep redundant

    In essence this enforces an ordering on fusions. As fusions occur, weakdeps will
    be incrementally removed, enabling other fusions, ensuring they are fused in order.
    """
    name_to_dep_count: Counter[str] = collections.Counter()

    for dep in node.unmet_dependencies:
        if not isinstance(dep, WeakDep):
            op = name_to_buf[dep.name].defining_op
            name_to_dep_count[name_to_fused_node[op.get_name()].get_name()] += 1

    def should_prune(dep: Dep) -> bool:
        if isinstance(dep, WeakDep):
            op_name = name_to_buf[dep.name].defining_op.get_name()
            is_redundant = name_to_dep_count[name_to_fused_node[op_name].get_name()] > 0
            # These can occur because fused nodes always gather deps from their snodes
            # If B has a weakdep on A
            # B gets fused with C, then any time BC is fused, the weakdep will reappear
            is_self_dep = name_to_fused_node[op_name] == node
            return is_redundant or is_self_dep
        else:
            return False

    deps_to_prune = {dep for dep in node.unmet_dependencies if should_prune(dep)}

    if deps_to_prune:
        node.unmet_dependencies = node.unmet_dependencies - deps_to_prune
        node.set_read_writes(node.read_writes.remove_reads(deps_to_prune))


# TODO(xmfan): reuse an existing mapping for this if it exists, or formalize this into ir.py:ExternKernel
kernel_name_to_op = {
    "extern_kernels.convolution": torch.ops.aten.convolution,
    "extern_kernels.mm": torch.ops.aten.mm,
    "extern_kernels.bmm": torch.ops.aten.bmm,
    "extern_kernels.addmm": torch.ops.aten.addmm,
}


class ExternKernelSchedulerNode(BaseSchedulerNode):
    def debug_str_extra(self) -> str:
        return f"{self.get_name()}.node.kernel = {getattr(self.node, 'python_kernel_name', None)}"

    def is_extern(self) -> bool:
        return True

    def has_side_effects(self) -> bool:
        assert self.node is not None
        return hasattr(self.node, "has_side_effects") and self.node.has_side_effects()


class NopKernelSchedulerNode(BaseSchedulerNode):
    pass


class SchedulerNode(BaseSchedulerNode):
    def __init__(
        self,
        scheduler: Scheduler,
        node: Union[ir.ComputedBuffer, ir.TemplateBuffer],
    ) -> None:
        super().__init__(scheduler, node)
        self._compute_attrs()

    def _compute_attrs(
        self,
        extra_indexing_constraints: Optional[Tuple[Dict[Any, Any], List[Any]]] = None,
    ) -> None:
        assert isinstance(self.node, (ir.ComputedBuffer, ir.TemplateBuffer))
        self._sizes, self._body = self.node.simplify_and_reorder(
            extra_indexing_constraints=extra_indexing_constraints
        )

        group_fn = self.scheduler.get_backend(self.node.get_device()).group_fn
        self.group = (self.node.get_device(), group_fn(self._sizes))

        if isinstance(self.node, ir.TemplateBuffer):
            self.set_read_writes(self.node.normalized_read_writes())
        else:
            self.set_read_writes(
                dependencies.extract_read_writes(
                    self._body, *self._sizes, normalize=True
                )
            )

    def recompute_size_and_body(
        self, extra_indexing_constraints: Tuple[Dict[Any, Any], List[Any]]
    ) -> None:
        self._compute_attrs(extra_indexing_constraints=extra_indexing_constraints)

    def debug_str_extra(self) -> str:
        name = self.get_name()
        lines = [
            f"{name}.group.device = {self.group[0]}",
            f"{name}.group.iteration = {self.group[1]}",
            f"{name}.sizes = {self._sizes}",
        ]
        for dep in self.read_writes.reads_and_writes():
            if not isinstance(dep, WeakDep):
                buf_name = dep.name
                buf = V.graph.get_buffer(buf_name)
                lines.append(f"{buf_name}_layout = {pformat(buf.layout)}")
        if isinstance(self._body, ir.LoopBody):
            lines.append(f"class {name}_loop_body:")
            lines.append(textwrap.indent(self._body.debug_str(), "    "))

        assert self.node is not None
        if ir.is_triton(self.node.get_device()):
            lines.extend(debug_triton_code(self))

        return "\n".join(lines)

    def get_ranges(self) -> Sequence[Sequence[sympy.Expr]]:
        return self._sizes

    def is_reduction(self) -> bool:
        assert isinstance(
            self.node, (ir.ComputedBuffer, ir.TemplateBuffer)
        ), f"{type(self.node)=}"
        return bool(self.node.get_reduction_type())

    def is_split_scan(self) -> bool:
        assert isinstance(
            self.node, (ir.ComputedBuffer, ir.TemplateBuffer)
        ), f"{type(self.node)=}"
        return isinstance(self.node, ir.ComputedBuffer) and isinstance(
            self.node.data, ir.SplitScan
        )

    def is_template(self) -> bool:
        return isinstance(self.node, ir.TemplateBuffer)

    def get_template_node(self) -> Optional[ir.TemplateBuffer]:
        return self.node if isinstance(self.node, ir.TemplateBuffer) else None

    def run(self, *index_vars: Sequence[sympy.Expr]) -> None:
        self.decide_inplace_update()
        self.mark_run()
        self.codegen(index_vars)

    def ranges_from_index_vars(
        self, index_vars: Sequence[Sequence[sympy.Expr]]
    ) -> Dict[sympy.Expr, sympy.Expr]:
        sizes = self._sizes
        assert sum(map(len, sizes)) == sum(map(len, index_vars))
        var_ranges = dict(
            zip(
                itertools.chain.from_iterable(index_vars),
                itertools.chain.from_iterable(sizes),
            )
        )
        return var_ranges

    def codegen(self, index_vars: Sequence[Sequence[sympy.Expr]]) -> None:
        var_ranges = self.ranges_from_index_vars(index_vars)
        try:
            with V.set_ops_handler(
                SimplifyIndexing(V.get_ops_handler(), var_ranges)
            ), V.kernel.set_current_node(self):
                self._body(*index_vars)
        except Exception:
            log.fatal("Error in codegen for %s", self.node)
            raise

    def pointwise_read_writes(self) -> dependencies.ReadWrites:
        """
        Get the memory dependencies in the non-reduction axis.
        """
        sizes, reduction_sizes = self._sizes

        def fn(index: Sequence[sympy.Symbol]) -> str:
            return self._body(index, [sympy.Integer(0) for _ in reduction_sizes])

        return dependencies.extract_read_writes(fn, sizes)

    def can_inplace(self, read_dep: dependencies.Dep) -> bool:
        if self.is_template():
            return False
        if any(out.get_aliases() for out in self.get_outputs()):
            return False
        if len(self.read_writes.writes) == 1 and isinstance(
            read_dep, dependencies.MemoryDep
        ):
            write_dep = next(iter(self.read_writes.writes))
            assert isinstance(write_dep, dependencies.MemoryDep), f"{type(write_dep)=}"
            return read_dep.index == write_dep.index and read_dep.size == write_dep.size
        return False

    @cache_on_self
    def _get_atomic_add_buffers(self) -> OrderedSet[str]:
        buffers_store_as_atomic_add: OrderedSet[str] = OrderedSet()
        if isinstance(self._body, ir.LoopBody):
            for node in self._body.get_nodes():
                if (
                    node.op == "call_method"
                    and node.target == "store"
                    and (
                        ("mode" in node.kwargs and node.kwargs["mode"] == "atomic_add")
                        or (len(node.args) == 5 and node.args[4] == "atomic_add")
                    )
                ):
                    buffers_store_as_atomic_add.add(
                        node.kwargs["name"]
                        if "name" in node.kwargs
                        else (node.args[1] if len(node.args) >= 2 else "")
                    )
        return buffers_store_as_atomic_add


def init_group_node(
    group_snode: BaseSchedulerNode,
    scheduler: Scheduler,
    snodes: List[BaseSchedulerNode],
) -> None:
    assert isinstance(group_snode, (FusedSchedulerNode, GroupedSchedulerNode))
    group_snode.snodes = snodes
    group_snode.scheduler = scheduler
    group_snode.node = None
    group_snode.ancestors = set.union(
        *[x.ancestors for x in snodes if x.ancestors is not None]
    )

    group_snode.set_read_writes(
        dependencies.ReadWrites.merge_list([x.read_writes for x in snodes])
    )

    group_snode.unmet_dependencies = {
        dep
        for dep in set.union(*[x.unmet_dependencies for x in snodes])
        if dep.name not in group_snode.get_buffer_names()
    } - group_snode.read_writes.writes

    group_snode.min_order = min(x.min_order for x in group_snode.snodes)
    group_snode.max_order = max(x.max_order for x in group_snode.snodes)
    group_snode.outputs_by_name = {
        buf.get_name(): buf for buf in group_snode.get_outputs()
    }


class FusedSchedulerNode(BaseSchedulerNode):
    """
    This is a "fake" scheduler node that represents a group of scheduler nodes
    that are meant to be fused together. The way it does this is by maintaining
    its unmet dependencies as the union of its constituent nodes.
    """

    snodes: List[BaseSchedulerNode]

    @classmethod
    def fuse(
        cls, node1: BaseSchedulerNode, node2: BaseSchedulerNode
    ) -> FusedSchedulerNode:
        assert node1.scheduler is node2.scheduler
        assert isinstance(node1, (SchedulerNode, FusedSchedulerNode))
        assert isinstance(node2, (SchedulerNode, FusedSchedulerNode))
        nodes = list(itertools.chain(node1.get_nodes(), node2.get_nodes()))
        return cls(node1.scheduler, nodes)

    def __init__(self, scheduler: Scheduler, snodes: List[BaseSchedulerNode]) -> None:
        # NB: No need to call super().__init__() because we don't need to re-use any of its logic.
        init_group_node(self, scheduler, snodes)
        self.users: List[NodeUser] = []
        self.group = max(snodes, key=lambda x: int(x.is_reduction())).group
<<<<<<< HEAD
        self.ancestors: OrderedSet[str] = OrderedSet.union(
            *[x.ancestors for x in snodes if x.ancestors is not None]
        )

        self.set_read_writes(
            dependencies.ReadWrites.merge_list([x.read_writes for x in snodes])
        )

        self.unmet_dependencies = (
            OrderedSet(
                dep
                for dep in OrderedSet.union(*[x.unmet_dependencies for x in snodes])
                if dep.name not in self.get_buffer_names()
            )
            - self.read_writes.writes
        )
        self.min_order = min(x.min_order for x in self.snodes)
        self.max_order = max(x.max_order for x in self.snodes)
        self.outputs_by_name: Dict[str, SchedulerBuffer] = {
            buf.get_name(): buf for buf in self.get_outputs()
        }
=======
>>>>>>> 18b93992

    @cache_on_self
    def get_name(self) -> str:
        return "_".join([x.get_name() for x in self.snodes])

    def get_first_name(self) -> str:
        return self.snodes[0].get_name()

    @cache_on_self
    def get_buffer_names(self) -> OrderedSet[str]:
        return OrderedSet.union(*[x.get_buffer_names() for x in self.snodes])

    def get_outputs(self) -> List[SchedulerBuffer]:
        result: List[SchedulerBuffer] = []
        for node in self.snodes:
            result.extend(node.get_outputs())
        return result

    def debug_str_extra(self) -> str:
        lines = [
            f"{self.get_name()}.snodes[{i}] =\n{node.debug_str()}"
            for i, node in enumerate(self.snodes)
        ]
        node = self.snodes[0].node
        assert node is not None
        device = node.get_device()
        if ir.is_triton(device):
            lines.extend(debug_triton_code(self))

        return textwrap.indent("\n".join(lines).rstrip(), "    ")

    def debug_str_short(self) -> str:
        snodes_str = [node.debug_str_short() for node in self.snodes]
        return f"{self}, snodes: {snodes_str}"

    def set_last_usage(
        self, future_used_buffers: OrderedSet[str], mutation_real_name: Dict[str, str]
    ) -> None:
        # Set self.last_usage using the global information
        # This will be used for inter-kernel optimisations
        super().set_last_usage(future_used_buffers, mutation_real_name)
        # Set self.last_usage on the snodes
        # This will be used for optimisations within the kernel
        future_used_buffers: OrderedSet[str] = OrderedSet()
        for node in reversed(self.snodes):
            node.set_last_usage(future_used_buffers, mutation_real_name)
            future_used_buffers.update(node.last_usage)

    @cache_on_self
    def used_buffer_names(self) -> OrderedSet[str]:
        return OrderedSet.union(*[x.used_buffer_names() for x in self.snodes])

    @cache_on_self
    def used_or_aliased_buffer_names(self) -> OrderedSet[str]:
        return OrderedSet.union(
            *[x.used_or_aliased_buffer_names() for x in self.snodes]
        )

    def get_nodes(self) -> Sequence[BaseSchedulerNode]:
        return self.snodes

    def __repr__(self) -> str:
        return f"{type(self).__name__}(nodes={self.get_name()})"

    @cache_on_self
    def is_reduction(self) -> bool:
        return any(x.is_reduction() for x in self.snodes)

    @cache_on_self
    def is_split_scan(self) -> bool:
        return any(x.is_split_scan() for x in self.snodes)

    @cache_on_self
    def is_template(self) -> bool:
        return any(x.is_template() for x in self.snodes)

    @cache_on_self
    def get_template_node(self) -> Optional[ir.TemplateBuffer]:
        for node in self.snodes:
            if node.is_template():
                return node.get_template_node()
        return None

    def get_device(self) -> torch.device:
        return self.group[0]

    @cache_on_self
    def has_aliasing_or_mutation(self) -> bool:
        return any(x.has_aliasing_or_mutation() for x in self.snodes)

    @cache_on_self
    def op_counts(self) -> Counter[str]:
        op_counts: Counter[str] = collections.Counter()
        for node in self.snodes:
            op_counts.update(node.op_counts())
        return op_counts

    # None of these need to be implemented, as a FusedSchedulerNode is just an
    # abstraction for scheduling purposes
    def update_mutated_names(self, renames: Dict[str, str]) -> None:
        raise NotImplementedError

    def add_fake_dep(self, name: Dep) -> None:
        raise NotImplementedError

    def can_inplace(self, read_dep: dependencies.Dep) -> bool:
        raise NotImplementedError

    def debug_str(self) -> str:
        """Longer form printout for trace logs"""
        name = self.get_name()
        node_typestr = ",".join(type(n).__name__ for n in self.snodes)
        buf = IndentedBuffer()
        buf.splice(
            f"""\
{name}: {type(self).__name__}({node_typestr})
{name}.writes = {pformat(self.read_writes.writes)}
{name}.unmet_dependencies = {pformat(self.unmet_dependencies)}
{name}.met_dependencies = {pformat(self.read_writes.reads - self.unmet_dependencies)}
{name}.outputs = [
            """
        )
        with buf.indent():
            for out in self.get_outputs():
                buf.splice(out.debug_str())
        buf.writeline("]")

        try:
            buf.splice(self.debug_str_extra())
        except Exception:
            log.warning("Ignoring error in debug_str()", exc_info=True)

        return buf.getrawvalue().rstrip()


class ForeachKernelSchedulerNode(FusedSchedulerNode):
    """
    This is a schedular node that consists of a set of scheduler nodes that
    has no data dependencies among them and can be executed in parallel.
    """

    def get_consumer_subnode_for(
        self, producer: BaseSchedulerNode
    ) -> Optional[BaseSchedulerNode]:
        for buf in producer.get_outputs():
            if buf.get_name() in self.read_to_node:
                return self.read_to_node[buf.get_name()]

        return None

    def get_producer_subnode_for(
        self, consumer: BaseSchedulerNode
    ) -> Optional[BaseSchedulerNode]:
        producers = []
        for rd in consumer.read_writes.reads:
            if rd.name not in self.scheduler.name_to_buf:
                continue

            node_name = self.scheduler.name_to_buf[rd.name].defining_op.get_name()
            if node_name in self.name_to_node:
                producers.append(self.name_to_node[node_name])

        # Don't permit fusion if there are multiple subnodes
        # that this consumer reads from
        if len(producers) == 1:
            return producers[0]
        else:
            return None

    @classmethod
    def can_fuse(cls, producer: BaseSchedulerNode, consumer: BaseSchedulerNode) -> bool:
        why = WhyNoFuse(producer, consumer)
        if producer.is_foreach() and consumer.is_foreach():
            producer = typing.cast(ForeachKernelSchedulerNode, producer)
            consumer = typing.cast(ForeachKernelSchedulerNode, consumer)
            foreach_match = len(producer.snodes) == len(consumer.snodes)
            if not foreach_match:
                why("foreach do not have same length")
            return foreach_match and all(
                producer.scheduler.can_fuse(l, r)
                for l, r in zip(producer.snodes, consumer.snodes)
            )
        elif consumer.is_foreach():
            if producer.is_reduction():
                why(
                    "candidate producer is a reduction, foreach ops cannot be fused with reductions currently"
                )
                return False

            consumer = typing.cast(ForeachKernelSchedulerNode, consumer)
            consumer_subnode = consumer.get_consumer_subnode_for(producer)
            if consumer_subnode is not None:
                return consumer.scheduler.can_fuse(producer, consumer_subnode)

            why("candidate producer is not dep of any foreach consumer")
            return False

        elif producer.is_foreach():
            if consumer.is_reduction():
                why(
                    "candidate consumer is a reduction, foreach ops cannot be fused with reductions currently"
                )
                return False

            producer = typing.cast(ForeachKernelSchedulerNode, producer)
            producer_subnode = producer.get_producer_subnode_for(consumer)
            if producer_subnode is not None:
                return producer.scheduler.can_fuse(producer_subnode, consumer)

            why("candidate consumer has no dep in any foreach producer")
            return False

        raise AssertionError(
            "At least one node passed to ForeachKernelSchedulerNode.can_fuse should be a foreach node"
        )

    @classmethod
    def fuse(
        cls, producer: BaseSchedulerNode, consumer: BaseSchedulerNode
    ) -> ForeachKernelSchedulerNode:
        assert producer.is_foreach() or consumer.is_foreach()
        if producer.is_foreach():
            producer = typing.cast(ForeachKernelSchedulerNode, producer)
            use_custom_partition_algo = producer.use_custom_partition_algo
            enable_autotune = producer.enable_autotune
        else:
            consumer = typing.cast(ForeachKernelSchedulerNode, consumer)
            use_custom_partition_algo = consumer.use_custom_partition_algo
            enable_autotune = consumer.enable_autotune
        prev_node_1 = None
        prev_node_2 = None
        fused_nodes: List[BaseSchedulerNode]
        if producer.is_foreach() and consumer.is_foreach():
            producer = typing.cast(ForeachKernelSchedulerNode, producer)
            consumer = typing.cast(ForeachKernelSchedulerNode, consumer)
            fused_nodes = [
                FusedSchedulerNode.fuse(l, r)
                for l, r in zip(producer.snodes, consumer.snodes)
            ]
        elif producer.is_foreach():
            producer = typing.cast(ForeachKernelSchedulerNode, producer)
            producer_subnode = producer.get_producer_subnode_for(consumer)
            fused_nodes = []
            prev_node_1 = producer
            prev_node_2 = None
            for node in producer.snodes:
                if node is producer_subnode:
                    new_node = FusedSchedulerNode.fuse(node, consumer)
                    prev_node_2 = new_node
                    fused_nodes.append(new_node)
                else:
                    fused_nodes.append(node)

        elif consumer.is_foreach():
            consumer = typing.cast(ForeachKernelSchedulerNode, consumer)
            consumer_subnode = consumer.get_consumer_subnode_for(producer)
            fused_nodes = []
            prev_node_1 = consumer
            prev_node_2 = None

            for node in consumer.snodes:
                if node is consumer_subnode:
                    new_node = FusedSchedulerNode.fuse(producer, node)
                    prev_node_2 = new_node
                    fused_nodes.append(new_node)
                else:
                    fused_nodes.append(node)
        else:
            raise AssertionError(
                "At least one node passed to ForeachKernelSchedulerNode.fuse should be a foreach node"
            )

        return cls(
            producer.scheduler,
            fused_nodes,
            use_custom_partition_algo=use_custom_partition_algo,
            prev_node_1=prev_node_1,
            prev_node_2=prev_node_2,
            enable_autotune=enable_autotune,
        )

    def __init__(
        self,
        scheduler: Scheduler,
        snodes: List[BaseSchedulerNode],
        use_custom_partition_algo: bool,
        prev_node_1: Optional[BaseSchedulerNode] = None,
        prev_node_2: Optional[BaseSchedulerNode] = None,
        enable_autotune: bool = False,
    ) -> None:
        self.read_to_node = {}
        self.name_to_node = {}

        if prev_node_1 is None or prev_node_2 is None:
            super().__init__(scheduler, snodes)

            for node in snodes:
                for read in node.read_writes.reads:
                    self.read_to_node[read.name] = node

                for name in node.get_operation_names():
                    self.name_to_node[name] = node
        else:
            self.scheduler = scheduler
            self.snodes = snodes
            self.node = None
            self.users: List[NodeUser] = []

            self.set_read_writes(
                dependencies.ReadWrites.merge_list(
                    [prev_node_1.read_writes, prev_node_2.read_writes]
                )
            )

            self.unmet_dependencies = (
                OrderedSet(
                    dep
                    for dep in OrderedSet.union(
                        prev_node_1.unmet_dependencies, prev_node_2.unmet_dependencies
                    )
                    if dep.name not in self.get_buffer_names()
                )
                - self.read_writes.writes
            )

            self.min_order = min([prev_node_1.min_order, prev_node_2.min_order])
            self.max_order = max([prev_node_1.max_order, prev_node_2.max_order])

            if prev_node_1.is_foreach():
                assert isinstance(prev_node_1, ForeachKernelSchedulerNode)
                foreach_node, other_node = prev_node_1, prev_node_2
            else:
                assert isinstance(prev_node_2, ForeachKernelSchedulerNode)
                foreach_node, other_node = prev_node_2, prev_node_1

            self.ancestors = foreach_node.ancestors
            self.ancestors.update(other_node.ancestors)

            self.name_to_node = foreach_node.name_to_node
            for name in other_node.get_operation_names():
                self.name_to_node[name] = other_node

<<<<<<< HEAD
        self.group = (nodes[0].get_device(), ((sympy.Expr("foreach"),),))

        self.origins: OrderedSet[torch.fx.Node] = OrderedSet()
=======
        self.use_custom_partition_algo = use_custom_partition_algo
        self.group = (snodes[0].get_device(), ((sympy.Expr("combo_kernel"),),))
        self.origins: Set[torch.fx.Node] = set()
        self.enable_autotune = enable_autotune
>>>>>>> 18b93992

    def mark_run(self) -> None:
        raise NotImplementedError

    def codegen(self) -> None:
        assert isinstance(self.node, ir.ComputedBuffer), f"{type(self.node)=}"
        self.node.get_store_function()(self.node.make_loader()())

    def is_foreach(self) -> bool:
        return True

    def get_subkernel_nodes(self) -> List[BaseSchedulerNode]:
        """Returns a list of nodes which comprise the foreach kernel, operating on corresponding elements of our input lists.
        These nodes may be vertically fused."""
        return list(self.snodes)

    def get_nodes(self) -> Sequence[BaseSchedulerNode]:
        """Returns all nodes contained in this kernel, unpacking fused nodes
        into their constituent scheduler nodes."""
        return list(itertools.chain.from_iterable(x.get_nodes() for x in self.snodes))

    def get_first_name(self) -> str:
        return self.snodes[0].get_first_name()

    def prune_redundant_deps(
        self, name_to_fused_node: Dict[str, BaseSchedulerNode]
    ) -> None:
        _prune_redundant_deps(self, name_to_fused_node, self.scheduler.name_to_buf)

        for node in self.snodes:
            node.prune_redundant_deps(name_to_fused_node)


class GroupedSchedulerNode(BaseSchedulerNode):
    """
    This is a "fake" scheduler node that represents a group of scheduler nodes
    that are meant to be *grouped* together (it does not allow another node to be scheduled
    in between its constituent nodes, nor does it allow another node to fuse into any of its constituent nodes).
    The way it does this is by maintaining its unmet dependencies as the union of its constituent nodes.
    Fusion will still happen among the nodes within each GroupedSchedulerNode.
    At codegen time, this scheduler node will be unpacked and codegen is called on each constituent node.
    """

    snodes: List[BaseSchedulerNode]

    @classmethod
    def create(cls, snodes: List[BaseSchedulerNode]) -> GroupedSchedulerNode:
        scheduler = snodes[0].scheduler
        assert all(node.scheduler is scheduler for node in snodes)
        grouped_snode = cls(scheduler, snodes)  # type: ignore[arg-type]
        for snode in snodes:
            scheduler.name_to_fused_node[snode.get_name()] = grouped_snode
        scheduler.name_to_fused_node[grouped_snode.get_name()] = grouped_snode
        return grouped_snode

    def __init__(self, scheduler: Scheduler, snodes: List[BaseSchedulerNode]) -> None:
        # NB: No need to call super().__init__() because we don't need to re-use any of its logic.
        init_group_node(self, scheduler, snodes)

    def unpack(self) -> List[BaseSchedulerNode]:
        """
        Do fusion among nodes within this GroupedSchedulerNode,
        and then unpack this GroupedSchedulerNode into regular nodes.
        """
        for snode in self.snodes:
            self.scheduler.name_to_fused_node[snode.get_name()] = snode
        del self.scheduler.name_to_fused_node[self.get_name()]
        return self.scheduler.fuse_nodes(self.snodes)

    @cache_on_self
    def get_name(self) -> str:
        return "_".join([x.get_name() for x in self.snodes])

    def get_first_name(self) -> str:
        return self.snodes[0].get_name()

    @cache_on_self
    def get_buffer_names(self) -> Set[str]:
        return set.union(*[x.get_buffer_names() for x in self.snodes])

    def get_outputs(self) -> List[SchedulerBuffer]:
        result: List[SchedulerBuffer] = []
        for node in self.snodes:
            result.extend(node.get_outputs())
        return result

    @classmethod
    def can_fuse(cls, producer: BaseSchedulerNode, consumer: BaseSchedulerNode) -> bool:
        # GroupedSchedulerNode cannot be fused with another node
        return False


def pick_loop_order(
    stride_lengths: List[List[int]],
    sizes: List[sympy.Expr],
    priority_idx: Tuple[int, ...] = (),
) -> List[int]:
    """
    A heuristic to decide loop iteration orders.  This has not been well
    tuned and may be something we should autotune.
    """

    @functools.cmp_to_key
    def index_cmp(a: int, b: int) -> int:
        if sizes[a] == 1 or sizes[b] == 1:
            # 1-sizes don't matter, just move them to the end
            return cmp(sizes[a] == 1, sizes[b] == 1)

        # Take abs, otherwise flipped dimensions are treated as smaller
        # strides than contiguous dims
        stride_len_a = [abs(sl[a]) for sl in stride_lengths]
        stride_len_b = [abs(sl[b]) for sl in stride_lengths]

        # equivalent to
        # np.logical_or(stride_lengths[:, b] == 0, stride_lengths[:, a] < stride_lengths[:, b]).all()
        a_first = sum(
            sl_b == 0 or sl_a < sl_b for sl_a, sl_b in zip(stride_len_a, stride_len_b)
        )
        b_first = sum(
            sl_a == 0 or sl_b < sl_a for sl_a, sl_b in zip(stride_len_a, stride_len_b)
        )
        if a_first > b_first:
            return -1
        if b_first > a_first:
            return 1

        # otherwise contiguous
        return cmp(b, a)

    order = list(reversed(range(len(stride_lengths[0]))))
    if len(priority_idx) > 0:
        # if we have priority node, only use that node's order
        stride_lengths = [stride_lengths[pi] for pi in priority_idx]
    if config.pick_loop_orders:
        order.sort(key=index_cmp)
    return order


@dataclasses.dataclass
class NodeUser:
    node: Union[BaseSchedulerNode, OutputNode]
    can_inplace: bool = False

    # A weak user must be scheduled after a given node, but doesn't actually
    # use the result
    is_weak: bool = False

    def __hash__(self) -> int:
        return hash((self.node.get_name(), self.can_inplace, self.is_weak))

    def __eq__(self, other: object) -> bool:
        return (
            isinstance(other, NodeUser)
            and self.get_name() == other.get_name()
            and self.can_inplace == other.can_inplace
            and self.is_weak == other.is_weak
        )

    def get_name(self) -> str:
        return self.node.get_name()

    def merge(self, other: NodeUser) -> NodeUser:
        assert self.node is other.node
        return NodeUser(
            self.node,
            self.can_inplace and other.can_inplace,
            self.is_weak and other.is_weak,
        )


_post_grad_graph_counter = itertools.count()


class Scheduler:
    __dep_size_hint_cache: Dict[Dep, int]

    @dynamo_timed
    def __init__(self, nodes: List[ir.Operation]) -> None:
        super().__init__()
        self.__dep_size_hint_cache = {}
        V.graph.scheduler = self
        self.backends: Dict[torch.device, BaseScheduling] = {}
        self.post_grad_graph_id = next(_post_grad_graph_counter)

        self.completed_operations: OrderedSet[str] = OrderedSet()
        self.available_buffer_names = OrderedSet(
            [
                *V.graph.graph_inputs.keys(),
                *V.graph.constants.keys(),
                *V.graph.torchbind_constants.keys(),
            ]
        )

        self.nodes = [self.create_scheduler_node(n) for n in nodes]

        # some new constants could have been created above
        self.available_buffer_names.update(V.graph.constants.keys())
        for node in self.nodes:
            node.prune_deps()

        self.name_to_node: Dict[str, BaseSchedulerNode] = {
            n.get_name(): n for n in self.nodes
        }
        self.name_to_buf: Dict[str, SchedulerBuffer] = {
            buf.get_name(): buf for node in self.nodes for buf in node.get_outputs()
        }
        self.name_to_fused_node: Dict[str, BaseSchedulerNode] = self.name_to_node.copy()

        # mutation_real_name: Maps back to the original name for codegen
        # Example:
        # If you mutate buf0 inside of buf1's kernel, then:
        # mutation_real_name = {"buf0" : "buf1"}
        # all subsequent uses of buf0 become buf1's usage in dependency graph
        self.mutation_real_name: Dict[str, str] = {}

        # We handle mutation by renaming modified versions of the same
        # buffer in the dependency graph to prevent cycles.
        # mutation_renames: tracks the current name for a given buffer
        #                   (changed once per mutation)
        # Example:
        # If you mutate buf0 inside of buf1's kernel, then:
        # mutation_renames = {"buf1" : "buf0"}
        # in codegen we only use buf0, never buf1
        self.mutation_renames: Dict[str, str] = {}

        self.compute_dependencies()
        self.nodes = self.topological_sort_schedule(self.nodes)
        self.dead_node_elimination()
        if config.reorder_for_compute_comm_overlap:
            comms.decide_global_ordering_of_comms(self.nodes)
        self.compute_ancestors()

        metrics.ir_nodes_pre_fusion += len(self.nodes)
        V.debug.ir_pre_fusion(self.nodes)
        self.num_orig_nodes = len(self.nodes)
        self.name_to_fused_node = {n.get_name(): n for n in self.nodes}
        self.create_foreach_nodes()
<<<<<<< HEAD
        self.topological_sort_schedule()
        self.logged_slow_fusion: OrderedSet[Tuple[str, str]] = OrderedSet()
        self.fuse_nodes()
=======
        self.nodes = self.topological_sort_schedule(self.nodes)
        self.logged_slow_fusion: Set[Tuple[str, str]] = set()
        if config._pre_fusion_custom_pass is not None:
            self.nodes = config._pre_fusion_custom_pass(self.nodes)
        self.nodes = self.fuse_nodes(self.nodes)
>>>>>>> 18b93992
        self.finalize_multi_template_buffers()
        if config.reorder_for_compute_comm_overlap:
            self.nodes = comms.reorder_compute_and_comm_for_overlap(self.nodes)
        self.process_grouped_nodes()
        self.compute_last_usage()
        V.debug.ir_post_fusion(self.nodes)
        V.debug.graph_diagram(self.nodes)
        self.debug_draw_graph()

        # used during codegen:
        self.current_device: Optional[torch.device] = None
        self.buffer_names_to_free: OrderedSet[str] = OrderedSet()

        # fx graph node to the position it appears in the graph
        # for debug attribution
        self.origin_to_index: Dict[torch.fx.Node, int] = {}

        get_metric_table("graph_stats").add_row(
            lambda: {
                "graph_id": self.post_grad_graph_id,
                "num_nodes_before_fusion": self.num_orig_nodes,
                "num_nodes_after_fusion": len(self.nodes),
            }
        )

    def get_current_device_or_throw(self) -> torch.device:
        if device := self.current_device:
            return device
        else:
            raise RuntimeError("No current device")

    def debug_draw_graph(self) -> None:
        """Generate an image of the graph for debugging"""
        if os.environ.get("INDUCTOR_WRITE_SCHEDULER_GRAPH", None) == "1":
            from .debug import draw_buffers

            draw_buffers(self.nodes, print_graph=True)

    def debug_print_nodes(self, label: str) -> None:
        if log.isEnabledFor(logging.INFO):
            log.info("%s:", label)
            for node in self.nodes:
                node.log_details()

    def create_scheduler_node(self, node: ir.Operation) -> BaseSchedulerNode:
        assert (
            node.get_origins() is not None
        ), "All nodes passed to scheduling must have an origin"
        if node.is_no_op():
            return NopKernelSchedulerNode(self, node)
        elif isinstance(node, (ir.ComputedBuffer, ir.TemplateBuffer)):
            return SchedulerNode(self, node)
        elif isinstance(node, ir.ExternKernel):
            return ExternKernelSchedulerNode(self, node)
        else:
            raise NotImplementedError(node)

    def create_foreach_nodes(self) -> None:
        removed_node_names: OrderedSet[str] = OrderedSet()
        fe_nodes = []
        kept_node_names = self.name_to_fused_node.keys()

        for names in V.graph.lists.values():
            names = [
                name
                for name in names
                if name in kept_node_names
                and not isinstance(self.name_to_node[name], NopKernelSchedulerNode)
            ]
            if not names:
                # All nodes eliminated
                continue

            removed_node_names.update(names)
            snodes = [self.name_to_node[name] for name in names]

            enable_autotune = config.combo_kernels_autotune > 1
            fe_node = ForeachKernelSchedulerNode(
                self,
                snodes,
                use_custom_partition_algo=False,
                enable_autotune=enable_autotune,
            )

            fe_nodes.append(fe_node)

            for name in names:
                self.name_to_fused_node[name] = fe_node

        self.nodes = [
            node for node in self.nodes if node.get_name() not in removed_node_names
        ] + list(fe_nodes)

    def compute_dependencies(self) -> None:
        """
        Create dependency edges between nodes, handling aliasing and
        mutation properly.
        """

        T = TypeVar("T")

        class DedupList(Generic[T]):
            """
            This data structure behaves like a list except it makes sure the
            elements remain unique.
            Normally one could use a OrderedSet/dict for this purpose however
            the list in question gets elements appended as it is being
            iterated over which means that we need to keep the list
            semantics.
            """

            def __init__(
                self,
                items: Optional[List[T]] = None,
                membership: Optional[OrderedSet[T]] = None,
            ) -> None:
<<<<<<< HEAD
                self.items = items or list()
                self.membership = membership or OrderedSet()
=======
                self.items = items or []
                self.membership = membership or set()
>>>>>>> 18b93992

            def append(self, node_user: T) -> None:
                if node_user in self.membership:
                    return
                self.items.append(node_user)
                self.membership.add(node_user)

            def __add__(self, other: DedupList[T]) -> DedupList[T]:
                new_membership = OrderedSet.union(self.membership, other.membership)
                new_items = self.items + [
                    x for x in other.items if x not in self.membership
                ]
                return DedupList(new_items, new_membership)

        name_to_users: DefaultDict[str, DedupList[NodeUser]] = collections.defaultdict(
            DedupList
        )

        # handle aliasing by using python aliasing in name_to_users
        # if foo aliases bar then we will make name_to_users["foo"] point
        # to the same python list as name_to_users["bar"]
        for node in self.nodes:
            for buf1 in node.get_outputs():
                buf1_name = buf1.get_name()
                for buf2_name in buf1.get_aliases():
                    if buf1_name in name_to_users and buf2_name in name_to_users:
                        # merge the two
                        list1 = name_to_users[buf1_name]
                        list2 = name_to_users[buf2_name]
                        combined = list1 + list2
                        for key in name_to_users.keys():
                            if (
                                name_to_users[key] is list1
                                or name_to_users[key] is list2
                            ):
                                name_to_users[key] = combined
                    elif buf1_name in name_to_users:
                        name_to_users[buf2_name] = name_to_users[buf1_name]
                    else:
                        name_to_users[buf1_name] = name_to_users[buf2_name]

        def rename(n: str) -> str:
            if n in self.mutation_renames:
                return rename(self.mutation_renames[n])
            return n

        def dep_closure(node: BaseSchedulerNode) -> OrderedSet[str]:
            reachable_names: OrderedSet[str] = OrderedSet(node.get_buffer_names())
            read_deps: Dict[
                Tuple[sympy.Expr, Tuple[sympy.Expr, ...]], List[MemoryDep]
            ] = collections.defaultdict(list)

            for rd in node.read_writes.reads:
                if (
                    isinstance(rd, dependencies.MemoryDep)
                    and rd.name in self.name_to_buf
                ):
                    read_deps[(rd.index, rd.size)].append(rd)

            for wd in node.read_writes.writes:
                if not isinstance(wd, MemoryDep):
                    continue

                for rd in read_deps[wd.index, wd.size]:
                    buf = self.name_to_buf[rd.name]
                    reachable_names.update(dep_closure(buf.defining_op))
            return reachable_names

        def add_user(
            used_by_name: str,
            user_node: Union[BaseSchedulerNode, OutputNode],
            can_inplace: bool = False,
            is_weak: bool = False,
        ) -> None:
            name_to_users[rename(used_by_name)].append(
                NodeUser(user_node, can_inplace, is_weak)
            )

        unbacked_symbol_to_origin_node: Dict[sympy.Symbol, Optional[str]] = {}

        # NB: None means that the dependency is on an input.  Don't actually
        # generate a dependency because if we do, Inductor will start trying
        # to free the unbacked int but that's pointless
        for name, val in V.graph.graph_inputs.items():
            if isinstance(val, sympy.Expr):
                for fs in val.free_symbols:
                    unbacked_symbol_to_origin_node[fs] = None

        for node in self.nodes:
            log.debug("scheduling %s", node.node)

            # unbacked symbols don't follow ordinary buffer dependencies, so
            # we track their def/uses separately
            assert node.node is not None
            unbacked_symbol_defs = sorted(
                node.node.get_unbacked_symbol_defs(), key=lambda x: x.name
            )
            for s in unbacked_symbol_defs:
                assert isinstance(s, sympy.Symbol)
                # Pick the first definer as canonical.  There may be multiple
                # because if a MultiOutputLayout buffer propagates an unbacked
                # symint to multiple outputs, they will all claim to def it.
                if s not in unbacked_symbol_to_origin_node:
                    unbacked_symbol_to_origin_node[s] = node.get_name()

            unbacked_symbol_uses = sorted(
                node.node.get_unbacked_symbol_uses(), key=lambda x: x.name
            )
            # if a kernel takes unbacked symints, register dependencies
            for s in unbacked_symbol_uses:
                assert (
                    s in unbacked_symbol_to_origin_node
                ), f"{s} not in {unbacked_symbol_to_origin_node}"
                if (r := unbacked_symbol_to_origin_node[s]) is not None:
                    for buf in self.name_to_node[r].get_outputs():
                        node.add_fake_dep(StarDep(buf.get_name()))

            if (
                len(node.read_writes.writes) == 1
                and (dep := next(iter(node.read_writes.writes)))
                and isinstance(dep, MemoryDep)
            ):
                node_mode = dep.mode
            else:
                node_mode = None

            # Handle output mutations
            for buf in node.get_outputs():
                # a node will mutate either 0 or 1 buffers
                assert len(buf.get_mutations()) <= 1
                for alt_name in buf.get_mutations():
                    alt_name = rename(alt_name)
                    # this node must run after the prior writer
                    add_user(alt_name, node)
                    node.add_fake_dep(StarDep(alt_name, mode=node_mode))
                    known_dep_node_names = dep_closure(node)
                    for user in name_to_users[alt_name].items:
                        assert isinstance(user.node, BaseSchedulerNode)
                        for other_name in user.node.get_buffer_names():
                            # this node must run after all prior readers
                            other_name = rename(other_name)
                            if other_name not in known_dep_node_names:
                                # If this node already directly or indirectly depends on other_node,
                                # we don't need to insert an extra dep.
                                node.add_fake_dep(WeakDep(other_name))
                                add_user(other_name, node, is_weak=True)

            # add normal non-mutation dependencies
            for read in node.read_writes.reads:
                if not isinstance(read, WeakDep):
                    add_user(read.name, node, node.can_inplace(read))

            node.update_mutated_names(self.mutation_renames)

            # update our renaming scheme for the next iteration
            for buf in node.get_outputs():
                for alt_name in buf.get_mutations():
                    self.mutation_renames[rename(alt_name)] = buf.get_name()
                    self.mutation_renames[alt_name] = buf.get_name()
                    self.mutation_real_name[
                        buf.get_name()
                    ] = self.mutation_real_name.get(alt_name, alt_name)

        # make sure outputs aren't dead-code-eliminated
        for buf_name in V.graph.get_output_names():
            log.debug("scheduling output %s", buf_name)
            add_user(buf_name, OutputNode(StarDep(buf_name)))

        # make sure unbacked symints aren't dead-code-eliminated
        for out in V.graph.graph_outputs:
            for s in out.get_unbacked_symbol_uses():
                assert (
                    s in unbacked_symbol_to_origin_node
                ), f"{s} not in {unbacked_symbol_to_origin_node.keys()}"
                if r := unbacked_symbol_to_origin_node[s]:
                    for buf_name in self.name_to_node[r].get_buffer_names():
                        log.debug(
                            "scheduling output %s for unbacked symint %s", buf_name, s
                        )
                        add_user(buf_name, OutputNode(StarDep(buf_name)))

        # make sure input mutation isn't dead-code-eliminated
        for name in self.mutation_renames:
            if name in V.graph.graph_inputs:
                add_user(name, OutputNode(StarDep(name)))
                V.graph.mutated_inputs.add(name)
            elif name in V.graph.constants:
                # In AOTI, module parameters and buffers are not lifted as graph inputs
                add_user(name, OutputNode(StarDep(name)))

        inp_names = {
            name: index for index, name in enumerate(V.graph.graph_inputs.keys())
        }
        V.graph.mutated_input_idxs = [
            inp_names[name] for name in V.graph.mutated_inputs
        ]

        # copy users information onto the nodes
        for node in self.nodes:
            for buf in node.get_outputs():
                buf.set_users(name_to_users[buf.get_name()].items)

    def dead_node_elimination(self) -> None:
        """
        Remove any nodes without users
        """
        # self.nodes is in topological order, so by iterating in reverse order
        # we have visited (and potentially removed) all users before visiting a
        # given node.
        updated_nodes = []
        for node in reversed(self.nodes):

            def can_eliminate_user(user: NodeUser) -> bool:
                return user.is_weak or user.get_name() in V.graph.removed_operations

            active_buffers = False
            for buf in node.get_outputs():
                can_eliminate = all(can_eliminate_user(u) for u in buf.users)
                if can_eliminate:
                    log.debug("removed dead buffer: %s", buf.get_name())
                    V.graph.removed_buffers.add(buf.get_name())
                else:
                    active_buffers = True

            can_eliminate = not node.has_side_effects() and not active_buffers

            if not can_eliminate:
                updated_nodes.append(node)
            else:
                # dead code
                log.debug("removed dead operation: %s", node.get_name())
                V.graph.removed_operations.add(node.get_name())

        self.nodes = list(reversed(updated_nodes))

        # Prune any WeakDeps no longer needed
        for node in self.nodes:
            node.prune_weak_deps()

    def topological_sort_schedule(
        self, nodes: List[BaseSchedulerNode]
    ) -> List[BaseSchedulerNode]:
        """
        Ensure nodes is in topologically sorted order
        """
<<<<<<< HEAD
        seen: OrderedSet[BaseSchedulerNode] = OrderedSet()
=======
        seen: Set[BaseSchedulerNode] = set()
        name_to_node: Dict[str, BaseSchedulerNode] = dict()
>>>>>>> 18b93992
        result: List[BaseSchedulerNode] = []

        def visit(n: BaseSchedulerNode) -> None:
            if n not in seen:
                seen.add(n)
                for dep in sorted(n.unmet_dependencies, key=lambda d: d.name):
                    # We only care about doing toposort within `nodes`
                    if dep.name not in name_to_node:
                        continue
                    visit(name_to_node[dep.name])
                result.append(n)

        for node in nodes:
            for name in node.get_buffer_names():
                name_to_node[name] = node
        for node in nodes:
            visit(node)
        return result

    def compute_ancestors(self) -> None:
        """
        Populate each node.ancestors
        """
        # note self.nodes is topologically sorted
        name_to_ancestors: Dict[str, OrderedSet[str]] = {}
        for node in self.nodes:
            ancestors: OrderedSet[str] = OrderedSet()
            for dep in node.unmet_dependencies:
                dep_node_name = self.name_to_buf[dep.name].defining_op.get_name()
                ancestors.add(dep_node_name)
                ancestors |= name_to_ancestors[dep_node_name]
            name_to_ancestors[node.get_name()] = ancestors
            node.ancestors = ancestors

        for order, node in enumerate(self.nodes):
            node.min_order = order
            node.max_order = order

    def fuse_nodes(self, nodes: List[BaseSchedulerNode]) -> List[BaseSchedulerNode]:
        """
        Combine eligible nodes into FusedSchedulerNodes.
        """
        for i in range(10):
            old_len = len(nodes)
            fusion_log.debug(
                "===== attempting fusion (%d/10): %d nodes =====",
                i + 1,
                old_len,
            )
            nodes = self.fuse_nodes_once(nodes)
            new_len = len(nodes)
            fusion_log.debug(
                "completed fusion round (%d/10): fused %d nodes into %d nodes\n",
                i + 1,
                old_len,
                new_len,
            )
            if new_len == old_len or new_len == 1:
                fusion_log.debug("===== fusion complete (%d iterations) =====", i + 1)
                break
        return nodes

    def process_grouped_nodes(self) -> None:
        """
        Unpack GroupedSchedulerNode into regular nodes.
        """
        new_nodes: List[BaseSchedulerNode] = []
        for node in self.nodes:
            new_nodes.extend(
                node.unpack() if isinstance(node, GroupedSchedulerNode) else [node]
            )
        self.nodes = new_nodes

    def benchmark_fused_nodes(
        self, nodes: Sequence[BaseSchedulerNode]
    ) -> Tuple[float, str]:
        """
        Benchmark fused list of nodes and return the execution time
        in milliseconds on randomly generated inputs.
        """
        assert len(nodes) > 0
        device = nodes[0].get_device()
        self.current_device = device
        backend = self.get_backend(device)
        return backend.benchmark_fused_nodes(nodes)

    def finalize_multi_template_buffers(self) -> None:
        def replace_operation_buffer(
            orig_node: ir.MultiTemplateBuffer, new_node: ir.OperationBuffer
        ) -> None:
            replaced_buf_name = new_node.get_name()
            orig_buf_name = orig_node.get_name()
            assert isinstance(orig_buf_name, str) and isinstance(replaced_buf_name, str)

            replaced_op_name = new_node.get_operation_name()
            orig_op_name = orig_node.get_operation_name()
            assert isinstance(orig_op_name, str) and isinstance(replaced_op_name, str)

            del V.graph.name_to_buffer[replaced_buf_name]
            new_node.name = orig_buf_name

            del V.graph.name_to_op[replaced_op_name]
            new_node.operation_name = orig_op_name

            orig = V.graph.buffers.index(orig_node)
            V.graph.buffers.remove(new_node)
            V.graph.buffers[orig] = new_node
            V.graph.name_to_buffer[orig_buf_name] = new_node

            orig = V.graph.operations.index(orig_node)
            V.graph.operations.remove(new_node)
            V.graph.operations[orig] = new_node
            V.graph.name_to_op[orig_op_name] = new_node

        for i, node in enumerate(self.nodes):
            if isinstance(node, SchedulerNode) and isinstance(
                node.node, ir.MultiTemplateBuffer
            ):
                multi_node = node.node
                min_node_unfused, _ = multi_node.get_min_choice()

                if isinstance(
                    min_node_unfused,
                    torch._inductor.ir.TritonTemplateCallerBase,
                ):
                    node.node.finalize_as_triton_caller(min_node_unfused)
                    continue

                out_tensorbox = min_node_unfused.output_node()
                out_storage = out_tensorbox.data
                assert isinstance(out_storage, ir.StorageBox)
                out_buffer = out_storage.data
                assert isinstance(out_buffer, ir.OperationBuffer)

                out_buffer.layout = multi_node.layout
                replace_operation_buffer(multi_node, out_buffer)
                new_scheduler_node = self.create_scheduler_node(out_buffer)

                self.nodes[i] = new_scheduler_node
                self.name_to_node[node.get_name()] = new_scheduler_node
                self.name_to_fused_node[node.get_name()] = new_scheduler_node

                for new_out, old_out in zip(
                    new_scheduler_node.get_outputs(), node.get_outputs()
                ):
                    self.name_to_buf[old_out.get_name()] = new_out
                    new_out.users = old_out.users

                new_scheduler_node.min_order = node.min_order
                new_scheduler_node.max_order = node.max_order
                new_scheduler_node.last_usage = node.last_usage

    def speedup_by_fusion(
        self, node1: BaseSchedulerNode, node2: BaseSchedulerNode
    ) -> bool:
        """
        If config.benchmark_fusion is False, always return True.
        Otherwise, return True if fusion can brings speedup.
        """

        is_multi_template = node1.is_template() and isinstance(
            node1.get_template_node(), ir.MultiTemplateBuffer
        )
        if not config.benchmark_fusion and not is_multi_template:
            return True

        if (
            node1.is_template()
            and not isinstance(node1.get_template_node(), ir.TritonTemplateBuffer)
            or node1.is_foreach()
            or node2.is_foreach()
        ):
            # TODO support benchmarking epilogue fusion
            return True

        node_list_1 = node1.get_nodes()
        device = node_list_1[0].get_device()

        # don't support benchmark fusion for CPU right now.
        if device.type == "cpu":
            return True

        node_list_2 = node2.get_nodes()
        node_list_fused = list(itertools.chain(node_list_1, node_list_2))

        # We can not accurately benchmark kernel using atomic_add
        # due to how we generate random integer inputs.
        # Skip benchmarking them by allowing fusion.
        if any(
            hasattr(n.node, "data")
            and n.node is not None
            and hasattr(n.node.data, "scatter_mode")
            and n.node.data.scatter_mode == "atomic_add"
            for n in node_list_fused
        ):
            return True

        from triton.compiler.errors import CompilationError

        why = WhyNoFuse(node1, node2)

        def log_fusion(ms_fused: float, ms1: float, ms2: float) -> None:
            if fusion_log.isEnabledFor(logging.DEBUG):
                if ms_fused < ms1 + ms2:
                    fusion_log.debug(
                        "can fuse (benchmark): fusing %s with %s cause %sx speedup",
                        node1.get_buffer_names(),
                        node2.get_buffer_names(),
                        green_text(f"{(ms1 + ms2) / ms_fused:.3f}"),
                    )
                else:
                    fusion_log.debug(
                        "cannot fuse (benchmark): fusing %s with %s cause %sx slowdown",
                        node1.get_buffer_names(),
                        node2.get_buffer_names(),
                        red_text(f"{ms_fused / (ms1 + ms2):.3f}"),
                    )

        if isinstance(node1, SchedulerNode) and isinstance(
            node1.node, ir.MultiTemplateBuffer
        ):
            multi_node = node1.node
            choice_timings = multi_node.choice_timings

            _, ms1 = multi_node.get_min_choice()
            ms2, path2 = self.benchmark_fused_nodes(node_list_2)

            min_ms_fused = float("inf")
            ms_fused_choice = None

            triton_choices = 0

            for choice, unfused_time in choice_timings.items():
                if not isinstance(choice, torch._inductor.ir.TritonTemplateCallerBase):
                    continue

                if unfused_time >= ms1 + ms2:
                    continue

                triton_choices += 1
                if triton_choices > config.max_epilogue_benchmarked_choices:
                    break

                # TODO - parallel compile triton templates
                # TODO - should prune/skip choices that are not within certain % of best choice
                with node1.node.swap_as_triton_caller(choice):
                    ms_fused, _ = self.benchmark_fused_nodes(node_list_fused)

                    if ms_fused < min_ms_fused:
                        min_ms_fused = ms_fused
                        ms_fused_choice = choice

            log_fusion(min_ms_fused, ms1, ms2)

            # after we do a fusion, we finalize a triton template.
            # TODO - could preserve multi template and choices for subsequent fusions
            if min_ms_fused < (ms1 + ms2) and ms_fused_choice is not None:
                node1.node.finalize_as_triton_caller(ms_fused_choice)
                return True
            else:
                return False
        else:
            try:
                ms1, path1 = self.benchmark_fused_nodes(node_list_1)
                if math.isinf(ms1):
                    why("register spilling of the first kernel")
                    return False
                ms2, path2 = self.benchmark_fused_nodes(node_list_2)
                if math.isinf(ms2):
                    why("register spilling of the second kernel")
                    return False
                ms_fused, path_fused = self.benchmark_fused_nodes(node_list_fused)
                if math.isinf(ms_fused):
                    why("register spilling of the fused kernel")
                    return False
            except CompilationError as e:
                # workaround triton issue: https://github.com/openai/triton/issues/2151
                if "Loop-carried variable" in str(e):
                    return True  # allow fusion
                else:
                    raise

        log_fusion(ms_fused, ms1, ms2)
        if (
            is_metric_table_enabled("slow_fusion")
            and ms_fused >= ms1 + ms2
            and (path1, path2) not in self.logged_slow_fusion
        ):
            self.logged_slow_fusion.add((path1, path2))
            get_metric_table("slow_fusion").add_row(
                lambda: {
                    "kernel1_path": path1,
                    "kernel1_latency": ms1,
                    "kernel2_path": path2,
                    "kernel2_latency": ms2,
                    "fused_kernel_path": path_fused,
                    "fused_kernel_latency": ms_fused,
                    "slow_down_ratio": ms_fused / (ms1 + ms2),
                }
            )
        return ms_fused < ms1 + ms2

    def fuse_nodes_once(
        self, nodes: List[BaseSchedulerNode]
    ) -> List[BaseSchedulerNode]:
        """
        Combine eligible nodes into FusedSchedulerNodes.

        This relies on two key functions to control the logic:
            - self.can_fuse(): checks if a fusion is legal
            - self.score_fusion(): assigns priority to a given fusion
        """
<<<<<<< HEAD
        fused_nodes = OrderedSet(self.nodes)
=======
        fused_nodes = set(nodes)
>>>>>>> 18b93992
        if fusion_log.isEnabledFor(logging.DEBUG):
            fusion_log.debug("fuse_nodes_once, candidates:")
            for node in fused_nodes:
                fusion_log.debug("  " + node.debug_str_short())  # noqa: G003
        for node1, node2 in self.get_possible_fusions(nodes):
            node1 = self.name_to_fused_node[node1.get_first_name()]
            node2 = self.name_to_fused_node[node2.get_first_name()]
            if self.can_fuse(node1, node2) and not self.will_fusion_create_cycle(
                node1, node2
            ):
                if not self.speedup_by_fusion(node1, node2):
                    continue
                fusion_log.debug(
                    "fusing %s with %s", node1.get_name(), node2.get_name()
                )

                # above can_fuse asserts that node2 has the same device
                device = node1.get_device()
                node3 = self.get_backend(device).fuse(node1, node2)
                fused_nodes.remove(node1)
                fused_nodes.remove(node2)
                fused_nodes.add(node3)
                self.name_to_fused_node.update(
                    {n.get_name(): node3 for n in node3.get_nodes()}
                )
        nodes = sorted(fused_nodes, key=lambda x: x.min_order)
        nodes = self.topological_sort_schedule(nodes)
        self.prune_redundant_deps(nodes)
        return nodes

    def prune_redundant_deps(self, nodes: List[BaseSchedulerNode]) -> None:
        for node in nodes:
            node.prune_redundant_deps(self.name_to_fused_node)

    def get_possible_fusions(
        self, nodes: List[BaseSchedulerNode]
    ) -> List[Tuple[BaseSchedulerNode, BaseSchedulerNode]]:
        """
        Helper to find all legal fusion opportunities, sorted by self.score_fusion()
        """
        possible_fusions = []
        seen: OrderedSet[Tuple[BaseSchedulerNode, BaseSchedulerNode]] = OrderedSet()

        def check_all_pairs(nodes: List[BaseSchedulerNode]) -> None:
            for node1_index, node1 in enumerate(nodes):
                for node2 in nodes[node1_index + 1 :]:
                    key = (node1, node2)
                    if key in seen:
                        continue
                    seen.add(key)

                    if self.can_fuse(node1, node2):
                        possible_fusions.append(key)
                    elif (node2.is_template() or node2.is_foreach()) and self.can_fuse(
                        node2, node1
                    ):
                        # foreach fusions and epilogue fusions are order dependent
                        possible_fusions.append((node2, node1))

        buffer_names_grouping = collections.defaultdict(list)
        for node in nodes:
            for buf in node.used_buffer_names():
                buffer_names_grouping[buf].append(node)
        for node_grouping in buffer_names_grouping.values():
            check_all_pairs(node_grouping)

        if config.aggressive_fusion:
            group_grouping = collections.defaultdict(list)
            for node in nodes:
                group = getattr(node, "group", None)
                if group:
                    group_grouping[group].append(node)
            for node_grouping in group_grouping.values():
                check_all_pairs(node_grouping)

        possible_fusions = self.get_possible_fusions_with_highest_priority(
            possible_fusions
        )
        possible_fusions.sort(key=self.score_fusion_key, reverse=True)
        fusion_log.debug("found %d possible fusions", len(possible_fusions))
        return possible_fusions

    def will_fusion_create_cycle(
        self, node1: BaseSchedulerNode, node2: BaseSchedulerNode
    ) -> bool:
        """
        Finds whether there's a path from node1 to node2 (or vice-versa)
        caused indirectly by other fusions.
        """
        # since we are just returning boolean here, use slightly faster, unordered set
        visited: Set[FusedSchedulerNode] = set()

        def found_path(node: BaseSchedulerNode) -> bool:
            # only fused nodes can introduce new ancestors.
            if isinstance(node, FusedSchedulerNode) and node not in visited:
                visited.add(node)
                if node.get_operation_names().issubset(combined_ancestors):
                    # All fusion outputs are in ancestors of node1 and node2, thus
                    # cannot introduce new path:
                    #
                    # 1. if output is neither descendent of node1 or node2, the
                    #        output cannot introduce a path
                    # 2. due to [can_fuse]: if WLOG output is descendent of node1, it cannot be
                    #        on path(node1->node2), hence it cannot be ancestor of node2
                    # 3. due to [acyclic]: if WLOG output is descendent of node1, it cannot be
                    #        ancestor of node1
                    return False
                else:
                    # continue DFS of new ancestors introduced by the fusion
                    return bool(combined_names & node.ancestors) or any(
                        found_path(self.name_to_fused_node[n])
                        for n in node.ancestors - combined_ancestors
                    )
            return False

        # as above - use slightly faster, unordered set
        combined_names = (
            node1.get_operation_names()._dict.keys()
            | node2.get_operation_names()._dict.keys()
        )
        combined_ancestors = (
            node1.ancestors._dict.keys() | node2.ancestors._dict.keys()
        ) - combined_names
        cycle = any(found_path(self.name_to_fused_node[n]) for n in combined_ancestors)
        if cycle:
            WhyNoFuse(node1, node2)("will create cycle")
        return cycle

    def can_fusion_increase_peak_memory(
        self, node1: BaseSchedulerNode, node2: BaseSchedulerNode
    ) -> bool:
        """
        This function prevents fusion for nodes that can increase memory
        footprint. This problem is more common in horizontal fusion, where nodes
        that are far apart in the original order get fused, lengthening the live
        intervals of tensors. This is very evident in models with activation
        checkpointing, where the recomputed nodes from different checkpointed
        regions get fused and significantly increase the memory footprint.

        The current attempt is a quick, possibly hacky, heuristic to prevent the
        fusion of nodes that are far away in the original order.

        A better but difficult to implement heurisitic would be to use live
        intervals of the buffers, find region of peak pressure in the original
        program and prevent fusion that crosses that peak region. We might need
        special care or good approximation in this implementation, as fusion of
        node changes live intervals, and re-computing live intervals and peak
        memory after each fusion can introduce large compilation overhead.
        """
        proximity_score = max(
            abs(node1.min_order - node2.max_order),
            abs(node2.min_order - node1.max_order),
        )
        return proximity_score > 64

    def decide_fusion_fail_reason(
        self,
        node1: BaseSchedulerNode,
        node2: BaseSchedulerNode,
        common_buf_names: Tuple[str, ...],
    ) -> str:
        """
        Try to decide reasons why fusion fail due to no shared memory even though
        there are common buffers.
        """
        reasons = {}
        node1_name2dep = {dep.name: dep for dep in node1.read_writes.reads_and_writes()}
        node2_name2dep = {dep.name: dep for dep in node2.read_writes.reads_and_writes()}

        for buf_name in common_buf_names:
            buf = V.graph.get_buffer(buf_name)
            lhs_dep = node1_name2dep[buf_name]
            rhs_dep = node2_name2dep[buf_name]

            if lhs_dep.get_numel() != rhs_dep.get_numel():
                reasons[
                    buf_name
                ] = f"different numel: {lhs_dep.get_numel()} v.s. {rhs_dep.get_numel()}"
                continue

            # same numel but different MemoryDep.size. Should be broadcasting
            if sympy_product(lhs_dep.size) != sympy_product(rhs_dep.size):
                reasons[buf_name] = "broadcast"
                continue

            if not isinstance(lhs_dep, MemoryDep) or not isinstance(rhs_dep, MemoryDep):
                reasons[
                    buf_name
                ] = f"not MemoryDep: {type(lhs_dep)} v.s. {type(rhs_dep)}"
                continue

            lhs_off = lhs_dep.get_offset()
            rhs_off = rhs_dep.get_offset()
            if lhs_off != rhs_off:
                # One example is in transformer, we use a concatenated linear layer
                # to project Q/K/V and then split the result. The 3 splits will
                # point to the same buffer with different offsets.
                reasons[buf_name] = f"different offset: {lhs_off} v.s. {rhs_off}"
                continue

            if (
                lhs_dep.normalize_with_stride_order()
                == rhs_dep.normalize_with_stride_order()
            ):
                reasons[buf_name] = f"Mismatch loop orders: {lhs_dep} v.s. {rhs_dep}"
                continue

            # Add more rules here
            reasons[
                buf_name
            ] = f"Unknown reason: {lhs_dep} v.s. {rhs_dep}. Layout: {buf.layout}"

        return str(reasons)

    def can_fuse(self, node1: BaseSchedulerNode, node2: BaseSchedulerNode) -> bool:
        """
        Determine if it is possible to combine node1 and node2 into a
        single fused node.
        """

        if node1 is node2:
            return False

        why = WhyNoFuse(node1, node2)

        if isinstance(node1, GroupedSchedulerNode) or isinstance(
            node2, GroupedSchedulerNode
        ):
            why("grouped node must not be fused with other nodes")
            return False
        if (
            isinstance(node1, (ExternKernelSchedulerNode, NopKernelSchedulerNode))
            and not node1.is_template()
        ):
            why("node1 is extern or nop")
            return False
        if (
            isinstance(node2, (ExternKernelSchedulerNode, NopKernelSchedulerNode))
            and not node2.is_template()
        ):
            why("node2 is extern or nop")
            return False

        if node2.get_operation_names() & node1.ancestors:
            why("node1 must go before node2")
            return False

        if node2.is_template():
            why("templates can only fuse epilogues")
            return False
        if node1.is_template() and (
            node2.has_aliasing_or_mutation()
            or node2.is_reduction()
            or not config.epilogue_fusion
        ):
            why("template epilogue not satisfied")
            return False

        if (
            node1.get_buffer_names() | node2.get_buffer_names()
        ) & V.graph.no_fuse_buffer_names:
            why("fusion for buffer explicit disabled")
            return False

        device = node1.get_device()
        device2 = node2.get_device()
        if device != device2:
            why("device mismatch (%s vs %s)", device, device2)
            return False
        del device2

        no_shared_data = self.score_fusion_memory(node1, node2) == 0
        if no_shared_data and (
            not config.aggressive_fusion or node1.is_reduction() or node2.is_reduction()
        ):
            if is_metric_table_enabled("fusion_failure_due_to_indexing_mismatch"):
                common_buf_names = (
                    node1.read_writes.buffer_names() & node2.read_writes.buffer_names()
                )
                if len(common_buf_names) > 0:
                    get_metric_table("fusion_failure_due_to_indexing_mismatch").add_row(
                        lambda: {
                            "pre_grad_graph_id": V.graph.graph_id,
                            "post_grad_graph_id": V.graph.post_grad_graph_id,
                            "node1_name": node1.get_name(),
                            "node2_name": node2.get_name(),
                            "node1_debug_str": write_text(node1.debug_str()),
                            "node2_debug_str": write_text(node2.debug_str()),
                            "common_buffer_names": list(common_buf_names),
                            "failure_reason": self.decide_fusion_fail_reason(
                                node1, node2, common_buf_names
                            ),
                        }
                    )

                    why("no shared data due to indexing mismatch")
                    return False
            why("no shared data")
            return False  # heuristic not needed for correctness

        if (
            not node1.is_foreach()
            and not node2.is_foreach()
            and len(node1.get_nodes()) + len(node2.get_nodes()) > config.max_fusion_size
        ):
            why("exceeds max fusion")
            return False  # heuristic not needed for correctness

        if node1.get_operation_names() & node2.ancestors:
            # node2 depends on node1 outputs
            if not self.can_fuse_vertical(node1, node2):
                return False
            return self.get_backend(device).can_fuse_vertical(node1, node2)
        else:  # nodes don't depend on each other, but may have common reads
            if self.can_fusion_increase_peak_memory(node1, node2):
                why("will increase peak memory")
                return False
            return self.get_backend(device).can_fuse_horizontal(node1, node2)

    def can_fuse_vertical(
        self, node1: BaseSchedulerNode, node2: BaseSchedulerNode
    ) -> bool:
        """
        Check if it is legal to fuse a consumer (node2) into a producer (node1).

        We can fuse them if all the reads of node2 either match
        corresponding writes in node1, or are written by nodes that can
        be scheduled before the fusion of node1 and node2.

        We also disable fusion of a write subsequent to a read if the reads
        and writes do not align.
        """
        node1_buf_names = node1.get_buffer_names()
        node1_op_names = node1.get_operation_names()
        computed_deps: OrderedSet[Dep] = OrderedSet()
        why = WhyNoFuse(node1, node2)

        for cd in node1.read_writes.writes:
            if not isinstance(cd, MemoryDep):
                continue
            for rd in node2.unmet_dependencies:
                if self.fusable_read_and_write(rd, cd):
                    computed_deps.add(rd)

        remaining_deps = {dep.name for dep in node2.unmet_dependencies - computed_deps}
        if remaining_deps & node1_buf_names:
            # MemoryDeps didn't match and read different locations of the same buffer.
            # Examples here include:
            #   - MemoryDep("foo", x) != MemoryDep("foo", x + 1)
            #   - MemoryDep("foo", x) != StarDep("foo")
            why("memory deps did not match")
            return False
        for name in remaining_deps:
            op_name = self.name_to_buf[name].defining_op.get_name()
            if node1_op_names & self.name_to_fused_node[op_name].ancestors:
                why("intermediate nodes between node1 & node2")
                return False

        # similar to can_inplace, if we are going to fuse a write subsequent to a read
        # require that the indexing and size is the same
        for write in node2.read_writes.writes:
            if not isinstance(write, MemoryDep):
                continue
            for read in node1.read_writes.reads:
                if write.name != self.mutation_renames.get(read.name, read.name):
                    continue

                # bail on StarDep
                if not self.fusable_read_and_write(read, write):
                    why("fusing a write into a read with different indexing formula")
                    return False

        return True

    # StarDep doesn't match MemoryDep, different indices don't match
    # However, broadcasting sometimes strips dimensions, and if that's the case
    # we still can match unmet dep
    # if there's indirect indexing, don't match it
    def fusable_read_and_write(self, read: Dep, write: MemoryDep) -> bool:
        if isinstance(read, MemoryDep):
            if read.mode == write.mode and write.mode is not None:
                return True
            read_name = read.name
            if read_name in self.mutation_renames:
                read_name = self.mutation_renames[read_name]
            return (
                read_name == write.name
                and not free_symbol_is_type(read.index, SymT.TMP)
                and not free_symbol_is_type(write.index, SymT.TMP)
                and read.index == write.index
                and len(read.size) >= len(write.size)
                and read.size[: len(write.size)] == write.size
            )
        elif isinstance(read, StarDep):
            read_name = self.mutation_renames.get(read.name, read.name)
            write_name = self.mutation_renames.get(write.name, write.name)
            if (
                read.mode == write.mode
                and write.mode is not None
                and read_name == write_name
            ):
                return True
        return False

    def score_fusion(
        self, node1: BaseSchedulerNode, node2: BaseSchedulerNode
    ) -> Tuple[bool, bool, int, int]:
        """
        Assign a score (higher comes first) to the fusion of node1
        and node2.  When different fusions conflict with each other,
        this is the way we decide what order to run them in.

        Our current score is based on:
        - Estimate of the saved memory operations
        - Fusions closer together in original order
        """
        memory_score = self.score_fusion_memory(node1, node2)
        proximity_score = -max(
            abs(node1.min_order - node2.max_order),
            abs(node2.min_order - node1.max_order),
        )
        return (
            node1.is_template() == config.epilogue_fusion_first and memory_score > 0,
            node1.is_reduction() == node2.is_reduction() and memory_score > 0,
            memory_score,
            proximity_score,
        )

    def dep_size_hint(self, dep: Dep) -> int:
        res = 0
        if dep not in self.__dep_size_hint_cache:
            try:
                if not dep.has_unbacked_symbols():
                    res = dep.numbytes_hint()
            except KeyError:
                # In at least one test (test/inductor/test_torchbind.py) we
                # create a StarDep that doesn't exist in the graph and calling
                # `has_unbacked_symbols()` throws an error.
                pass
            self.__dep_size_hint_cache[dep] = res
        else:
            res = self.__dep_size_hint_cache[dep]
        return res

    def score_fusion_memory(
        self, node1: BaseSchedulerNode, node2: BaseSchedulerNode
    ) -> int:
        """
        The first term in our fusion score that estimates number of saved
        memory operations.
        """
        node1_dep_len = len(node1.read_writes.reads) + len(node1.read_writes.writes)
        node2_dep_len = len(node1.read_writes.reads) + len(node2.read_writes.writes)

        # optimization: iter over smaller set
        if max(node1_dep_len, node2_dep_len) * 4 > min(node1_dep_len, node2_dep_len):
            if node1_dep_len > node2_dep_len:
                tmp = node1
                node1 = node2
                node2 = tmp

            deps = []
            for dep in node1.read_writes.reads | node1.read_writes.writes:
                if dep in node2.read_writes.reads or dep in node2.read_writes.writes:
                    deps.append(dep)

            return sum(self.dep_size_hint(dep) for dep in deps)

        common_memory_deps = (node1.read_writes.reads | node1.read_writes.writes) & (
            node2.read_writes.reads | node2.read_writes.writes
        )
        return sum(self.dep_size_hint(dep) for dep in common_memory_deps)

    def get_possible_fusions_with_highest_priority(
        self, possible_fusions: List[Tuple[BaseSchedulerNode, BaseSchedulerNode]]
    ) -> List[Tuple[BaseSchedulerNode, BaseSchedulerNode]]:
        # Group the possible fusions based on their priority from the backend.
        # Only return the group of possible fusions with highest priority.
        if len(possible_fusions) == 0:
            return possible_fusions
        possible_fusions_group_by_priority: Dict[
            int, List[Tuple[BaseSchedulerNode, BaseSchedulerNode]]
        ] = {}

        for node1, node2 in possible_fusions:
            assert node1.get_device() == node2.get_device()
            device = node1.get_device()
            fusion_pair_priority = int(
                self.get_backend(device).get_fusion_pair_priority(node1, node2)
            )
            if fusion_pair_priority not in possible_fusions_group_by_priority:
                possible_fusions_group_by_priority[fusion_pair_priority] = [
                    (node1, node2),
                ]
            else:
                possible_fusions_group_by_priority[fusion_pair_priority].append(
                    (node1, node2)
                )
        # return the possible fusions with highest priority
        possible_fusions_with_highest_priority = min(
            possible_fusions_group_by_priority.items(), key=operator.itemgetter(0)
        )[1]
        assert len(possible_fusions_with_highest_priority) > 0
        return possible_fusions_with_highest_priority

    def score_fusion_key(
        self, nodes: Tuple[BaseSchedulerNode, BaseSchedulerNode]
    ) -> Tuple[bool, bool, int, int]:
        """
        Shim for list.sort(key=...)
        """
        node1, node2 = nodes
        return self.score_fusion(node1, node2)

    def compute_last_usage(self) -> None:
        """
        Populate node.last_usage recursively (also for the nodes within a FusedSchedulerNode)
        """

        future_used_buffers: OrderedSet[str] = OrderedSet(V.graph.get_output_names())

        for node in reversed(self.nodes):
            node.set_last_usage(future_used_buffers, self.mutation_real_name)
            future_used_buffers.update(node.last_usage)

    def free_buffers(self) -> None:
        """Free any buffers that are no longer needed"""
        for name in sorted(
            self.buffer_names_to_free
            - V.graph.removed_buffers
            - V.graph.wrapper_code.freed
        ):
            if name in self.name_to_buf:
                buf = self.name_to_buf[name]
                if buf.can_free():
                    V.graph.wrapper_code.codegen_free(buf.node)
            elif name in V.graph.graph_inputs:
                storage = V.graph.graph_inputs[name].data
                assert isinstance(storage, ir.StorageBox) and storage.is_input_buffer()
                V.graph.wrapper_code.codegen_free(storage.data)

        self.buffer_names_to_free.clear()

    def remove_kernel_local_buffers(self) -> None:
        """
        Any buffers that are both created and have a last use in the
        same kernel can be removed.
        """

        fused_node_names = OrderedSet(
            self.name_to_buf[buf].defining_op.get_name()
            for buf in V.kernel.store_buffer_names
<<<<<<< HEAD
        )
=======
            if buf in self.name_to_buf
        }
>>>>>>> 18b93992
        names_to_remove = []
        for out_buf in V.kernel.store_buffer_names:
            if out_buf not in self.name_to_buf:
                # Aux buffers created during kernel codegen
                names_to_remove.append(out_buf)
                continue
            users = self.name_to_buf[out_buf].users
            assert users is not None
            users = {user.get_name() for user in users if not user.is_weak}
            if users.issubset(fused_node_names):
                names_to_remove.append(out_buf)

        def remove_filter(n: str) -> bool:
            return (
                n not in V.kernel.must_keep_buffers
                and n not in V.kernel.args.input_buffers
                and n not in self.mutation_renames
                and n not in self.mutation_real_name
            )

        names_to_remove = list(filter(remove_filter, names_to_remove))

        for name in names_to_remove:
            if name in V.kernel.args.inplace_buffers:
                buf = V.kernel.args.inplace_buffers[name]
                if isinstance(buf, str) and buf.startswith("REMOVED"):
                    continue
                remove = all(n in names_to_remove for n in buf.other_names)
                if remove:
                    self.remove_inplace_buffer(name)
                V.kernel.inplaced_to_remove.add(name)
            else:
                self.remove_buffer(name)

    def remove_buffer(self, name: str) -> None:
        # Assign a special value instead of deleting the entry
        # because we still rely on output_buffers's length to
        # generate unique arg name.
        log.debug("remove_buffer(%r)", name)
        V.kernel.args.output_buffers[name] = "REMOVED"
        V.kernel.removed_buffers.add(name)

    def remove_inplace_buffer(self, name: str) -> None:
        log.debug("removing_inplace_buffer(%r)", name)
        inner_name = V.kernel.args.inplace_buffers[name].inner_name
        V.kernel.args.inplace_buffers[name] = inner_name.replace(
            "in_out_ptr", "REMOVED"
        )
        V.kernel.removed_buffers.add(name)

    def flush(self) -> None:
        for backend in self.backends.values():
            backend.flush()
        self.free_buffers()

    def codegen_extern_call(self, scheduler_node: ExternKernelSchedulerNode) -> None:
        assert isinstance(scheduler_node, ExternKernelSchedulerNode)
        # 'decide_inplace_update' stores the inplace update decisions in
        # the current kernel from where 'allocate' retrieve those decisions.
        # We have to make sure there is a non-NULL kernel handler to store
        # those inplace update decisions.
        counters["inductor"]["extern_calls"] += 1
        with V.set_kernel_handler(Kernel(increase_kernel_count=False)):
            scheduler_node.decide_inplace_update()
            scheduler_node.mark_run()
        node = scheduler_node.node
        assert isinstance(node, ir.ExternKernel), f"{type(node)=}"
        node.codegen(V.graph.wrapper_code)
        self.free_buffers()

    def create_backend(self, device: torch.device) -> BaseScheduling:
        assert (
            not is_gpu(device.type) or device.index is not None
        ), f"{device} should have been normalized in lowering"
        V.graph.add_device_info(device)

        device_scheduling = get_scheduling_for_device(device.type)
        if device_scheduling is None:
            raise RuntimeError(f"Unsupported device type: {device.type}")

        if not has_triton():
            if (
                device.type == "cuda"
                and (device_props := torch.cuda.get_device_properties(device)).major < 7
            ):
                raise RuntimeError(
                    f"Found {device_props.name} which is too old to be supported by the triton GPU compiler, which is used as the backend. Triton only supports devices of CUDA Capability >= 7.0, but your device is of CUDA capability {device_props.major}.{device_props.minor}"  # noqa: B950
                )
            elif is_gpu(device.type):
                raise RuntimeError(
                    "Cannot find a working triton installation. Either the package is not installed or it is too old. More information on installing Triton can be found at https://github.com/openai/triton"  # noqa: B950
                )

        return device_scheduling(self)

    def get_backend(self, device: torch.device) -> BaseScheduling:
        if device not in self.backends:
            self.backends[device] = self.create_backend(device)
        return self.backends[device]

    def enter_context(self, node: BaseSchedulerNode) -> None:
        def get_order(n: torch.fx.Node) -> int:
            if n not in self.origin_to_index:
                self.origin_to_index.update({n: i for i, n in enumerate(n.graph.nodes)})
            return self.origin_to_index[n]

        # Use a dict to have ordering
        origins = {
            (get_order(e), e): None
            for n in node.get_nodes()
            if n.node is not None
            for e in n.node.get_origins()
        }
        origins = list(origins.keys())
        if origins:
            _, last = max(origins, key=operator.itemgetter(0))
            V.graph.wrapper_code.enter_context(last)

    @dynamo_timed
    def codegen(self) -> None:
        for node in self.nodes:
            try:
                log.debug(
                    "Generating code for node %s with estimated runtime %f",
                    node.get_name(),
                    node.get_estimated_runtime(),
                )
            except Exception as e:
                log.debug(
                    "Generating code for node %s with estimated runtime 0.0",
                    node.get_name(),
                )

            self.enter_context(node)

            if not isinstance(node, NopKernelSchedulerNode) and (
                device := node.get_device()
            ):
                if (
                    device != self.current_device
                    or node.is_extern()
                    or node.is_template()
                ):
                    self.flush()
                if device != self.current_device:
                    if self.current_device and device_need_guard(
                        self.current_device.type
                    ):
                        V.graph.wrapper_code.codegen_device_guard_exit()
                    if device_need_guard(device.type):
                        assert device.index is not None, "device should have an index"
                        V.graph.wrapper_code.codegen_device_guard_enter(device.index)

                    self.current_device = device

            self.buffer_names_to_free.update(node.last_usage)

            if node.is_template():
                node, *epilogue = node.get_nodes()
                self.get_backend(device).codegen_template(node, epilogue)
            elif node.is_extern():
                node = typing.cast(ExternKernelSchedulerNode, node)
                self.codegen_extern_call(node)
            elif node.is_foreach():
                node = typing.cast(ForeachKernelSchedulerNode, node)
                backend_ = self.get_backend(device)
                from .codegen.cuda_combined_scheduling import CUDACombinedScheduling
                from .codegen.simd import SIMDScheduling

                if isinstance(backend_, (SIMDScheduling, CUDACombinedScheduling)):
                    backend = backend_
                else:
                    raise AssertionError(f"{type(self)=}")
                backend.codegen_combo_kernel(node)
            elif isinstance(node, (FusedSchedulerNode, SchedulerNode)):
                self.get_backend(device).codegen_node(node)
            else:
                assert isinstance(node, NopKernelSchedulerNode)
                node.mark_run()

            if config.triton.debug_sync_kernel:
                self.get_backend(device).codegen_sync()

            self.available_buffer_names.update(node.get_buffer_names())
            self.completed_operations.update(node.get_operation_names())

            if not isinstance(node, NopKernelSchedulerNode):
                device = node.get_device()
                if device is not None and self.get_backend(device).ready_to_flush():
                    self.flush()

        if self.current_device and device_need_guard(self.current_device.type):
            # exit the outermost CUDA device guard. this is
            # important for nested indentation codegen-ing.
            V.graph.wrapper_code.codegen_device_guard_exit()

        self.flush()

    def get_buffer_layout(self, buf_name: str) -> ir.Layout:
        buf = self.name_to_buf[buf_name]
        assert buf.node is not None
        return buf.node.get_layout()


class BaseScheduling:
    @classmethod
    def get_backend_features(cls, device: torch.device) -> Sequence[BackendFeature]:
        """Return a OrderedSet of .codegen.common.BackendFeature()"""
        return ()

    def can_fuse_vertical(
        self, node1: BaseSchedulerNode, node2: BaseSchedulerNode
    ) -> bool:
        """
        Check whether node1 and node2 can be vertically fused or not.
        """
        raise NotImplementedError

    def can_fuse_horizontal(
        self, node1: BaseSchedulerNode, node2: BaseSchedulerNode
    ) -> bool:
        """
        Check whether node1 and node2 can be horizontally fused or not.
        """
        raise NotImplementedError

    def fuse(
        self, node1: BaseSchedulerNode, node2: BaseSchedulerNode
    ) -> FusedSchedulerNode:
        """
        Fuse two nodes
        """
        if node1.is_foreach() or node2.is_foreach():
            return ForeachKernelSchedulerNode.fuse(node1, node2)
        else:
            return FusedSchedulerNode.fuse(node1, node2)

    def group_fn(
        self, sizes: Sequence[Sequence[sympy.Expr]]
    ) -> Tuple[Tuple[sympy.Expr, ...], ...]:
        """
        Process the iteration sizes in case a transformation needs to be applied.
        """
        raise NotImplementedError

    def codegen_template(
        self,
        template_node: BaseSchedulerNode,
        epilogue_nodes: Sequence[BaseSchedulerNode],
    ) -> Optional[str]:
        """
        Given a template node, generate a kernel.

        This function is only available for triton now. If the third-party backend behaves as a sub-class
        of TritonScheduling, it can override it or reuse it.
        """
        raise NotImplementedError

    def codegen_node(self, node: Union[FusedSchedulerNode, SchedulerNode]) -> None:
        """
        Generate a kernel given a list of pre-fused nodes.
        """
        raise NotImplementedError

    def codegen_sync(self) -> None:
        """
        Generate synchronization code for the kernel. This method depends on the hardware characteristics.
        """
        raise NotImplementedError

    def ready_to_flush(self) -> bool:
        """
        Check whether the backend is requesting the scheduler to flush the generated kernel.
        If not supported, please return False.
        """
        return False

    def flush(self) -> None:
        """
        Flush the generated kernel and python wrapper code to the source code file.
        """
        raise NotImplementedError

    def benchmark_fused_nodes(
        self, nodes: Sequence[BaseSchedulerNode]
    ) -> Tuple[float, str]:
        """
        Benchmark fused list of nodes and return the execution time
        in milliseconds on randomly generated inputs.
        """
        raise NotImplementedError

    def get_fusion_pair_priority(
        self, node1: BaseSchedulerNode, node2: BaseSchedulerNode
    ) -> int:
        """
        Return an unsigned integer which represents the priority of this fusion pair.
        The smaller is with higher priority.
        """
        return 0


def debug_triton_code(node: Union[SchedulerNode, FusedSchedulerNode]) -> List[str]:
    lines = []
    multi_template = node.get_template_node()
    assert multi_template is None or isinstance(multi_template, ir.MultiTemplateBuffer)
    if multi_template and multi_template.make_kernel_render is None:
        lines.append(f"{node.get_name()} Unfinalized multi template buffer")
    else:
        from torch._inductor.codegen.cuda_combined_scheduling import (
            CUDACombinedScheduling,
        )

        from .codegen.simd import SIMDScheduling

        snodes = (node,) if isinstance(node, SchedulerNode) else node.snodes
        device = snodes[0].get_device()
        backend = node.scheduler.get_backend(device)
        assert isinstance(backend, (SIMDScheduling, CUDACombinedScheduling))
        V.graph.scheduler.current_device = device

        # Don't increment kernel count when generating debug string.
        # This will confuse some unit tests that check the number of
        # generated kernels.
        old_generated_kernel_count = metrics.generated_kernel_count
        triton_code = backend.generate_kernel_code_from_nodes(snodes).strip()
        metrics.generated_kernel_count = old_generated_kernel_count

        lines.append(f"{node.get_name()} Triton code:")
        lines.append(textwrap.indent(triton_code, "    "))
    return lines<|MERGE_RESOLUTION|>--- conflicted
+++ resolved
@@ -161,16 +161,12 @@
         self.scheduler: Scheduler = scheduler
         self.node: Optional[ir.Operation] = node
         self.set_read_writes(node.get_read_writes())
-<<<<<<< HEAD
         self.ancestors: OrderedSet[str] = OrderedSet()
-=======
-        self.ancestors: Set[str] = set()
         # .min_order and .max_order are only relevant for "grouped" nodes such as FusedSchedulerNode.
         # e.g. if the FusedSchedulerNode includes nodes (op_1, op_2, op_3), and op_X is X-th node
         # in `self.scheduler.nodes`, then for this FusedSchedulerNode, .min_order is 1 and .max_order is 3.
         # For non-"grouped" nodes (i.e. regular SchedulerNode),
         # .min_order = .max_order = X if this node is X-th node in `self.scheduler.nodes`.
->>>>>>> 18b93992
         self.min_order: int
         self.max_order: int
         self.last_usage: OrderedSet[
@@ -965,7 +961,7 @@
     group_snode.snodes = snodes
     group_snode.scheduler = scheduler
     group_snode.node = None
-    group_snode.ancestors = set.union(
+    group_snode.ancestors = OrderedSet.union(
         *[x.ancestors for x in snodes if x.ancestors is not None]
     )
 
@@ -973,11 +969,14 @@
         dependencies.ReadWrites.merge_list([x.read_writes for x in snodes])
     )
 
-    group_snode.unmet_dependencies = {
-        dep
-        for dep in set.union(*[x.unmet_dependencies for x in snodes])
-        if dep.name not in group_snode.get_buffer_names()
-    } - group_snode.read_writes.writes
+    group_snode.unmet_dependencies = (
+        OrderedSet(
+            dep
+            for dep in OrderedSet.union(*[x.unmet_dependencies for x in snodes])
+            if dep.name not in group_snode.get_buffer_names()
+        )
+        - group_snode.read_writes.writes
+    )
 
     group_snode.min_order = min(x.min_order for x in group_snode.snodes)
     group_snode.max_order = max(x.max_order for x in group_snode.snodes)
@@ -1010,30 +1009,6 @@
         init_group_node(self, scheduler, snodes)
         self.users: List[NodeUser] = []
         self.group = max(snodes, key=lambda x: int(x.is_reduction())).group
-<<<<<<< HEAD
-        self.ancestors: OrderedSet[str] = OrderedSet.union(
-            *[x.ancestors for x in snodes if x.ancestors is not None]
-        )
-
-        self.set_read_writes(
-            dependencies.ReadWrites.merge_list([x.read_writes for x in snodes])
-        )
-
-        self.unmet_dependencies = (
-            OrderedSet(
-                dep
-                for dep in OrderedSet.union(*[x.unmet_dependencies for x in snodes])
-                if dep.name not in self.get_buffer_names()
-            )
-            - self.read_writes.writes
-        )
-        self.min_order = min(x.min_order for x in self.snodes)
-        self.max_order = max(x.max_order for x in self.snodes)
-        self.outputs_by_name: Dict[str, SchedulerBuffer] = {
-            buf.get_name(): buf for buf in self.get_outputs()
-        }
-=======
->>>>>>> 18b93992
 
     @cache_on_self
     def get_name(self) -> str:
@@ -1376,16 +1351,10 @@
             for name in other_node.get_operation_names():
                 self.name_to_node[name] = other_node
 
-<<<<<<< HEAD
-        self.group = (nodes[0].get_device(), ((sympy.Expr("foreach"),),))
-
-        self.origins: OrderedSet[torch.fx.Node] = OrderedSet()
-=======
         self.use_custom_partition_algo = use_custom_partition_algo
         self.group = (snodes[0].get_device(), ((sympy.Expr("combo_kernel"),),))
-        self.origins: Set[torch.fx.Node] = set()
+        self.origins: OrderedSet[torch.fx.Node] = OrderedSet()
         self.enable_autotune = enable_autotune
->>>>>>> 18b93992
 
     def mark_run(self) -> None:
         raise NotImplementedError
@@ -1463,8 +1432,8 @@
         return self.snodes[0].get_name()
 
     @cache_on_self
-    def get_buffer_names(self) -> Set[str]:
-        return set.union(*[x.get_buffer_names() for x in self.snodes])
+    def get_buffer_names(self) -> OrderedSet[str]:
+        return OrderedSet.union(*[x.get_buffer_names() for x in self.snodes])
 
     def get_outputs(self) -> List[SchedulerBuffer]:
         result: List[SchedulerBuffer] = []
@@ -1623,17 +1592,11 @@
         self.num_orig_nodes = len(self.nodes)
         self.name_to_fused_node = {n.get_name(): n for n in self.nodes}
         self.create_foreach_nodes()
-<<<<<<< HEAD
-        self.topological_sort_schedule()
+        self.nodes = self.topological_sort_schedule(self.nodes)
         self.logged_slow_fusion: OrderedSet[Tuple[str, str]] = OrderedSet()
-        self.fuse_nodes()
-=======
-        self.nodes = self.topological_sort_schedule(self.nodes)
-        self.logged_slow_fusion: Set[Tuple[str, str]] = set()
         if config._pre_fusion_custom_pass is not None:
             self.nodes = config._pre_fusion_custom_pass(self.nodes)
         self.nodes = self.fuse_nodes(self.nodes)
->>>>>>> 18b93992
         self.finalize_multi_template_buffers()
         if config.reorder_for_compute_comm_overlap:
             self.nodes = comms.reorder_compute_and_comm_for_overlap(self.nodes)
@@ -1750,13 +1713,8 @@
                 items: Optional[List[T]] = None,
                 membership: Optional[OrderedSet[T]] = None,
             ) -> None:
-<<<<<<< HEAD
-                self.items = items or list()
+                self.items = items or []
                 self.membership = membership or OrderedSet()
-=======
-                self.items = items or []
-                self.membership = membership or set()
->>>>>>> 18b93992
 
             def append(self, node_user: T) -> None:
                 if node_user in self.membership:
@@ -2002,12 +1960,8 @@
         """
         Ensure nodes is in topologically sorted order
         """
-<<<<<<< HEAD
         seen: OrderedSet[BaseSchedulerNode] = OrderedSet()
-=======
-        seen: Set[BaseSchedulerNode] = set()
         name_to_node: Dict[str, BaseSchedulerNode] = dict()
->>>>>>> 18b93992
         result: List[BaseSchedulerNode] = []
 
         def visit(n: BaseSchedulerNode) -> None:
@@ -2320,11 +2274,7 @@
             - self.can_fuse(): checks if a fusion is legal
             - self.score_fusion(): assigns priority to a given fusion
         """
-<<<<<<< HEAD
-        fused_nodes = OrderedSet(self.nodes)
-=======
-        fused_nodes = set(nodes)
->>>>>>> 18b93992
+        fused_nodes = OrderedSet(nodes)
         if fusion_log.isEnabledFor(logging.DEBUG):
             fusion_log.debug("fuse_nodes_once, candidates:")
             for node in fused_nodes:
@@ -2877,12 +2827,8 @@
         fused_node_names = OrderedSet(
             self.name_to_buf[buf].defining_op.get_name()
             for buf in V.kernel.store_buffer_names
-<<<<<<< HEAD
+            if buf in self.name_to_buf
         )
-=======
-            if buf in self.name_to_buf
-        }
->>>>>>> 18b93992
         names_to_remove = []
         for out_buf in V.kernel.store_buffer_names:
             if out_buf not in self.name_to_buf:
@@ -2891,7 +2837,7 @@
                 continue
             users = self.name_to_buf[out_buf].users
             assert users is not None
-            users = {user.get_name() for user in users if not user.is_weak}
+            users = OrderedSet(user.get_name() for user in users if not user.is_weak)
             if users.issubset(fused_node_names):
                 names_to_remove.append(out_buf)
 
