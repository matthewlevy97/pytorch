#pragma once

#include <ATen/ATen.h>
#include <torch/csrc/distributed/c10d/Store.hpp>
#include <torch/csrc/distributed/c10d/SymmetricMemory.hpp>

namespace c10d {
namespace symmetric_memory {

#if !defined(USE_ROCM) && defined(PYTORCH_C10_DRIVER_API_SUPPORTED)
using HandleType = CUmemGenericAllocationHandle;
#else
using HandleType = void*;
#endif

class CUDASymmetricMemory : public SymmetricMemory {
 public:
  CUDASymmetricMemory(
      std::vector<HandleType> handles,
      size_t block_size,
      std::vector<void*> buffers,
      std::vector<void*> signal_pads,
      HandleType mc_handle,
      void* mc_addr,
      size_t buffer_size,
      int local_device_idx,
      int rank,
      int world_size);

  ~CUDASymmetricMemory() override;

  std::vector<void*> get_buffer_ptrs() override;
  std::vector<void*> get_signal_pad_ptrs() override;
  void** get_buffer_ptrs_dev() override;
  void** get_signal_pad_ptrs_dev() override;
  size_t get_buffer_size() override;
  size_t get_signal_pad_size() override;

  bool has_multicast_support() override;
  void* get_multicast_ptr() override;

  at::Tensor get_buffer(
      int rank,
      c10::IntArrayRef sizes,
      c10::ScalarType dtype,
      int64_t storage_offset) override;

  void barrier(int channel) override;
  void put_signal(int dst_rank, int channel) override;
  void wait_signal(int src_rank, int channel) override;

  int get_rank() override;
  int get_world_size() override;

  void stream_write_value32(uintptr_t addr, uint32_t val) override;

 private:
  std::vector<HandleType> handles_;
  size_t block_size_;
  std::vector<void*> buffers_;
  std::vector<void*> signal_pads_;
  HandleType mc_handle_;
  void* mc_addr_;
  size_t buffer_size_;
  int local_device_idx_;
  int rank_;
  int world_size_;
  void** buffers_dev_;
  void** signal_pads_dev_;
  std::optional<std::function<void(void)>> finalizer_;
};

struct Block : public c10::intrusive_ptr_target {
  HandleType handle;
  int device_idx;
  size_t block_size;
  size_t buffer_size;
  size_t signal_pad_offset;
  std::string group_name;
  c10::intrusive_ptr<CUDASymmetricMemory> symm_mem = nullptr;

  Block(
      HandleType handle,
      int device_idx,
      size_t block_size,
      size_t buffer_size,
      size_t signal_pad_offset,
      const std::string& group_name)
      : handle(handle),
        device_idx(device_idx),
        block_size(block_size),
        buffer_size(buffer_size),
        signal_pad_offset(signal_pad_offset),
        group_name(group_name),
        symm_mem(nullptr) {}
};

class CUDASymmetricMemoryAllocator : public SymmetricMemoryAllocator {
 public:
  void* alloc(size_t size, int device_idx, const std::string& group_name)
      override;

  void free(void* ptr) override;
  size_t get_alloc_size(void* ptr) override;
  c10::intrusive_ptr<SymmetricMemory> rendezvous(void* ptr) override;
  bool is_rendezvous_completed(void* ptr) override;
<<<<<<< HEAD
  bool has_multicast_support() override;
=======
  bool has_multicast_support(int device_idx) override;
>>>>>>> 9b2e453e

 private:
  c10::intrusive_ptr<Block> find_block(void* ptr);

  std::shared_mutex mutex_;
  std::unordered_map<void*, c10::intrusive_ptr<Block>> ptr_to_block_;
};

} // namespace symmetric_memory
} // namespace c10d<|MERGE_RESOLUTION|>--- conflicted
+++ resolved
@@ -104,11 +104,7 @@
   size_t get_alloc_size(void* ptr) override;
   c10::intrusive_ptr<SymmetricMemory> rendezvous(void* ptr) override;
   bool is_rendezvous_completed(void* ptr) override;
-<<<<<<< HEAD
-  bool has_multicast_support() override;
-=======
   bool has_multicast_support(int device_idx) override;
->>>>>>> 9b2e453e
 
  private:
   c10::intrusive_ptr<Block> find_block(void* ptr);
