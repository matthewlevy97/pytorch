#if !defined(C10_MOBILE) && !defined(ANDROID)
#include <torch/csrc/inductor/aoti_eager/kernel_meta_info.h>
#include <iostream>
#include <utility>

namespace torch::inductor {

TensorMetadata::TensorMetadata(const at::Tensor& src_tensor)
    : is_symbolic_(false),
      dtype_(src_tensor.scalar_type()),
      device_(src_tensor.device()),
      dispatch_key_set_(src_tensor.key_set()),
      sizes_(src_tensor.sizes().vec()),
      strides_(src_tensor.strides().vec()),
      requires_grad_(src_tensor.requires_grad()) {}

TensorMetadata::TensorMetadata(
    bool is_symbolic,
    c10::ScalarType dtype,
    c10::Device device,
    c10::DispatchKeySet dispatch_key_set,
    std::vector<int64_t> sizes,
    std::vector<int64_t> strides,
    bool requires_grad)
    : is_symbolic_(is_symbolic),
      dtype_(dtype),
      device_(device),
      dispatch_key_set_(dispatch_key_set),
<<<<<<< HEAD
      sizes_(sizes),
      strides_(strides),
=======
      sizes_(std::move(sizes)),
      strides_(std::move(strides)),
>>>>>>> f4f7aba7
      requires_grad_(requires_grad) {
  TORCH_INTERNAL_ASSERT_DEBUG_ONLY(
      !is_symbolic_, "Not support symbolic shape now");
}

void TensorMetadata::build_guard(const torch::dynamo::LocalState& local_state) {
  TORCH_INTERNAL_ASSERT_DEBUG_ONLY(
      !is_symbolic_, "Not support symbolic shape now");
  std::vector<std::optional<c10::SymInt>> sym_sizes;
  std::vector<std::optional<c10::SymInt>> sym_strides;
  std::transform(
      sizes_.begin(),
      sizes_.end(),
      std::back_inserter(sym_sizes),
      [](int64_t size) { return std::optional<c10::SymInt>(size); });
  std::transform(
      strides_.begin(),
      strides_.end(),
      std::back_inserter(sym_strides),
      [](int64_t stride) { return std::optional<c10::SymInt>(stride); });
  tensor_check_ = torch::dynamo::TensorCheck(
      local_state,
      nullptr,
      dispatch_key_set_,
      dtype_,
      device_.index(),
      requires_grad_,
      sym_sizes,
      sym_strides);
}

bool TensorMetadata::operator==(const TensorMetadata& other) const {
  TORCH_INTERNAL_ASSERT_DEBUG_ONLY(
      !is_symbolic_, "Not support symbolic shape now");

  if (tensor_check_.has_value()) {
    auto sizes_ = c10::IntArrayRef(other.sizes_);
    auto strides_ = c10::IntArrayRef(other.strides_);
    auto sym_sizes = c10::SymIntArrayRef(
        reinterpret_cast<const c10::SymInt*>(sizes_.data()), sizes_.size());
    auto sym_strides = c10::SymIntArrayRef(
        reinterpret_cast<const c10::SymInt*>(strides_.data()), strides_.size());

    torch::dynamo::LocalState local_state;
    local_state.overrideDispatchKeySet(dispatch_key_set_);
    auto _tensor_check = tensor_check_.value();
    auto res = _tensor_check.check(
        local_state,
        other.dispatch_key_set_,
        other.dtype_,
        other.device_,
        sym_sizes,
        sym_strides,
        other.requires_grad_ /* Should we need to care about grad requirement?*/);
    return res;
  } else {
    return this->is_symbolic_ == other.is_symbolic_ &&
        this->dtype_ == other.dtype_ && this->device_ == other.device_ &&
        this->dispatch_key_set_ == other.dispatch_key_set_ &&
        this->requires_grad_ == other.requires_grad_ &&
        this->sizes_ == other.sizes_ && this->strides_ == other.strides_;
  }
}

std::ostream& operator<<(
    std::ostream& stream,
    const TensorMetadata& tensor_metadata) {
<<<<<<< HEAD
  stream << "is_symbolic_: " << tensor_metadata.is_symbolic_ << std::endl;
  stream << "dtype_: " << tensor_metadata.dtype_ << std::endl;
  stream << "device_: " << tensor_metadata.device_ << std::endl;
=======
  stream << "is_symbolic_: " << tensor_metadata.is_symbolic_ << '\n';
  stream << "dtype_: " << tensor_metadata.dtype_ << '\n';
  stream << "device_: " << tensor_metadata.device_ << '\n';
>>>>>>> f4f7aba7
  stream << "sizes_: ";
  for (const auto& size : tensor_metadata.sizes_) {
    stream << size << " ";
  }
  stream << '\n';
  stream << "strides_: ";
  for (const auto& stride : tensor_metadata.strides_) {
    stream << stride << " ";
  }

<<<<<<< HEAD
  stream << "requires_grad_: " << tensor_metadata.requires_grad_ << std::endl;
  stream << "dispatch_key_set_: " << tensor_metadata.dispatch_key_set_
         << std::endl;
  stream << "tensor_check_: " << tensor_metadata.tensor_check_.has_value()
         << std::endl;
  stream << std::endl;
=======
  stream << "requires_grad_: " << tensor_metadata.requires_grad_ << '\n';
  stream << "dispatch_key_set_: " << tensor_metadata.dispatch_key_set_ << '\n';
  stream << "tensor_check_: " << tensor_metadata.tensor_check_.has_value()
         << '\n';
  stream << '\n';
>>>>>>> f4f7aba7
  return stream;
}

ParameterMetadata::ParameterMetadata(
    TensorMetadata tensor_metadata,
    uint64_t input_order)
    : tag_(TENSOR), value_(tensor_metadata), order_(input_order) {}

ParameterMetadata::ParameterMetadata(
    const at::Tensor& tensor,
    uint64_t input_order)
    : tag_(TENSOR), order_(input_order) {
  value_ = TensorMetadata(tensor);
}

ParameterMetadata::ParameterMetadata(
    const std::vector<TensorMetadata>& tensor_metadata_list,
    uint64_t input_order)
    : tag_(TENSOR_LIST), value_(tensor_metadata_list), order_(input_order) {}

ParameterMetadata::ParameterMetadata(
    const std::vector<at::Tensor>& tensor_list,
    uint64_t input_order)
    : tag_(TENSOR_LIST), order_(input_order) {
  std::vector<TensorMetadata> tensor_metadata_list;
<<<<<<< HEAD
  for (const auto& tensor : tensor_list) {
    tensor_metadata_list.push_back(TensorMetadata(tensor));
=======
  tensor_metadata_list.reserve(tensor_list.size());
  for (const auto& tensor : tensor_list) {
    tensor_metadata_list.emplace_back(tensor);
>>>>>>> f4f7aba7
  }
  value_ = tensor_metadata_list;
}

ParameterMetadata::ParameterMetadata(
    const c10::Scalar& scalar,
    uint64_t input_order)
<<<<<<< HEAD
    : tag_(SCALAR), order_(input_order) {
  value_ = scalar;
}

ParameterMetadata::ParameterMetadata(
    const std::string& str,
    uint64_t input_order)
    : tag_(STRING), order_(input_order) {
  value_ = str;
}

ParameterMetadata::ParameterMetadata(
    const c10::Device& device,
    uint64_t input_order)
    : tag_(DEVICE), order_(input_order) {
  value_ = device;
}

=======
    : tag_(SCALAR), value_(scalar), order_(input_order) {}

ParameterMetadata::ParameterMetadata(
    const std::string& str,
    uint64_t input_order)
    : tag_(STRING), value_(str), order_(input_order) {}

ParameterMetadata::ParameterMetadata(
    const c10::Device& device,
    uint64_t input_order)
    : tag_(DEVICE), value_(device), order_(input_order) {}

>>>>>>> f4f7aba7
bool ParameterMetadata::operator==(const ParameterMetadata& other) const {
  // Same type
  if (tag_ != other.tag_) {
    return false;
  }

  // Same order of the input parameters
  if (order_ != other.order_) {
    return false;
  }

  switch (tag_) {
    case TENSOR:
      return std::get<TensorMetadata>(value_) ==
          std::get<TensorMetadata>(other.value_);
    case TENSOR_LIST:
      return std::get<std::vector<TensorMetadata>>(value_) ==
          std::get<std::vector<TensorMetadata>>(other.value_);
    case SCALAR:
      TORCH_INTERNAL_ASSERT(
          std::get<c10::Scalar>(other.value_).isFloatingPoint() ||
          std::get<c10::Scalar>(other.value_).isIntegral(true /*includeBool*/));
      return equal_to(std::get<c10::Scalar>(other.value_));
    case STRING:
      return std::get<std::string>(value_) ==
          std::get<std::string>(other.value_);
    case DEVICE:
      return std::get<c10::Device>(value_) ==
          std::get<c10::Device>(other.value_);
    default:
      return false;
  }
}

bool ParameterMetadata::equal_to(const c10::Scalar& scalar) const {
  TORCH_INTERNAL_ASSERT(scalar.isFloatingPoint() || scalar.isIntegral(true));
  if (tag_ != SCALAR) {
    return false;
  }

  auto self_scalar = std::get<c10::Scalar>(value_);
  if (scalar.isFloatingPoint() && self_scalar.isFloatingPoint()) {
    return self_scalar.toDouble() == scalar.toDouble();
  } else if (scalar.isIntegral(true) && self_scalar.isIntegral(true)) {
    return self_scalar.toInt() == scalar.toInt();
  }

  return false;
}

} // namespace torch::inductor
#endif<|MERGE_RESOLUTION|>--- conflicted
+++ resolved
@@ -26,13 +26,8 @@
       dtype_(dtype),
       device_(device),
       dispatch_key_set_(dispatch_key_set),
-<<<<<<< HEAD
-      sizes_(sizes),
-      strides_(strides),
-=======
       sizes_(std::move(sizes)),
       strides_(std::move(strides)),
->>>>>>> f4f7aba7
       requires_grad_(requires_grad) {
   TORCH_INTERNAL_ASSERT_DEBUG_ONLY(
       !is_symbolic_, "Not support symbolic shape now");
@@ -100,15 +95,9 @@
 std::ostream& operator<<(
     std::ostream& stream,
     const TensorMetadata& tensor_metadata) {
-<<<<<<< HEAD
-  stream << "is_symbolic_: " << tensor_metadata.is_symbolic_ << std::endl;
-  stream << "dtype_: " << tensor_metadata.dtype_ << std::endl;
-  stream << "device_: " << tensor_metadata.device_ << std::endl;
-=======
   stream << "is_symbolic_: " << tensor_metadata.is_symbolic_ << '\n';
   stream << "dtype_: " << tensor_metadata.dtype_ << '\n';
   stream << "device_: " << tensor_metadata.device_ << '\n';
->>>>>>> f4f7aba7
   stream << "sizes_: ";
   for (const auto& size : tensor_metadata.sizes_) {
     stream << size << " ";
@@ -119,20 +108,11 @@
     stream << stride << " ";
   }
 
-<<<<<<< HEAD
-  stream << "requires_grad_: " << tensor_metadata.requires_grad_ << std::endl;
-  stream << "dispatch_key_set_: " << tensor_metadata.dispatch_key_set_
-         << std::endl;
-  stream << "tensor_check_: " << tensor_metadata.tensor_check_.has_value()
-         << std::endl;
-  stream << std::endl;
-=======
   stream << "requires_grad_: " << tensor_metadata.requires_grad_ << '\n';
   stream << "dispatch_key_set_: " << tensor_metadata.dispatch_key_set_ << '\n';
   stream << "tensor_check_: " << tensor_metadata.tensor_check_.has_value()
          << '\n';
   stream << '\n';
->>>>>>> f4f7aba7
   return stream;
 }
 
@@ -158,14 +138,9 @@
     uint64_t input_order)
     : tag_(TENSOR_LIST), order_(input_order) {
   std::vector<TensorMetadata> tensor_metadata_list;
-<<<<<<< HEAD
-  for (const auto& tensor : tensor_list) {
-    tensor_metadata_list.push_back(TensorMetadata(tensor));
-=======
   tensor_metadata_list.reserve(tensor_list.size());
   for (const auto& tensor : tensor_list) {
     tensor_metadata_list.emplace_back(tensor);
->>>>>>> f4f7aba7
   }
   value_ = tensor_metadata_list;
 }
@@ -173,39 +148,18 @@
 ParameterMetadata::ParameterMetadata(
     const c10::Scalar& scalar,
     uint64_t input_order)
-<<<<<<< HEAD
-    : tag_(SCALAR), order_(input_order) {
-  value_ = scalar;
-}
+    : tag_(SCALAR), value_(scalar), order_(input_order) {}
 
 ParameterMetadata::ParameterMetadata(
     const std::string& str,
     uint64_t input_order)
-    : tag_(STRING), order_(input_order) {
-  value_ = str;
-}
+    : tag_(STRING), value_(str), order_(input_order) {}
 
 ParameterMetadata::ParameterMetadata(
     const c10::Device& device,
     uint64_t input_order)
-    : tag_(DEVICE), order_(input_order) {
-  value_ = device;
-}
-
-=======
-    : tag_(SCALAR), value_(scalar), order_(input_order) {}
-
-ParameterMetadata::ParameterMetadata(
-    const std::string& str,
-    uint64_t input_order)
-    : tag_(STRING), value_(str), order_(input_order) {}
-
-ParameterMetadata::ParameterMetadata(
-    const c10::Device& device,
-    uint64_t input_order)
     : tag_(DEVICE), value_(device), order_(input_order) {}
 
->>>>>>> f4f7aba7
 bool ParameterMetadata::operator==(const ParameterMetadata& other) const {
   // Same type
   if (tag_ != other.tag_) {
