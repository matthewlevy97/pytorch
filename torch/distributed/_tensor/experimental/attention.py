--- conflicted
+++ resolved
@@ -31,7 +31,10 @@
 from torch.distributed.tensor.parallel.style import ParallelStyle
 
 
-<<<<<<< HEAD
+# TODO: expose a single API
+__all__ = ["context_parallel"]
+
+
 class _CausalBehavior(Enum):
     SKIP = None
     NOT_IS_CAUSAL = False
@@ -43,10 +46,6 @@
     ALL_GATHER = auto()
     SEND_RECV = auto()
 
-=======
-# TODO: expose a single API
-__all__ = ["context_parallel"]
->>>>>>> 82190250
 
 aten = torch.ops.aten
 logger = logging.getLogger(__name__)
@@ -274,30 +273,31 @@
         ...
 
     @abstractmethod
-    def rotate(self, buffer: torch.Tensor, curr_idx: int) -> torch.Tensor:
+    def exchange_buffers(self, curr_buffer: torch.Tensor) -> None:
         ...
 
     @abstractmethod
-    def maybe_wait(self, tensor: torch.Tensor) -> torch.Tensor:
+    def next_buffer(self) -> torch.Tensor:
         ...
 
 
 class _AllToAllRotater(_RingRotater):
     """Use all_to_all to send the kv to the next rank"""
+
     def __init__(self, pg: dist.ProcessGroup, seq_dim: int) -> None:
         self._pg = pg
         self._seq_dim = seq_dim
-
-    def rotate(self, buffer: torch.Tensor, curr_idx: int) -> torch.Tensor:
-        buffer = buffer.contiguous()
+        self._buffer = None
+
+    def exchange_buffers(self, curr_buffer: torch.Tensor) -> None:
+        curr_buffer = curr_buffer.contiguous()
         size = dist.get_world_size(self._pg)
         dsts = list(range(1, size)) + [0]
-        return ft_c.permute_tensor(buffer, dsts, self._pg)
-
-    def maybe_wait(self, tensor: torch.Tensor) -> torch.Tensor:
-        if isinstance(tensor, ft_c.AsyncCollectiveTensor):
-            return tensor.wait()
-        return tensor
+        self._buffer = ft_c.permute_tensor(curr_buffer, dsts, self._pg)
+
+    def next_buffer(self) -> torch.Tensor:
+        assert self._buffer is not None
+        return _maybe_wait(self._buffer)
 
 
 class _AllGatherRotater(_RingRotater):
@@ -305,34 +305,29 @@
     Allgather the kv and return the only the requried kv.
     Only one communication will be done.
     """
+
     def __init__(self, pg: dist.ProcessGroup, seq_dim: int) -> None:
         self._pg = pg
         self._seq_dim = seq_dim
-        self._buffer: Optional[torch.Tensor] = None
+        self._aggregated_buffer: Optional[torch.Tensor] = None
         self._idx = 0
 
-    def rotate(self, buffer: torch.Tensor, curr_idx: int) -> torch.Tensor:
-        self._idx = curr_idx
-        if self._buffer is None:
-            return ft_c.all_gather_tensor(
-                buffer.contiguous(), gather_dim=0, group=self._pg
+    def exchange_buffers(self, curr_buffer: torch.Tensor) -> None:
+        # We only need to perform the allgather once.
+        self._idx += 1
+        if self._aggregated_buffer is None:
+            self._aggregated_buffer = ft_c.all_gather_tensor(
+                curr_buffer.contiguous(), gather_dim=0, group=self._pg
             )
 
-        return self._buffer
-
-    def maybe_wait(self, tensor: torch.Tensor) -> torch.Tensor:
+    def next_buffer(self) -> torch.Tensor:
         size = dist.get_world_size(self._pg)
         rank = dist.get_rank(self._pg)
         idx = rank - self._idx
 
-        if self._buffer is None:
-            if isinstance(tensor, ft_c.AsyncCollectiveTensor):
-                tensor = tensor.wait()
-            self._buffer = tensor
-        else:
-            assert tensor is self._buffer
-
-        return self._buffer.chunk(dist.get_world_size(self._pg))[idx]
+        assert self._aggregated_buffer is not None
+        self._aggregated_buffer = _maybe_wait(self._aggregated_buffer)
+        return self._aggregated_buffer.chunk(dist.get_world_size(self._pg))[idx]
 
 
 def _create_rotater(
@@ -420,16 +415,16 @@
     rotater = _create_rotater(pg, 2)
 
     for i in range(size):
-        if next_kv is not None:
+        if i > 0:
             # Wait for the kv from the (cp_rank - 1) rank.
-            next_kv = rotater.maybe_wait(next_kv)
+            next_kv = rotater.next_buffer()
             key = next_kv[: key.numel()].reshape(key.shape)
             value = next_kv[key.numel() :].reshape(value.shape)
 
         if i < (size - 1):
             # Send the k, v to the next rank
             next_kv = torch.cat([key.flatten(), value.flatten()])
-            next_kv = rotater.rotate(next_kv, i + 1)
+            next_kv = rotater.exchange_buffers(next_kv)
 
         is_causal_behavior = _is_causal_behavior(
             rank=rank, world_size=size, i=i, is_causal=is_causal
@@ -581,9 +576,9 @@
     kv_rotater = _create_rotater(pg, 2)
     dkv_rotater = _create_rotater(pg, 2, method=_RotateMethod.ALL_TO_ALL)
     for i in range(size):
-        if next_kv is not None:
+        if i > 0:
             # Wait for the kv from the (cp_rank - 1) rank.
-            buffer = kv_rotater.maybe_wait(next_kv)
+            buffer = kv_rotater.next_buffer()
             pointer = 0
             key = buffer[pointer : pointer + key.numel()].reshape(key.shape)
             pointer += key.numel()
@@ -593,7 +588,7 @@
         if i != size - 1:
             # Send the kv to the next rank.
             next_kv = torch.cat([key.flatten(), value.flatten()])
-            next_kv = kv_rotater.rotate(next_kv, i + 1)
+            kv_rotater.exchange_buffers(next_kv)
 
         is_causal_behavior = _is_causal_behavior(
             rank=rank, world_size=size, i=i, is_causal=is_causal
@@ -653,9 +648,8 @@
             grad_value += grad_value_
         else:
             pointer = 0
-            assert next_grad_kv is not None
             # Wait for the kv gradient from (cp_rank - 1) rank.
-            next_grad_kv = dkv_rotater.maybe_wait(next_grad_kv)
+            next_grad_kv = dkv_rotater.next_buffer()
             grad_key = next_grad_kv[pointer : pointer + grad_key.numel()].reshape(
                 grad_key.shape
             )
@@ -687,7 +681,7 @@
 
         next_grad_kv = torch.cat([grad_key.flatten(), grad_value.flatten()])
         # Send the grad key, and grad value to the next rank.
-        next_grad_kv = dkv_rotater.rotate(next_grad_kv, i + 1)
+        dkv_rotater.exchange_buffers(next_grad_kv)
 
         if i <= rank or not _cp_options.enable_load_balance:
             grad_query += grad_query_
@@ -701,11 +695,10 @@
                 add=True,
             )
 
-    assert next_grad_kv is not None
     assert grad_key_ is not None
     assert grad_value_ is not None
     grad_query = grad_query.to(query.dtype)
-    next_grad_kv = dkv_rotater.maybe_wait(next_grad_kv).to(key.dtype)
+    next_grad_kv = dkv_rotater.next_buffer().to(key.dtype)
     grad_key = next_grad_kv[: grad_key.numel()].reshape(grad_key.shape)
     grad_value = next_grad_kv[grad_value.numel() :].reshape(grad_value.shape)
     return (
