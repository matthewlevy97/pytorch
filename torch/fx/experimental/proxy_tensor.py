# mypy: allow-untyped-decorators
# Copyright (c) Facebook, Inc. and its affiliates.
# All rights reserved.
#
# This source code is licensed under the BSD-style license found in the
# LICENSE file in the root directory of this source tree.

from __future__ import annotations

import functools
import inspect
import logging
import operator
import traceback
import typing
import typing_extensions
import warnings
import weakref
from collections import defaultdict
from contextlib import _GeneratorContextManager, contextmanager, ExitStack, nullcontext
from dataclasses import dataclass
from typing import (
    Any,
    Callable,
    Dict,
    Generator,
    List,
    Mapping,
    Optional,
    overload,
    Protocol,
    Sequence,
    Tuple,
    Type,
    TYPE_CHECKING,
    TypeVar,
    Union,
)
from typing_extensions import Concatenate, ParamSpec, Self
from weakref import WeakKeyDictionary

import torch
import torch._ops
import torch.fx as fx
import torch.fx.traceback as fx_traceback
import torch.utils._pytree as pytree
from torch import SymBool, SymInt, Tensor
from torch._dispatch.python import enable_python_dispatcher
from torch._library.fake_class_registry import FakeScriptObject
from torch._logging import trace_structured
from torch._subclasses.fake_impls import fast_detach
from torch._subclasses.fake_tensor import (
    FakeTensor,
    FakeTensorMode,
    is_fake,
    unset_fake_temporarily,
)
from torch._subclasses.meta_utils import is_sparse_any
from torch.fx import GraphModule, Proxy, Tracer
from torch.fx.graph_module import _assign_attr
from torch.fx.node import _side_effectful_need_to_be_preserved_pre_dispatch
from torch.fx.passes.shape_prop import _extract_tensor_metadata
from torch.nn import Module
from torch.overrides import TorchFunctionMode
from torch.utils._python_dispatch import (
    _disable_infra_mode,
    _push_mode,
    _unset_infra_mode,
    TorchDispatchMode,
)
from torch.utils._stats import count
from torch.utils._thunk import Thunk
from torch.utils._traceback import CapturedTraceback
from torch.utils.weak import _WeakHashRef, WeakIdKeyDictionary, WeakTensorKeyDictionary

from ._backward_state import BackwardState
from .sym_node import SymNode


if TYPE_CHECKING:
    import types
    from collections.abc import MutableMapping

    import sympy

    from torch._ops import OpOverload
    from torch.fx._symbolic_trace import PHBase
    from torch.types import IntLikeType

__all__ = [
    "PythonKeyTracer",
    "dispatch_trace",
    "make_fx",
    "DecompositionInterpreter",
    "py_sym_types",
    "get_innermost_proxy_mode",
    "get_proxy_mode",
    "handle_sym_dispatch",
    "maybe_enable_thunkify",
    "maybe_disable_thunkify",
]

_ProxyTracer = Union["PythonKeyTracer", "_GraphAppendingTracerEx"]

_AnyScriptObject = (torch.ScriptObject, FakeScriptObject)
_AnyScriptObjectType = Union[torch.ScriptObject, FakeScriptObject]

aten = torch.ops.aten
prim = torch.ops.prim

log = logging.getLogger(__name__)
not_implemented_log = torch._logging.getArtifactLogger(__name__, "not_implemented")

CURRENT_DECOMPOSITION_TABLE: Mapping[OpOverload, Callable] = {}

CONSTANT_NUMEL_LIMIT = 1

T = TypeVar("T")
U = TypeVar("U")
_P = ParamSpec("_P")
R = TypeVar("R")

null_ctx_type = type(nullcontext)
# We currently convert all SymInt to proxies before we use them.
# This could plausibly be handled at the Dynamo level.
pytree.register_pytree_node(
    torch.Size,
    lambda xs: (list(xs), None),
    lambda xs, _: tuple(xs),
    flatten_with_keys_fn=lambda xs: (
        [(pytree.SequenceKey(i), x) for i, x in enumerate(xs)],
        None,
    ),
)


def fake_signature(fn: Callable[_P, R], nargs: int) -> Callable[_P, R]:
    """FX gets confused by varargs, de-confuse it"""
    argnames = ",".join(f"arg{i}" for i in range(nargs))
    return eval(f"lambda {argnames}: fn({argnames})", {"fn": fn})


@contextmanager
def decompose(
    decomposition_table: Optional[Mapping[OpOverload, Callable]]
) -> Generator[Mapping[OpOverload, Callable], None, None]:
    global CURRENT_DECOMPOSITION_TABLE
    old_decomposition_table = CURRENT_DECOMPOSITION_TABLE
    CURRENT_DECOMPOSITION_TABLE = decomposition_table or {}
    try:
        yield CURRENT_DECOMPOSITION_TABLE
    finally:
        CURRENT_DECOMPOSITION_TABLE = old_decomposition_table


# ensure we cannot collide with other properties
proxy_slot = object()


class _NoDefault:
    pass


no_default = _NoDefault()

from torch.types import py_sym_types, PySymType


class _HasMeta(Protocol):
    meta: Dict[str, PySymType]


def is_sym_node(node: _HasMeta) -> bool:
    assert hasattr(node, "meta"), "All nodes traced with proxy_tensor should have meta"
    return "val" in node.meta and isinstance(node.meta["val"], py_sym_types)


@overload
def set_proxy_slot(obj: Tensor, tracer: _ProxyTracer, proxy: _ProxyTensor) -> None:
    ...


@overload
def set_proxy_slot(
    obj: _AnyScriptObjectType, tracer: _ProxyTracer, proxy: Proxy
) -> None:
    ...


@overload
def set_proxy_slot(
    obj: PySymType, tracer: _ProxyTracer, proxy: _PySymProxyType
) -> None:
    ...


def set_proxy_slot(
    obj: Union[PySymType, _AnyScriptObjectType, Tensor],
    tracer: _ProxyTracer,
    proxy: object,
) -> None:
    log.debug("set_proxy_slot %s (%s) %s", obj, id(obj), proxy)
    if isinstance(obj, Tensor):
        # We DO want to clobber proxies whenever we run an inplace operation
        # on a tensor, and it affects the metadata on the proxy.
        assert isinstance(proxy, _ProxyTensor)
        tracer.tensor_tracker[obj] = proxy
    elif isinstance(obj, (_AnyScriptObject)):
        # We DO want to clobber proxies, with a similar rationale as for tensors.
        assert isinstance(proxy, Proxy)
        tracer.script_object_tracker[obj] = proxy
    else:
        # NB: Never clobber pre-existing proxy.  Although the proxies
        # are in principle equivalent, when we do graph partitioning
        # we need there not to be spurious dependencies on tangent inputs.
        # This works because primals get their SymInts set first, and
        # THEN later we allocate tangent inputs.  Make sure if a SymInt
        # is derivable from a primal that we use that.
        assert isinstance(obj, py_sym_types), type(obj)
        if obj not in tracer.symnode_tracker:
            tracer.symnode_tracker[obj] = typing.cast(_PySymProxyType, proxy)

            # WAR: python test/dynamo/test_subclasses.py
            # TestNestedTensor.test_basic_autograd
            #
            # AOTAutograd doesn't pass the "outer sizes" as an actual argument
            # to make_fx, but it is made use of internally in AOTAutograd's
            # call to tensor unflatten.  Because the outer sizes isn't passed
            # as an argument, it is therefore untracked.  However, it turns
            # out you luck out, because *Dynamo* will manually add the outer
            # sizes as an argument so you can fix up the proxy'ness.
            #
            # This is probably fixed in
            # https://github.com/pytorch/pytorch/pull/125941/
            import sympy

            if isinstance(obj.node.expr, sympy.Symbol):
                tracer.sympy_expr_tracker[obj.node.expr] = proxy


def has_proxy_slot(obj: Tensor, tracer: _ProxyTracer) -> bool:
    assert isinstance(obj, (Tensor, SymNode)), type(obj)
    return bool(get_proxy_slot(obj, tracer, False, lambda _: True))


_PySymProxyType = Thunk[Proxy]


@overload
def get_proxy_slot(
    obj: Tensor,
    tracer: _ProxyTracer,
) -> _ProxyTensor:
    ...


@overload
def get_proxy_slot(
    obj: Tensor,
    tracer: _ProxyTracer,
    default: U,
) -> Union[_ProxyTensor, U]:
    ...


@overload
def get_proxy_slot(
    obj: Tensor,
    tracer: _ProxyTracer,
    default: U,
    transform: Callable[[_ProxyTensor], R],
) -> Union[R, U]:
    ...


@overload
def get_proxy_slot(
    obj: _AnyScriptObjectType,
    tracer: _ProxyTracer,
) -> Proxy:
    ...


@overload
def get_proxy_slot(
    obj: _AnyScriptObjectType,
    tracer: _ProxyTracer,
    default: U,
) -> Union[Proxy, U]:
    ...


@overload
def get_proxy_slot(
    obj: _AnyScriptObjectType,
    tracer: _ProxyTracer,
    default: U,
    transform: Callable[[Proxy], R],
) -> Union[R, U]:
    ...


@overload
def get_proxy_slot(
    obj: PySymType,
    tracer: _ProxyTracer,
) -> _PySymProxyType:
    ...


@overload
def get_proxy_slot(
    obj: PySymType,
    tracer: _ProxyTracer,
    default: T,
) -> Union[T, _PySymProxyType]:
    ...


@overload
def get_proxy_slot(
    obj: PySymType,
    tracer: _ProxyTracer,
    default: U,
    transform: Callable[[_PySymProxyType], R],
) -> Union[R, U]:
    ...


# the default argument is what to return if the slot is not set.
# the transform argument is handy if you need to extract a subfield from
# the successfully looked up result (but NOT the default.)
def get_proxy_slot(
    obj: Union[Tensor, _AnyScriptObjectType, PySymType],
    tracer: _ProxyTracer,
    default: object = no_default,
    transform: Callable = lambda x: x,
) -> object:
    tracker: Any
    if isinstance(obj, Tensor):
        tracker = tracer.tensor_tracker
    elif isinstance(obj, _AnyScriptObject):
        tracker = tracer.script_object_tracker
    else:
        assert isinstance(obj, py_sym_types), type(obj)
        tracker = tracer.symnode_tracker

    if obj not in tracker:
        # Last ditch
        if isinstance(obj, py_sym_types) and obj.node.expr in tracer.sympy_expr_tracker:
            value = tracer.sympy_expr_tracker[obj.node.expr]
        else:
            if isinstance(default, _NoDefault):
                raise RuntimeError(
                    f"{obj} ({id(obj)})is not tracked with proxy for {tracer}"
                )
            return default
    else:
        value = tracker[obj]
    res = transform(value)
    return res


def snapshot_fake(val: Tensor) -> Optional[Tensor]:
    # val.detach() will also eventually call fast_detach(),
    # but this saves us a full trip into __torch_dispatch__
    # (snapshot_fake is called a lot)
    if isinstance(val, FakeTensor):
        return fast_detach(val.fake_mode, val)
    else:
        return val.detach()


_ExtractValType = Optional[
    Union[
        PySymType,
        _AnyScriptObjectType,
        BackwardState,
        List["_ExtractValType"],
        Tuple["_ExtractValType", ...],
        Dict[str, "_ExtractValType"],
        Tensor,
        int,
        float,
        bool,
    ]
]


def extract_val(val: _ExtractValType) -> _ExtractValType:
    if is_fake(val):
        return snapshot_fake(val)
    elif isinstance(val, py_sym_types):
        return val
    elif isinstance(val, _AnyScriptObject):
        return val
    elif isinstance(val, BackwardState):
        return val
    elif isinstance(val, (list, tuple)):
        return val.__class__([extract_val(x) for x in val])
    elif isinstance(val, dict):
        return {k: extract_val(v) for k, v in val.items()}
    elif isinstance(val, Tensor):
        if not val.is_sparse:
            # NB: Kinda hacky, but we should try to get val as the metadata
            # everywhere
            # TODO: This doesn't properly track storages.  A more robust
            # approach would be to maintain a per-trace FakeTensorMode and
            # from_real_tensor to create fake values (don't forget to
            # snapshot_fake)
            fake_tensor_mode = FakeTensorMode(allow_fallback_kernels=True)
            with fake_tensor_mode:
                return torch.empty_strided(
                    val.shape, val.stride(), device=val.device, dtype=val.dtype
                )
        else:
            return None
    elif isinstance(val, (int, float, bool)):
        return val
    elif val is None:
        return None

    typing_extensions.assert_never(val)


@contextmanager
def _enable_thunkify(
    tracer: _ProxyTracer, *, enable: bool = True
) -> Generator[None, None, None]:
    """
    Enable thunkification inside the context manager.  Thunkification prevents
    SymNode computation from directly being traced into an FX graph; instead,
    the compute is only added to the graph if it is actually used.  This helps
    us track SymNode compute when it is computed (since we need /something/
    to put in the tracker) even if it is unlikely to be used.
    """
    old = tracer.enable_thunkify
    tracer.enable_thunkify = enable
    try:
        yield
    finally:
        tracer.enable_thunkify = old


@contextmanager
def maybe_disable_thunkify() -> Generator[None, None, None]:
    """Within a context, disable thunkification.  See :func:`maybe_enable_thunkify`
    for more details.  This is helpful if you have a wrapper function which
    you want to enable thunkification on, but in some segment on the inside (say,
    the original user function), you want to disable thunkification as you know
    it is not needed there.
    """
    proxy_mode = get_proxy_mode()
    if proxy_mode is not None:
        with _enable_thunkify(proxy_mode.tracer, enable=False):
            yield
    else:
        yield


@contextmanager
def maybe_enable_thunkify() -> Generator[None, None, None]:
    """Within this context manager, if you are doing make_fx tracing, we will thunkify
    all SymNode compute and avoid tracing it into the graph unless it is actually needed.
    You should prefer to avoid using this as much as possible, as lazy evaluation of
    SymNode tracing can lead to long chains of thunks which will stack overflow
    if you evaluate them.  However, this is currently sometimes necessary as there
    are buggy parts of PT2 which will fail with "s0 is not tracked with proxy" error
    due to insufficient tracing of SymNode computation.
    """
    proxy_mode = get_proxy_mode()
    if proxy_mode is not None:
        with _enable_thunkify(proxy_mode.tracer):
            yield
    else:
        yield


# Note [invariants for node meta 'val']
# What invariants do we have for the 'val' set on the FX node?  It has accurate
# metadata... but only for metadata that exists "below" all other subsystems
# (most notably autograd, but also vmap, functorch transforms, etc).  This means
# you can get the dtype, shape, stride, storage, but you CANNOT get requires_grad,
# grad_fn, _base (_base actually may be set due to recursive call to
# ADInplaceOrView, but you shouldn't rely on it.)
def set_meta(proxy: Proxy, val: _ExtractValType) -> Proxy:
    proxy.node.meta["val"] = extract_val(val)

    with _enable_thunkify(proxy.tracer):  # type: ignore[arg-type]
        # Best effort tensor_meta setting; prefer using val!
        if is_fake(val):
            proxy.node.meta["tensor_meta"] = _extract_tensor_metadata(val)
        elif isinstance(val, Tensor) and not val.is_sparse:
            proxy.node.meta["tensor_meta"] = _extract_tensor_metadata(val)
    return proxy


def thunkify(
    tracer: _ProxyTracer, f: Callable[_P, R], *args: _P.args, **kwargs: _P.kwargs
) -> Thunk[R]:
    """
    Delays computation of f until it's called again
    Also caches the result
    """
    if tracer.enable_thunkify:
        return Thunk(functools.partial(f, *args, **kwargs))
    else:
        r = f(*args, **kwargs)
        return Thunk(lambda: r)


def track_tensor(
    tensor: Tensor, proxy: Proxy, *, constant: Optional[Tensor], tracer: _ProxyTracer
) -> None:
    def try_set_proxy_slot(
        outer_s: IntLikeType,
        proxy_callable: Callable[Concatenate[PySymType, _P], Proxy],
        *args: _P.args,
        **kwargs: _P.kwargs,
    ) -> None:
        assert callable(proxy_callable)
        if isinstance(outer_s, SymInt):
            with _enable_thunkify(tracer):
                set_proxy_slot(
                    outer_s,
                    tracer,
                    thunkify(tracer, proxy_callable, outer_s, *args, **kwargs),
                )

    # The basic idea is that we need to associate each tensor/SymInt
    # with a Proxy.  How do we setup this association?  We just store
    # the proxy on the proxy slot of the object, keyed on the tracer
    # (so that if we have multiple tracers at the same time, they
    # don't clobber each other.)
    for i, s in enumerate(tensor.shape):
        try_set_proxy_slot(
            s,
            lambda x, i: set_meta(
                tracer.create_proxy(
                    "call_function", torch.ops.aten.sym_size.int, (proxy, i), {}
                ),
                x,
            ),
            i,
        )

    if not is_sparse_any(tensor):
        for i, s in enumerate(tensor.stride()):
            try_set_proxy_slot(
                s,
                lambda x, i: set_meta(
                    tracer.create_proxy(
                        "call_function", torch.ops.aten.sym_stride.int, (proxy, i), {}
                    ),
                    x,
                ),
                i,
            )

    try_set_proxy_slot(
        tensor.numel(),
        lambda x: set_meta(
            tracer.create_proxy(
                "call_function", torch.ops.aten.sym_numel.default, (proxy,), {}
            ),
            x,
        ),
    )
    if not is_sparse_any(tensor):
        try_set_proxy_slot(
            tensor.storage_offset(),
            lambda x: set_meta(
                tracer.create_proxy(
                    "call_function",
                    torch.ops.aten.sym_storage_offset.default,
                    (proxy,),
                    {},
                ),
                x,
            ),
        )
    set_proxy_slot(tensor, tracer, _ProxyTensor(proxy, constant))


_NestedProxys = Union[
    Proxy, Sequence["_NestedProxys"], Mapping[object, "_NestedProxys"]
]
_NestedTensors = Union[
    Tensor, Sequence["_NestedTensors"], Mapping[object, "_NestedTensors"]
]


def track_tensor_tree(
    inner_res: T,
    proxy_res: _NestedProxys,
    *,
    constant: Optional[_NestedTensors],
    tracer: _ProxyTracer,
) -> T:
    # NB: We call set_unbacked_bindings only on the *topmost* call to
    # track_tensor_tree, not recursive calls.  This is because there must
    # be only ONE unbacked_binding proxy call, and it should be the one
    # where all of the unbacked SymInts actually first come into existence.
    # If you call this again on the inner proxies for the tuple projections,
    # you will have multiple unbacked_bindings for the same symbol, but
    # they're not going to show up anywhere.
    #
    # I was briefly deceived into setting unbacked bindings recursively when
    # working on https://github.com/pytorch/pytorch/pull/133585 because I
    # observed that some extra unbacked bindings were needed to handle some
    # higher order operator code.  But actually it looks like this was
    # just an unrelated bug that needed to be fixed separately.
    _set_unbacked_bindings(inner_res, proxy_res)

    def wrap_with_proxy(
        e: object, proxy: _NestedProxys, constant: Optional[_NestedTensors]
    ) -> None:
        if isinstance(e, Tensor):
            assert isinstance(proxy, Proxy)
            assert constant is None or isinstance(constant, Tensor)
            track_tensor(e, proxy, tracer=tracer, constant=constant)
            set_meta(proxy, e)
        elif isinstance(e, py_sym_types):
            assert isinstance(proxy, Proxy)
            # NB: eagerly set meta here, so that the numbering is in order
            set_meta(proxy, e)
            set_proxy_slot(e, tracer, thunkify(tracer, lambda: proxy))
        elif isinstance(e, _AnyScriptObject):
            assert isinstance(proxy, Proxy)
            set_proxy_slot(e, tracer, proxy)
            set_meta(proxy, e)
        elif isinstance(e, (tuple, list)):
            # example use case: allreduce_ returns ([tensor], work)
            if isinstance(proxy, fx.Proxy):
                set_meta(proxy, e)

            def get_constant(
                c: Optional[_NestedTensors], idx: int
            ) -> Optional[_NestedTensors]:
                if c is None:
                    return None
                else:
                    assert isinstance(c, (list, tuple))
                    return c[idx]

            for idx, ee in enumerate(e):
                # Use an indexer here - if proxy is a List then it will unwrap
                # it. If it's a Proxy then it will proxy the getelem.
                wrap_with_proxy(ee, proxy[idx], get_constant(constant, idx))  # type: ignore[index]

        elif isinstance(e, dict):
            # example use case: triton_kernel_wrapper takes arguments as kwargs

            # In theory we could support const-prop when proxy-tensor-tracing
            # operators that returns dicts of tensors, but we have no use case
            # for it today (since the only op we currently trace that can
            # return a dict is triton_kernel_wrapper_functional/mutation,
            # which does not participate in const-prop)
            assert constant is None

            if isinstance(proxy, fx.Proxy):
                set_meta(proxy, e)

            for key, val in e.items():
                wrap_with_proxy(val, proxy[key], None)  # type: ignore[index]

        elif isinstance(e, BackwardState):
            assert isinstance(proxy, Proxy)
            set_meta(proxy, e)
            e.proxy = proxy
        else:
            # intentionally pass on primitives
            pass

    wrap_with_proxy(inner_res, proxy_res, constant)

    return inner_res


@dataclass
class _ProxyTensor:
    proxy: Proxy
    constant: Optional[Tensor]


def fetch_sym_proxy(
    tracer: _ProxyTracer,
) -> Callable[[PySymType], Union[bool, int, float, Proxy]]:
    def inner(e: PySymType) -> Union[int, bool, float, Proxy]:
        n = e.node
        if n.constant is not None:
            return n.constant
        if e.node.expr.is_number:
            if isinstance(e, SymBool):
                return bool(e.node.expr)
            elif isinstance(e, SymInt):
                return int(e.node.expr)
            return float(e.node.expr)
        else:
            assert isinstance(e, py_sym_types)
            # NB: we REQUIRE all symints to be tracked
            return get_proxy_slot(e, tracer).force()

    return inner


@overload
def fetch_object_proxy(tracer: _ProxyTracer, t: Tensor) -> Union[_ProxyTensor, Tensor]:
    ...


@overload
def fetch_object_proxy(
    tracer: _ProxyTracer, t: _AnyScriptObjectType
) -> Union[Proxy, _AnyScriptObjectType]:
    ...


@overload
def fetch_object_proxy(
    tracer: _ProxyTracer, t: PySymType
) -> Union[_PySymProxyType, PySymType]:
    ...


def fetch_object_proxy(
    tracer: _ProxyTracer, t: Union[Tensor, _AnyScriptObjectType, PySymType]
) -> object:
    return get_proxy_slot(t, tracer, t)


HANDLED_TYPES = (Tensor, torch.nn.Parameter, FakeTensor)


def _maybe_record_pointwise_barrier(
    func: object, proxy_mode: ProxyTorchDispatchMode
) -> None:
    """
    Records pointwise operators in user program (non decomposed) that were output in fp16/bf16
    """
    if proxy_mode.decomp_layers or not proxy_mode.emulate_precision_casts:
        return

    if (
        not isinstance(func, torch._ops.OpOverload)
        or torch.Tag.pointwise not in func.tags
    ):
        return

    last_node = next(iter(reversed(proxy_mode.tracer.graph.nodes)))
    t = last_node.meta.get("val")
    if not isinstance(t, torch.Tensor) or t.dtype not in (
        torch.bfloat16,
        torch.float16,
    ):
        return

    last_node.meta["low_precision_pointwise_barrier"] = True


def proxy_call(
    proxy_mode: ProxyTorchDispatchMode,
    func: OpOverload,
    pre_dispatch: bool,
    args: Tuple[object, ...],
    kwargs: Dict[str, object],
) -> object:
    unrecognized_types: List[Type] = []
    flat_args_kwargs, spec = pytree.tree_flatten((args, kwargs))

    def can_handle_tensor(x: Tensor) -> bool:
        r = type(x) in HANDLED_TYPES or has_proxy_slot(x, proxy_mode.tracer)
        if proxy_mode._allow_fake_constant:
            r = r or type(x) in (torch._subclasses.FakeTensor,)
        if not r:
            unrecognized_types.append(type(x))
        return r

    # If there are any tensor subclasses, we need to handle those tensor subclasses first
    # TODO: we could use types to test this
    if not all(can_handle_tensor(x) for x in flat_args_kwargs if isinstance(x, Tensor)):
        not_implemented_log.debug(
            "ProxyTensorMode tensors without proxy had unrecognized subclasses: %s",
            unrecognized_types,
        )
        return NotImplemented

    r = maybe_handle_decomp(proxy_mode, func, args, kwargs)
    if r is not NotImplemented:
        _maybe_record_pointwise_barrier(func, proxy_mode)
        return r

    # For pre-autograd tracing, we do not want to run CompositeImplicit decomps.
    if not pre_dispatch and func not in [
        torch.ops.aten.size.default,
        torch.ops.aten.stride.default,
        torch.ops.aten.storage_offset.default,
    ]:
        with proxy_mode:
            r = func.decompose(*args, **kwargs)
            if r is not NotImplemented:
                return r

    tracer = proxy_mode.tracer
    f_flat_args_kwargs = [
        (
            fetch_object_proxy(tracer, x)
            if isinstance(x, (Tensor, _AnyScriptObject))
            else x
        )
        for x in flat_args_kwargs
    ]

    # If there are SymInts, we also should not consider this constant.
    # However, fake tensor handling of SymInts is sufficiently broken that
    # I couldn't write a test for this case
    all_constant = (
        not any(
            t.constant is None
            for t in f_flat_args_kwargs
            if isinstance(t, _ProxyTensor)
        )
        # TODO: maybe constant SymInts should also be allowed?  Not sure if
        # this can happen
        and not any(isinstance(x, py_sym_types) for x in flat_args_kwargs)
    )

    if torch.Tag.data_dependent_output in func.tags:
        # Check if all of the Tensor inputs are constants
        if all_constant:
            const_flat_args_kwargs = [
                t.constant if isinstance(t, _ProxyTensor) else t
                for t in f_flat_args_kwargs
            ]
            const_args, const_kwargs = pytree.tree_unflatten(
                const_flat_args_kwargs, spec
            )
            with unset_fake_temporarily():
                return func(*const_args, **const_kwargs)
        # If any of the Tensor inputs are "real" (not FakeTensor), we may
        # incorrectly burn in constants by allowing this access.  Raise
        # an error in this case
        if proxy_mode._error_on_data_dependent_ops and pytree.tree_all_only(
            Tensor, lambda t: not is_fake(t), (args, kwargs)
        ):
            raise RuntimeError(
                f"It appears that you're trying to get value out of a tracing tensor with {func} - erroring out! "
                "It's likely that this is caused by data-dependent control flow or similar.  "
                "It may be possible to trace this with dynamic shapes; try setting tracing_mode='symbolic' "
                "in your make_fx call."
            )

    proxy_flat_args_kwargs = [
        e.proxy if isinstance(e, _ProxyTensor) else e for e in f_flat_args_kwargs
    ]
    proxy_flat_args_kwargs = [
        (fetch_sym_proxy(proxy_mode.tracer)(e) if isinstance(e, py_sym_types) else e)
        for e in proxy_flat_args_kwargs
    ]
    proxy_args, proxy_kwargs = pytree.tree_unflatten(proxy_flat_args_kwargs, spec)

    # When we trace through a torch.tensor invocation, you never actually
    # see a torch.ops.aten.tensor call. Instead, the way this function is
    # implemented internally is that we allocate a plain tensor (this is
    # *guaranteed* to be a plain tensor, we disable all modes when doing
    # so), and then call at::lift_fresh on it (to give modes a chance to do
    # their stuff).  Furthermore, the tensor argument to lift_fresh is guaranteed
    # to be freshly allocated, so we want lift_fresh to be a no-op (directly
    # returning the input argument).
    #
    # Here is the basic problem: when we trace this sequence of executions
    # into an FX graph, what happens to this call sequence?  Traditionally,
    # tensor constants get interned as buffers on the FX GraphModule.  But
    # this is dangerous.  Consider:
    #
    #       x = torch.tensor(1)
    #       x.add_(2)
    #
    # Naively, this traces into:
    #
    #       t = self._tensor_constant0  # initialized to torch.tensor(1)
    #       x = torch.ops.aten.lift_fresh(t)
    #       x.add_(2)
    #
    # If lift_fresh returns t directly, the subsequent add_ call will
    # modify the tensor constant. Really, the problem is we've violated
    # the invariant the argument to lift is fresh.  So what we should
    # preserve the invariant by replacing lift_fresh with lift_fresh_copy:
    #
    #       t = self._tensor_constant0  # initialized to torch.tensor(1)
    #       x = torch.ops.aten.lift_fresh_copy(t)
    #       x.add_(2)
    #
    # This is what the overload modification does.
    if func is torch.ops.aten.lift_fresh.default:
        func = torch.ops.aten.lift_fresh_copy.default

    proxy_out = proxy_mode.tracer.create_proxy(
        "call_function",
        func,
        proxy_args,
        proxy_kwargs,
        name=proxy_mode.tracer.graph._target_to_str(func.overloadpacket.__name__),
    )

    with _enable_thunkify(proxy_mode.tracer):
        out = func(*args, **kwargs)

    # In some circumstances, we will be tracing in a situation where a tensor
    # is *statically* known to be a constant (currently, this only happens if
    # you run torch.tensor; deterministic factory functions like torch.arange
    # don't get this treatment).  When the tensor in question is small, it's
    # helpful to due constant propagation in case we call item() (in which
    # case we can return the constant value that is known, rather than give
    # an error.)  The logic here tests if constant propagation is possible
    # (because all of the inputs are constant).  If so, we disable fake tensor
    # mode (if it is on) and do true compute on the constant.
    #
    # It's worth highlighting that we're making a policy decision here.
    # There is a potential that the tensor is actually quite large, and we
    # don't actually want to run the compute.  The tensor being quite large
    # is one of the reasons why factory functions don't get this treatment
    # (since they can be quite large; if a parameter is initialized to a
    # constant value it will be!)  Similarly, there is also a potential
    # to run an operator that blows up the size of a small tensor; we don't
    # protect against this case, but we could force, e.g., only single
    # element constant computation by testing the numel of the result before
    # propagating const-ness.  Similarly, we don't require the constant to
    # live on CPU, but we could.
    any_constant = any(
        t.constant is not None
        for t in f_flat_args_kwargs
        if isinstance(t, _ProxyTensor)
    )

    constant = None

    def tensor_numel_in_limit(t: Tensor) -> bool:
        return t.numel() <= CONSTANT_NUMEL_LIMIT

    # If this is a lift, the input tensor is guaranteed to be a
    # constant, so we keep a copy of the original argument along so
    # we can query it if we're asked to item() it at some later point
    if (
        func is torch.ops.aten.lift_fresh_copy.default
        and out.numel() <= CONSTANT_NUMEL_LIMIT
    ):
        with unset_fake_temporarily():
            assert isinstance(args[0], (Proxy, Tensor)), type(args[0])
            constant = args[0].clone()
    elif (
        torch.Tag.nondeterministic_seeded not in func.tags
        and all_constant
        and any_constant
        and pytree.tree_all_only(Tensor, tensor_numel_in_limit, out)
    ):
        # NB: do NOT include factories as constants
        with unset_fake_temporarily():
            const_flat_args_kwargs = [
                t.constant if isinstance(t, _ProxyTensor) else t
                for t in f_flat_args_kwargs
            ]
            const_args, const_kwargs = pytree.tree_unflatten(
                const_flat_args_kwargs, spec
            )
            constant = func(*const_args, **const_kwargs)
    else:
        constant = None

    track_tensor_tree(out, proxy_out, constant=constant, tracer=tracer)
    _maybe_record_pointwise_barrier(func, proxy_mode)
    return out


class _SymNodeDict:
    """
    Wrapper around a dictionary that will hash SymInts with their nodes
    """

    def __init__(self) -> None:
        self.sym_node_dict: Dict[PySymType, _PySymProxyType] = {}

    def __setitem__(self, key: PySymType, value: _PySymProxyType) -> None:
        self.sym_node_dict[key.node] = value

    def __getitem__(self, key: PySymType) -> _PySymProxyType:
        return self.sym_node_dict[key.node]

    def __contains__(self, key: PySymType) -> bool:
        return key.node in self.sym_node_dict

    def get(
        self, key: PySymType, default: Optional[_PySymProxyType] = None
    ) -> _PySymProxyType:
        # dict.get()'s annotation doesn't accept `None` when the value type
        # isn't Optional.
        return self.sym_node_dict.get(key.node, default)  # type: ignore[arg-type]

    def __iter__(self) -> Any:
        raise NotImplementedError

    def __len__(self) -> int:
        return len(self.sym_node_dict)


class PythonKeyTracer(Tracer):
    script_object_tracker: MutableMapping[_AnyScriptObjectType, Proxy]
    symnode_tracker: _SymNodeDict
    sympy_expr_tracker: Dict[sympy.Symbol, object]
    tensor_tracker: MutableMapping[Tensor, _ProxyTensor]
    torch_fn_counts: Dict[OpOverload, int]
    enable_thunkify: bool = False

    def __init__(self) -> None:
        super().__init__(autowrap_modules=())  # type: ignore[arg-type]
        self.tensor_tracker = WeakTensorKeyDictionary()
        self.symnode_tracker = _SymNodeDict()
        self.script_object_tracker = WeakIdKeyDictionary(
            dict=None, ref_type=_WeakHashRef
        )
        self.sympy_expr_tracker = dict()

        # Stores the torch function that was called during tracing
        self.torch_fn_metadata = None
        # Stores the counts for every torch function called. This is to help
        # distinguish between different calls to the same torch function.
        self.torch_fn_counts = {}
        self.enable_thunkify = False

    # In general, we don't want to make modules leaves. In principle, users of
    # this tracer might want to override this in order to turn a couple specific
    # modules into leaves in the traced graph.
    def call_module(
        self,
        m: Module,
        forward: Callable[..., Any],
        args: Tuple[Any, ...],
        kwargs: Dict[str, Any],
    ) -> Any:
        return forward(*args, **kwargs)

    # We don't want to turn getattr calls into proxies. So we just return the actual value.
    def getattr(
        self, attr: str, attr_val: object, parameter_proxy_cache: Dict[str, Proxy]
    ) -> object:
        return attr_val

    def create_arg(self, a: object) -> fx.node.Node:
        if isinstance(a, torch.nn.Parameter):
            for n, p in self.root.named_parameters():
                if a is p:
                    return self.create_node("get_attr", n, (), {})

            qualname = self.get_fresh_qualname("_param_constant")
            setattr(self.root, qualname, a)

            return self.create_node("get_attr", qualname, (), {})
        elif isinstance(a, py_sym_types):
            assert a.node.constant is not None
            return a.node.constant
        return super().create_arg(a)  # type: ignore[return-value]

    @overload
    def unwrap_proxy(self, e: Tensor) -> Union[Proxy, Tensor]:
        ...

    @overload
    def unwrap_proxy(self, e: PySymType) -> Union[Proxy, PySymType]:
        ...

    @overload
    def unwrap_proxy(
        self, e: _AnyScriptObjectType
    ) -> Union[Proxy, _AnyScriptObjectType]:
        ...

    def unwrap_proxy(self, e: T) -> object:
        if isinstance(e, Tensor):
            return get_proxy_slot(e, self, e, lambda x: x.proxy)
        elif isinstance(e, py_sym_types):
            return get_proxy_slot(e, self, e, lambda e: e.force())
        elif isinstance(e, _AnyScriptObject):
            return get_proxy_slot(e, self, e)
        else:
            return e


def _make_temp_remove_mode_context_manager(
    mode_ty: Type[TorchFunctionMode],
) -> Callable[[], _GeneratorContextManager[Optional[TorchFunctionMode]]]:
    @contextmanager
    def context_manager_fn() -> Generator[Optional[TorchFunctionMode], None, None]:
        from torch.overrides import _len_torch_function_stack, _pop_mode, _push_mode

        temp_elements = []
        removed_mode = None

        while _len_torch_function_stack() > 0:
            mode = _pop_mode()
            if isinstance(mode, mode_ty):
                removed_mode = mode
                break
            else:
                temp_elements.append(mode)

        for mode in reversed(temp_elements):
            _push_mode(mode)

        try:
            yield removed_mode

        finally:
            if removed_mode is not None:
                count = len(temp_elements)
                while count > 0:
                    mode = _pop_mode()
                    count -= 1
<<<<<<< HEAD

                temp_elements.append(removed_mode)

                for mode in reversed(temp_elements):
                    _push_mode(mode)

=======

                temp_elements.append(removed_mode)

                for mode in reversed(temp_elements):
                    _push_mode(mode)

>>>>>>> 9b2e453e
    return context_manager_fn


@torch._disable_dynamo
def dispatch_trace(
    root: Union[Module, Callable],
    tracer: Tracer,
    concrete_args: Optional[Tuple[Any, ...]] = None,
) -> GraphModule:
    graph = tracer.trace(root, concrete_args)  # type: ignore[arg-type]

    # NB: be careful not to DCE .item() calls
    def impure_pred(n: fx.Node) -> bool:
        from .symbolic_shapes import is_accessor_node

        # Always defer to the built-in notion of impure
        if n.is_impure():
            return True

        # Accessors always OK to DCE
        if is_accessor_node(n):
            return False

        # If the operator in question takes SymInt args to SymInt output,
        # we assume it's pure and OK to DCE
        if (
            isinstance(n.meta.get("val"), py_sym_types)
            and
            # NB: constant args ok
            all(
                isinstance(a.meta.get("val"), py_sym_types)
                for a in n.args
                if isinstance(a, fx.Node)
            )
        ):
            return False

        # No idea, just assume it's not OK
        return True

    graph.eliminate_dead_code(impure_pred)
    from torch._inductor.fx_passes.dedupe_symint_uses import dedupe_symints

    dedupe_symints(graph)
    name = root.__class__.__name__ if isinstance(root, Module) else root.__name__
    return fx._lazy_graph_module._make_graph_module(tracer.root, graph, name)


def wrap_key(
    f: Callable[_P, R], tensors: _P.args, tracer: _ProxyTracer, pre_dispatch: bool
) -> Callable[_P, R]:
    flat_tensors, tensors_spec = pytree.tree_flatten(tensors)

    @functools.wraps(f)
    def wrapped(*proxies: _P.args, **_unused: _P.kwargs) -> R:
        flat_proxies, proxies_spec = pytree.tree_flatten(proxies)
        assert len(flat_proxies) == len(flat_tensors)
        with disable_proxy_modes_tracing() as m:
            assert isinstance(m, ProxyTorchDispatchMode)
            track_tensor_tree(flat_tensors, flat_proxies, constant=None, tracer=tracer)

        def get_tensor_proxy_slot(t: Tensor) -> Union[Tensor, Proxy]:
            return get_proxy_slot(t, tracer, t, lambda x: x.proxy)

        out = f(*tensors)
        out = pytree.tree_map_only(Tensor, get_tensor_proxy_slot, out)
        out = pytree.tree_map_only(
            _AnyScriptObject, lambda t: get_proxy_slot(t, tracer, t, lambda x: x), out
        )

        def get_sym_proxy_slot(t: PySymType) -> Proxy:
            return get_proxy_slot(t, tracer).force()

        out = pytree.tree_map_only(py_sym_types, get_sym_proxy_slot, out)
        return out

    return wrapped


# TODO: Make downstream users of this work with OperatorBase
ORIGINAL_ATEN: Optional[object] = None


@contextmanager
def set_original_aten_op(func: OpOverload) -> Generator[None, None, None]:
    global ORIGINAL_ATEN
    if ORIGINAL_ATEN is None and fx_traceback.has_preserved_node_meta():
        ORIGINAL_ATEN = func
        fx_traceback.current_meta["original_aten"] = func
        try:
            yield
        finally:
            ORIGINAL_ATEN = None
            fx_traceback.current_meta["original_aten"] = None
    else:
        yield


class TorchFunctionMetadataMode(TorchFunctionMode):
    def __init__(self, tracer: _ProxyTracer) -> None:
        self.tracer = tracer

    def __torch_function__(
        self,
        func: OpOverload,
        types: Tuple[torch._C._TensorMeta, ...],
        args: Tuple[object, ...] = (),
        kwargs: Optional[Dict[str, object]] = None,
    ) -> object:
        kwargs = kwargs or {}
        self.tracer.torch_fn_metadata = func
        self.tracer.torch_fn_counts[func] = self.tracer.torch_fn_counts.get(func, 0) + 1
        return func(*args, **kwargs)


_temp_remove_metadata_torch_function_mode = _make_temp_remove_mode_context_manager(
    TorchFunctionMetadataMode
)


# This mode is **only** used for pre_dispatch tracing.
# In particular, we need to make sure that autograd/autocast API's
# that do not desugar into dispatcher operators stay in the graph.
class PreDispatchTorchFunctionMode(TorchFunctionMode):
    def __init__(self, tracer: _ProxyTracer) -> None:
        self.tracer = tracer

    def __torch_function__(
        self,
        func: OpOverload,
        types: Tuple[torch._C._TensorMeta, ...],
        args: Tuple[object, ...] = (),
        kwargs: Optional[Dict[str, object]] = None,
    ) -> object:
        kwargs = kwargs or {}
        if func in _side_effectful_need_to_be_preserved_pre_dispatch:
            # It's for passing the export verifier which needs to verify the meta['val']
            # TODO(tmanlaibaatar): we should systematically couple it with expoert verifier,
            # instead of hardcoding it here.
<<<<<<< HEAD
            node = self.tracer.create_node("call_function", func, args, {})  # type: ignore[arg-type]
            if func is torch._C._set_grad_enabled:
=======
            # T203648563
            node = self.tracer.create_node("call_function", func, args, {})  # type: ignore[arg-type]
            if func in [
                torch._C._set_grad_enabled,
                torch.amp.autocast_mode._enter_autocast,
                torch.amp.autocast_mode._exit_autocast,
            ]:
>>>>>>> 9b2e453e
                node.meta["val"] = None
            return node
            # Don't actually run the function! We just want to trace the calls
            # into a graph. We don't actualy want to change global autograd state.
        return func(*args, **kwargs)


_temp_remove_pre_dispatch_torch_function_mode = _make_temp_remove_mode_context_manager(
    PreDispatchTorchFunctionMode
)


class ProxyTorchDispatchMode(TorchDispatchMode):
    # Ensure this is read-only; this exists only for legacy reasons
    @property
    def enable_tracing(self) -> bool:
        return True

    def __init__(
        self,
        tracer: _ProxyTracer,
        tracing_mode: str,
        pre_dispatch: bool = False,
        _allow_fake_constant: bool = False,
        _error_on_data_dependent_ops: bool = True,
    ) -> None:
        dk = torch._C.DispatchKey.PreDispatch if pre_dispatch else None
        super().__init__(dk)
        self.tracer = tracer
        self.tracing_mode = tracing_mode
        self.pre_dispatch = pre_dispatch
        self._allow_fake_constant = _allow_fake_constant
        self._error_on_data_dependent_ops = _error_on_data_dependent_ops
        # Indicates to our torch_dispatch dispatching infra that
        # this is an "infra" mode with lower dispatching precedence.
        self._mode_key = torch._C._TorchDispatchModeKey.PROXY
        # Every time we enter a mode, we maintain a stack telling us what the previous
        # ProxyTorchDispatchMode state was (if there was any).
        # This lets us properly reset the state on exit.
        self.enter_stack: List[Optional[ProxyTorchDispatchMode]] = []
        self.decomp_layers = 0
        from torch._inductor import config

        self.emulate_precision_casts = config.emulate_precision_casts

    @count
    def __torch_dispatch__(
        self,
        func: OpOverload,
        types: Tuple[torch._C._TensorMeta, ...],
        args: Tuple[object, ...] = (),
        kwargs: Optional[Dict[str, object]] = None,
    ) -> object:
        with set_original_aten_op(func):
            kwargs = kwargs or {}

            if func in (prim.device.default,):
                return func(*args, **kwargs)

            return proxy_call(self, func, self.pre_dispatch, args, kwargs)

    def __enter__(self) -> Self:
        # Stash and store the previous proxy mode (there may or may not be one)
        maybe_prev_proxy_mode = _unset_infra_mode(torch._C._TorchDispatchModeKey.PROXY)
        self.enter_stack.append(maybe_prev_proxy_mode)
        return super().__enter__()

    def __exit__(
        self,
        exc_type: Optional[Type[BaseException]],
        exc_value: Optional[BaseException],
        traceback: Optional[types.TracebackType],
    ) -> Optional[bool]:
        b = super().__exit__(exc_type, exc_value, traceback)

        # Re-enable the previous proxy mode, if there was one.
        mb_previous_proxy_mode = self.enter_stack.pop()
        if mb_previous_proxy_mode is not None:
            _push_mode(mb_previous_proxy_mode)

        return b

    @classmethod
    def is_infra_mode(cls) -> bool:
        return True

    def _compute_proxy(
        self, func: OpOverload, args: Tuple[object, ...], out: PySymType
    ) -> Proxy:
        n_args = tuple(
            get_proxy_slot(a, self.tracer).force().node
            if isinstance(a, py_sym_types)
            else a
            for a in args
        )

        # func doesn't have a __torch_function__ that Proxy can interpose, so
        # we gotta do it manually
        n_out = self.tracer.create_node("call_function", func, n_args, {})  # type: ignore[arg-type]
        p_out = fx.Proxy(n_out, self.tracer)
        set_meta(p_out, out)
        return p_out

    def __sym_dispatch__(
        self,
        func: OpOverload,
        types: Tuple[torch._C._TensorMeta, ...],
        args: Tuple[object, ...],
        kwargs: Dict[str, object],
    ) -> object:
        # Peephole optimize multiply by one
        # NB: be careful not to trigger guards here!
        if func == operator.mul:
            if isinstance(args[1], int) and args[1] == 1:
                return args[0]
            elif isinstance(args[0], int) and args[0] == 1:
                return args[1]

        # For speed, we assume there are no nested data structures
        # (otherwise we could use tree_map)
        # We also assume there are no keyword arguments.
        assert not kwargs
        out = func(*args, **kwargs)

        # If func returned a constant, we don't need to trace; we have
        # determined that the result is constant (no matter if the inputs
        # were symbolic) and it is no longer necessary to trace the
        # computation.  This could occur if func triggered some guards.
        if isinstance(out, py_sym_types):
            p_out_thunk = thunkify(
                self.tracer, self._compute_proxy, func=func, args=args, out=out
            )
            set_proxy_slot(out, self.tracer, p_out_thunk)

        return out


class _GraphAppendingTracerEx(fx.proxy.GraphAppendingTracer):
    script_object_tracker: MutableMapping[_AnyScriptObjectType, Proxy]
    symnode_tracker: MutableMapping[PySymType, _PySymProxyType]
    tensor_tracker: MutableMapping[Tensor, _ProxyTensor]
    sympy_expr_tracker: Dict[sympy.Symbol, object]
    torch_fn_metadata: Optional[OpOverload]
    torch_fn_counts: Dict[OpOverload, int]
    enable_thunkify: bool = False

    def __init__(self, graph: fx.graph.Graph) -> None:
        super().__init__(graph)
        self.symnode_tracker = weakref.WeakKeyDictionary()
        self.tensor_tracker = WeakTensorKeyDictionary()
        self.sympy_expr_tracker = {}
        self.script_object_tracker = WeakIdKeyDictionary(
            dict=None, ref_type=_WeakHashRef
        )
        # Stores the torch function that was called during tracing
        self.torch_fn_metadata = None
        # Stores the counts for every torch function called. This is to help
        # distinguish between different calls to the same torch function.
        self.torch_fn_counts = {}


# TODO: I'm not sure what the point of this class is; you can just
# make_fx through a regular Interpreter
class DecompositionInterpreter(fx.Interpreter):
    def __init__(
        self,
        module: fx.GraphModule,
        new_graph: fx.Graph,
        decomposition_table: Optional[Mapping[OpOverload, Callable]] = None,
        **kwargs: object,
    ) -> None:
        super().__init__(module, **kwargs)  # type: ignore[arg-type]
        self.new_graph = new_graph
        self.tracer = _GraphAppendingTracerEx(self.new_graph)
        # Blegh
        self.decomposition_table = decomposition_table or {}
        self.mode = ProxyTorchDispatchMode(self.tracer, tracing_mode="real")

    def placeholder(
        self, target: str, args: Tuple[object, ...], kwargs: Dict[str, object]  # type: ignore[override]
    ) -> object:
        out = super().placeholder(target, args, kwargs)  # type: ignore[arg-type]
        proxy = fx.Proxy(self.new_graph.placeholder(target), self.tracer)
        track_tensor_tree(out, proxy, constant=None, tracer=self.tracer)
        # TODO handle case where the first character of target is '*'
        return out

    def get_attr(
        self, target: str, args: Tuple[object, ...], kwargs: Dict[str, object]  # type: ignore[override]
    ) -> object:
        out = super().get_attr(target, args, kwargs)  # type: ignore[arg-type]
        proxy = fx.Proxy(self.new_graph.get_attr(target), self.tracer)
        track_tensor_tree(out, proxy, constant=None, tracer=self.tracer)
        return out

    # call_function, call_method, call_module get traced automatically by the outer mode.

    def output(
        self, target: str, args: Tuple[object, ...], kwargs: Dict[str, object]  # type: ignore[override]
    ) -> object:
        out = super().output(target, args, kwargs)  # type: ignore[arg-type]

        def get_proxy_node(x: _ProxyTensor) -> fx.node.Node:
            return x.proxy.node

        def unwrap(e: Tensor) -> Union[Tensor, fx.Node]:
            return get_proxy_slot(e, self.tracer, e, get_proxy_node)

        self.new_graph.output(pytree.tree_map(unwrap, out))
        return out

    def run(self, *args: object, **kwargs: object) -> object:
        # Should enter the mode at least once for being able to restore it later
        # See: https://github.com/pytorch/pytorch/pull/82549#discussion_r934782025
        with decompose(self.decomposition_table), self.mode:
            return super().run(*args, **kwargs)  # type: ignore[arg-type]


def wrapper_and_args_for_make_fx(
    func: Callable[..., R], args: Tuple[object, ...], kwargs: Dict[str, object]
) -> Tuple[Callable[[List[object]], R], List[object]]:
    # make_fx doesn't support kwargs, so we need to do this flattening
    # and then unflatten the args before calling func
    flat_args, spec = pytree.tree_flatten((args, kwargs))

    def wrapped(flat_args: List[object]) -> R:
        fn_args, fn_kwargs = pytree.tree_unflatten(flat_args, spec)
        return func(*fn_args, **fn_kwargs)

    return wrapped, flat_args


@contextmanager
def disable_autocast_cache() -> Generator[None, None, None]:
    old_value = torch.is_autocast_cache_enabled()
    torch.set_autocast_cache_enabled(False)
    try:
        yield
    finally:
        torch.set_autocast_cache_enabled(old_value)


class _ModuleNotInstalledAsSubmoduleError(NameError):
    pass


# Base class for inline _ModuleStackTracer.__init__.AttrProxy
class _AttrProxy:
    def reset_proxy_mapping(self, base: Module, path: str) -> None:
        pass


class _ModuleStackTracer(PythonKeyTracer):
    r"""Customized version of PythonKeyTracer that retains module stack
    information in node.meta["nn_module_stack"].

    FX symbolic trace actually does this already, but it relies on `self.root`
    being the actual module being traced. Since make_fx traces a lambda of our
    creation, things don't work properly.

    So for this version we hold onto a reference to the original module
    (scope_root) and use that to match the path. Also when we see,
            A
           / \
          B   C
           \ /
            D
    we want to record the path as A.B.D by recording only one path.
    See Note [Preserving the nn module stack metadata during export non-strict mode]  # noqa: W605
    """

    def __init__(self, scope_root: GraphModule) -> None:
        super().__init__()
        self.scope_root = scope_root
        self.proxy_paths: WeakKeyDictionary[_AttrProxy, str] = WeakKeyDictionary()
        self.attr_proxy_map: WeakKeyDictionary[Module, _AttrProxy] = WeakKeyDictionary()
        self.proxy_modules: WeakKeyDictionary[_AttrProxy, Module] = WeakKeyDictionary()
        self.counter = 0

        self.module_id_cache = defaultdict(list)
        for name, mod in self.scope_root.named_modules(remove_duplicate=False):
            self.module_id_cache[id(mod)].append(name)

        # Build a wrapper around _AttrProxy to provide the tracer. We can't
        # store it on _AttrProxy itself beceause we mimic the underlying class
        # (including its attributes).
        tracer = self

        class AttrProxy(_AttrProxy):
            def __init__(self, base: Module, path: str) -> None:
                # Class is modified to be a subclass of torch.nn.Module
                # Warning: We blow away our own attributes here to mimic the base class
                # - so don't expect `self.x` to do anything useful.
                self.__class__ = type(
                    base.__class__.__name__,
                    (self.__class__, base.__class__),
                    {},
                )
                self.__dict__ = base.__dict__
                self.__class__.__module__ = base.__class__.__module__
                self.__class__.__qualname__ = base.__class__.__qualname__
                self.reset_proxy_mapping(base, path)

            def reset_proxy_mapping(self, base: Module, path: str) -> None:
                tracer.proxy_paths[self] = path
                tracer.proxy_modules[self] = base

            def __getattr__(self, name: str) -> AttrProxy:
                assert isinstance(self, Module)
                # Calling into torch.nn.Module.__getattr__ with super(),
                # That __getattr__ is patched to be module_getattr_wrapper in _symbolic_trace.py.
                # which then calls into _ModuleStackTracer.getattr
                attr_val = super().__getattr__(name)  # type: ignore[misc]
                if isinstance(attr_val, AttrProxy):
                    attr_val = tracer.proxy_modules[attr_val]
                elif not isinstance(attr_val, Module):
                    return attr_val
                if attr_val not in tracer.attr_proxy_map:
                    tracer.attr_proxy_map[attr_val] = AttrProxy(
                        attr_val, tracer.proxy_paths[self] + "." + name
                    )
                else:
                    # NOTE [caching AttrProxy]. Caching ensures a 1-1 mapping between AttrProxy and the actual attr_val.
                    # 1. We reset the proxy_mapping to solve the diamond shape reference problem: we want to record the
                    # path as A.B.D instead of A.C.D (the purpose of _ModuleStackTracer).
                    # 2. Instead of creating a new AttrProxy, we just reset the proxy_mapping of existing one. This is to avoid
                    # dynamo creating multiple guards for the same attr_val but different AttrProxy when exporting
                    # a model that calls torch.compile (e.g when a model uses torch.cond.)
                    tracer.attr_proxy_map[attr_val].reset_proxy_mapping(
                        attr_val, tracer.proxy_paths[self] + "." + name
                    )
                return tracer.attr_proxy_map[attr_val]

            def get_base(self) -> Module:
                return tracer.proxy_modules[self]

            @property
            def _modules(self) -> Dict[str, AttrProxy]:
                assert "_modules" in self.__dict__
                submodules = self.__dict__["_modules"]
                assert isinstance(submodules, dict)
                return {
                    key: AttrProxy(value, tracer.proxy_paths[self] + "." + str(key))
                    for key, value in submodules.items()
                }

        self.proxy_type = AttrProxy

    def path_of_module(self, mod: Module) -> str:
        """
        Use tracked access path during tracing instead of the default BFS behavior.
        Still use all the possible module paths to verify the result.
        """
        if mod is self.scope_root:
            return ""

        if isinstance(mod, _AttrProxy):
            return self.proxy_paths[mod]

        try:
            return Tracer.path_of_module(self, mod)
        except NameError as e:
            raise _ModuleNotInstalledAsSubmoduleError from e

    def getattr(
        self, attr: str, attr_val: object, parameter_proxy_cache: Dict[str, Proxy]
    ) -> object:
        if not isinstance(attr_val, Module) or isinstance(attr_val, fx.GraphModule):
            return super().getattr(attr, attr_val, parameter_proxy_cache)
        if isinstance(attr_val, _AttrProxy):
            return attr_val

        # See NOTE [caching AttrProxy].
        if attr_val not in self.attr_proxy_map:
            self.attr_proxy_map[attr_val] = self.proxy_type(attr_val, attr)
        else:
            self.attr_proxy_map[attr_val].reset_proxy_mapping(attr_val, attr)
        return self.attr_proxy_map[attr_val]

    def trace(  # type: ignore[override]
        self, root: Union[Module, Callable], concrete_args: Optional[Dict[str, object]]
    ) -> fx.Graph:
        res = super().trace(root, concrete_args)

        # Since we are making _AttrProxy mimic the original
        # submodule, when someone registers a module directly
        # to the tracer while tracing, the proxy object gets registered
        # first. So we need to replace the proxy modules with the real ones
        # This can happen during HOO tracing
        proxy_module_names_to_be_replaced: List[Tuple[str, _AttrProxy]] = []
        for name, module in self.root.named_modules():
            if module in self.proxy_modules:
                proxy_module_names_to_be_replaced.append((name, module))

        def _delete_proxy_attr(obj: Module, target: str) -> bool:
            # Copied from fx/graph_module.py
            # Customized it for proxy type
            atoms = target.split(".")
            path, target_submod = atoms[:-1], atoms[-1]
            assert isinstance(obj, Module)
            mod = obj

            # Get the parent module
            for item in path:
                if not hasattr(mod, item):
                    return False

                mod = getattr(mod, item)

                if not isinstance(mod, (_AttrProxy, Module)):
                    return False

            if not hasattr(mod, target_submod):
                return False

            # At least the leaf module should be proxy type.
            if not isinstance(getattr(mod, target_submod), _AttrProxy):
                return False

            delattr(mod, target_submod)
            return True

        for proxy_module_name, proxy_module in proxy_module_names_to_be_replaced:
            _delete_proxy_attr(self.root, proxy_module_name)
            actual_module = self.proxy_modules[proxy_module]
            _assign_attr(actual_module, self.root, proxy_module_name)

        return res

    def call_module(
        self,
        m: Module,
        forward: Callable,
        args: Tuple[object, ...],
        kwargs: Dict[str, object],
    ) -> None:
        """PythonKeyTracer overrides call_module to avoid the scope handling,
        but we actually want it.
        """
        from torch._dynamo import OptimizedModule

        # FIXME (tmanlaibaatar)
        # When we call torch.compile inside HOO, we will end up
        # invoking a module that is not registered on the root. For
        # now, we just inline them. But once we start supporting
        # mark_strict in export, we do need to properly handle this.
        # Right now, it doesn't matter because current non-strict
        # use cases don't need to work with HOO.
        if isinstance(m, (OptimizedModule, GraphModule)):
            return forward(*args, **kwargs)

        try:
            return Tracer.call_module(self, m, forward, args, kwargs)
        except _ModuleNotInstalledAsSubmoduleError as e:
            warnings.warn(
                f"Unable to find the path of the module {m}. "
                "This might be because the module was not properly registered "
                "as a submodule, which is not good practice. We will trace "
                "through the module without recording stack information."
            )
            return forward(*args, **kwargs)

    def is_leaf_module(self, m: Module, module_qualified_name: str) -> bool:
        return False

    def create_node(self, *args: object, **kwargs: object) -> fx.node.Node:
        """
        Create node and add on metadata.
        Add nn_module_stack here instead of TracerBase,
        since calls to make_fx() might not want to record module stack metadata.
        Add torch_fn by looking at torch_fn_metadata and torch_fn_counts.
        Add stack_trace by filtering out forward() stack frames.
        """
        node = super().create_node(*args, **kwargs)  # type: ignore[arg-type]

        # nn_module_stack
        if node.op not in ["placeholder", "output"]:
            if "nn_module_stack" not in node.meta:
                node.meta["nn_module_stack"] = self.module_stack
            # convert nn_module_stack from Dict[key, (FQN, class)] -> Dict[str, Tuple[str, str]]
            for key, (fqn, mod_cls) in node.meta["nn_module_stack"].items():
                if isinstance(mod_cls, type):
                    node.meta["nn_module_stack"][key] = (
                        fqn,
                        mod_cls.__module__ + "." + mod_cls.__qualname__,
                    )

        # torch_fn
        if (
            node.op == "call_function"
            and self.torch_fn_metadata is not None
            and "torch_fn" not in node.meta
        ):
            node.meta["torch_fn"] = (
                f"{self.torch_fn_metadata.__name__}_{self.torch_fn_counts[self.torch_fn_metadata]}",
                f"{self.torch_fn_metadata.__class__.__name__}.{self.torch_fn_metadata.__name__}",
            )

        # stack_trace
        if "stack_trace" not in node.meta and node.op not in ["placeholder", "output"]:
            user_frame_summary = CapturedTraceback.extract().summary()
            if user_frame_summary:
                # we retain frames from forward() calls, or ops
                # located in torch/__init__.py (e.g. sym_int, sym_constrain_range, vmap)
                stack_trace = [
                    frame
                    for frame in user_frame_summary
                    if (
                        frame.name == "forward"
                        or frame.filename.endswith("torch/__init__.py")
                    )
                ]
                # filter out forward() frames from fx/_symbolic_trace.py, export/_trace.py
                # this is hardcoded, but leads to a much cleaner stack trace
                stack_trace = [
                    frame
                    for frame in stack_trace
                    if not (
                        frame.filename.endswith("fx/_symbolic_trace.py")
                        or frame.filename.endswith("export/_trace.py")
                    )
                ]
                if (
                    stack_trace
                ):  # empty list for strict mode, dynamo should handle stack_trace
                    stack_trace = traceback.StackSummary.from_list(stack_trace)
                    node.meta["stack_trace"] = "".join(stack_trace.format()).strip()

        return node


class _MakefxTracer:
    def __init__(
        self,
        decomposition_table: Optional[Mapping[OpOverload, Callable]],
        tracing_mode: str,
        _allow_non_fake_inputs: bool,
        pre_dispatch: bool,
        record_module_stack: bool,
        _allow_fake_constant: bool,
        _error_on_data_dependent_ops: bool,
    ) -> None:
        # Configurations that are used to initialize the context managers and their states.
        # Should not modify them during tracing.
        self.decomposition_table: Dict[OpOverload, Callable] = dict(
            decomposition_table or {}
        )
        self.decomposition_table.setdefault(
            torch.ops.aten.sym_numel.default, torch._decomp.decompositions.sym_numel
        )
        self.tracing_mode: str = tracing_mode
        self._allow_non_fake_inputs: bool = _allow_non_fake_inputs
        self.pre_dispatch: bool = pre_dispatch
        self.record_module_stack: bool = record_module_stack
        self._allow_fake_constant: bool = _allow_fake_constant
        self._error_on_data_dependent_ops: bool = _error_on_data_dependent_ops

        # All context managers and their states should be initialized before tracing based on the inputs
        # and configurations. After tracing, their states should be cleaned except for shape_env.
        # Remember to specify how to intialize it from user inputs and from parent tracer whenever
        # adding new modes in _MakefxTracer.
        self.fake_tensor_mode: Optional[FakeTensorMode] = None
        self.proxy_mode: Union[nullcontext, ProxyTorchDispatchMode] = nullcontext()
        self.proxy_function_mode: Union[
            nullcontext, PreDispatchTorchFunctionMode
        ] = nullcontext()
        self.fx_tracer: Optional[PythonKeyTracer] = None
        self.python_dispatcher_mode: Union[nullcontext, Any] = nullcontext()
        self.torch_fn_metadata_mode: Union[
            nullcontext, TorchFunctionMetadataMode
        ] = nullcontext()

    def _checkpoint_modes(self) -> List[Any]:
        return [
            self.fake_tensor_mode,
            self.proxy_mode,
            self.proxy_function_mode,
            self.fx_tracer,
            self.python_dispatcher_mode,
            self.torch_fn_metadata_mode,
        ]

    def _restore_modes(
        self,
        prev_fake_tensor_mode: Optional[FakeTensorMode],
        prev_proxy_mode: Union[nullcontext, ProxyTorchDispatchMode],
        prev_proxy_function_mode: Union[nullcontext, PreDispatchTorchFunctionMode],
        prev_fx_tracer: Optional[PythonKeyTracer],
        prev_python_dispatcher_mode: Union[nullcontext, Any],
        prev_torch_fn_metadata_mode: Union[nullcontext, TorchFunctionMetadataMode],
    ) -> None:
        self.fake_tensor_mode = prev_fake_tensor_mode
        self.proxy_mode = prev_proxy_mode
        self.proxy_function_mode = prev_proxy_function_mode
        self.fx_tracer = prev_fx_tracer
        self.python_dispatcher_mode = prev_python_dispatcher_mode
        self.torch_fn_metadata_mode = prev_torch_fn_metadata_mode

    @contextmanager
    def _init_modes_from_inputs(
        self, f: Callable, args: Tuple[object, ...]
    ) -> Generator[None, None, None]:
        prev_modes = self._checkpoint_modes()
        try:
            # Avoid importing sympy at a module level
            from .symbolic_shapes import ShapeEnv

            if hasattr(f, "_orig_mod") and self.record_module_stack:
                scope_root = f._orig_mod
                self.fx_tracer = _ModuleStackTracer(scope_root)
            else:
                self.fx_tracer = PythonKeyTracer()

            if self.tracing_mode == "fake":
                import torch._dynamo

                fake_tensor_mode = torch._dynamo.utils.detect_fake_mode(args)
                if fake_tensor_mode is None:
                    import torch._functorch.config as _config

                    with _config.patch(fake_tensor_allow_unsafe_data_ptr_access=False):
                        fake_tensor_mode = FakeTensorMode(
                            allow_fallback_kernels=True,
                            allow_non_fake_inputs=self._allow_non_fake_inputs,
                            shape_env=ShapeEnv(),
                            static_shapes=True,
                        )
                self.fake_tensor_mode = fake_tensor_mode
            elif self.tracing_mode == "symbolic":
                import torch._dynamo

                fake_tensor_mode = torch._dynamo.utils.detect_fake_mode(args)
                if fake_tensor_mode is None:
                    shape_env = ShapeEnv()
                    import torch._functorch.config as _config

                    with _config.patch(fake_tensor_allow_unsafe_data_ptr_access=False):
                        fake_tensor_mode = FakeTensorMode(
                            allow_fallback_kernels=False,
                            allow_non_fake_inputs=self._allow_non_fake_inputs,
                            shape_env=shape_env,
                        )
                assert (
                    fake_tensor_mode.shape_env is not None
                ), "shape_env should be set if tracing with 'symbolic'"
                self.fake_tensor_mode = fake_tensor_mode
            else:
                if not self.tracing_mode == "real":
                    raise AssertionError(
                        f"Unexpected tracing type: {self.tracing_mode}"
                    )

            self._construct_modes_with_fx_tracer(self.fx_tracer)
            yield
        finally:
            self._restore_modes(*prev_modes)

    def _construct_modes_with_fx_tracer(self, fx_tracer: _ProxyTracer) -> None:
        self.proxy_mode = ProxyTorchDispatchMode(
            fx_tracer,
            self.tracing_mode,
            pre_dispatch=self.pre_dispatch,
            _allow_fake_constant=self._allow_fake_constant,
            _error_on_data_dependent_ops=self._error_on_data_dependent_ops,
        )

        if self.pre_dispatch:
            self.proxy_function_mode = PreDispatchTorchFunctionMode(fx_tracer)

        # pre-autograd tracing uses per-dispatch-key modes,
        # which requires the python dispatcher
        if self.tracing_mode == "symbolic" or self.pre_dispatch:
            self.python_dispatcher_mode = enable_python_dispatcher()

        self.torch_fn_metadata_mode = TorchFunctionMetadataMode(fx_tracer)

    @contextmanager
    def _init_modes_from_parent(
        self, parent_tracer: _MakefxTracer
    ) -> Generator[None, None, None]:
        # By default, subtracer creates new modes based on parent tracer's config.
        # However, there are cases where we want to share the same modes with parent tracer
        # For example, fake_tensor_mode, we want the example value's fake_mode of parent graph and subgraphs to be the same.
        prev_modes = self._checkpoint_modes()
        try:
            self.fake_tensor_mode = parent_tracer.fake_tensor_mode

            def _create_sub_fx_tracer(parent_tracer: _ProxyTracer) -> PythonKeyTracer:
                if type(parent_tracer) == PythonKeyTracer:
                    return PythonKeyTracer()
                elif type(parent_tracer) == _ModuleStackTracer:
                    return _ModuleStackTracer(parent_tracer.scope_root)
                else:
                    raise RuntimeError(
                        f"Unexpected tracer type: {type(parent_tracer)}."
                    )

            assert parent_tracer.fx_tracer is not None
            self.fx_tracer = _create_sub_fx_tracer(parent_tracer.fx_tracer)
            self._construct_modes_with_fx_tracer(self.fx_tracer)
            yield
        finally:
            self._restore_modes(*prev_modes)

    def _trace_inner(self, f: Callable, *args: object) -> GraphModule:
        phs = pytree.tree_map(lambda _: torch.fx._symbolic_trace.PH, args)

        def _wrap_fake(args: T) -> T:
            arg_count = 0

            def inner_wrap_fake(x: object) -> object:
                nonlocal arg_count
                # TODO: it would be nice to line these up with the names
                # FX will choose for the placeholders, but we don't
                # actually know what the names will be at this point yet
                # NB: the Source here is actually meaningless
                from torch._dynamo.source import ConstantSource

                assert self.fake_tensor_mode is not None
                source = ConstantSource(f"input{arg_count}")
                if isinstance(x, Tensor):
                    arg_count += 1
                    return self.fake_tensor_mode.from_tensor(x, source=source)
                # NB: don't match on bools
                elif type(x) is int and self.tracing_mode == "symbolic":
                    assert (
                        self.fake_tensor_mode.shape_env is not None
                    ), "shape_env should be set if tracing with 'symbolic'"
                    return self.fake_tensor_mode.shape_env.create_symintnode(
                        self.fake_tensor_mode.shape_env.create_symbol(
                            x, source, positive=None
                        ),
                        hint=x,
                        source=source,
                    )
                elif isinstance(x, torch.ScriptObject):
                    return torch._library.fake_class_registry.maybe_to_fake_obj(
                        self.fake_tensor_mode, x
                    )

                assert not isinstance(
                    x, FakeScriptObject
                ), f"ScriptObject {x} has been fakified. Cannot wrap_fake it again."
                return x

            wrap_fn_map = {
                "real": lambda x: x,
                "fake": inner_wrap_fake,
                "symbolic": inner_wrap_fake,
            }
            return pytree.tree_map(wrap_fn_map[self.tracing_mode], args)

        def _wrap_func(f: Callable[_P, R], phs: Sequence[PHBase]) -> Callable[_P, R]:
            if (
                not hasattr(inspect.unwrap(f), "__code__")
                or inspect.unwrap(f).__code__.co_flags & inspect.CO_VARARGS
            ):
                # FX doesn't support varargs, so we gotta fake up a wrapper
                # TODO: Would be nice to fix this at the source...
                return fake_signature(f, len(phs))
            return f

        args = _wrap_fake(args)
        func = _wrap_func(f, phs)
        # We disable the autocast cache as the autocast cache causes type conversions on parameters to
        # check a cache, which introduces untracked tensors into the graph
        #
        # We also disable tracing by any other tensor proxy-based tracers except the current. The
        # purpose of `make_fx` is to produce graphmodules as a side effect; its internal execution is
        # thus irrelevant to any external functional trace.
        proxy_mode: ProxyTorchDispatchMode = typing.cast(
            ProxyTorchDispatchMode, self.proxy_mode
        )
        with ExitStack() as stack:
            stack.enter_context(decompose(self.decomposition_table))
            if self.fake_tensor_mode:
                stack.enter_context(self.fake_tensor_mode)
            stack.enter_context(self.python_dispatcher_mode)
            stack.enter_context(self.proxy_function_mode)
            stack.enter_context(self.torch_fn_metadata_mode)
            stack.enter_context(proxy_mode)
            stack.enter_context(disable_autocast_cache())
            stack.enter_context(_set_make_fx_tracer(self))

            assert self.fx_tracer is not None
            try:
                t = dispatch_trace(
                    wrap_key(func, args, self.fx_tracer, self.pre_dispatch),
                    tracer=self.fx_tracer,
                    concrete_args=tuple(phs),
                )
            except Exception:
                trace_structured(
                    "artifact",
                    metadata_fn=lambda: {
                        "name": "make_fx_fail_partial",
                        "encoding": "string",
                    },
                    payload_fn=lambda: self.fx_tracer.graph.python_code(  # type: ignore[union-attr]
                        root_module="self",
                        verbose=True,
                        include_stride=True,
                        include_device=True,
                    ).src,
                )
                raise

        # TODO: kind of a bad way to do it, should maybe figure out a better way
        if self.tracing_mode == "symbolic":
            assert self.fake_tensor_mode is not None
            t.shape_env = self.fake_tensor_mode.shape_env
        return t

    def trace(self, f: Callable, *args: object) -> fx.GraphModule:
        with self._init_modes_from_inputs(f, args):
            return self._trace_inner(f, *args)

    def trace_subgraph(self, f: Callable, *args: object) -> GraphModule:
        # Create a new tracer based on parent's config
        sub_tracer = _MakefxTracer(
            self.decomposition_table,
            "real",
            self._allow_non_fake_inputs,
            self.pre_dispatch,
            self.record_module_stack,
            self._allow_fake_constant,
            self._error_on_data_dependent_ops,
        )
        with sub_tracer._init_modes_from_parent(self):
            return sub_tracer._trace_inner(f, *args)


_CURRENT_MAKE_FX_TRACER: Optional[_MakefxTracer] = None


@contextmanager
def _set_make_fx_tracer(tracer: _MakefxTracer) -> Generator[None, None, None]:
    global _CURRENT_MAKE_FX_TRACER
    prev_tracer = _CURRENT_MAKE_FX_TRACER
    try:
        _CURRENT_MAKE_FX_TRACER = tracer
        yield
    finally:
        _CURRENT_MAKE_FX_TRACER = prev_tracer


def make_fx(
    f: Callable,
    decomposition_table: Optional[Mapping[OpOverload, Callable]] = None,
    tracing_mode: str = "real",
    _allow_non_fake_inputs: bool = False,
    *,
    pre_dispatch: bool = False,
    record_module_stack: bool = False,
    _allow_fake_constant: bool = False,
    _error_on_data_dependent_ops: bool = True,
) -> Callable[..., GraphModule]:
    """
    Given a function f, return a new function which when executed with valid
    arguments to f, returns an FX GraphModule representing the set of operations that
    were executed during the course of execution.
    """

    assert tracing_mode in ["real", "fake", "symbolic"]

    make_fx_tracer = _MakefxTracer(
        decomposition_table,
        tracing_mode,
        _allow_non_fake_inputs,
        pre_dispatch,
        record_module_stack,
        _allow_fake_constant,
        _error_on_data_dependent_ops,
    )

    @functools.wraps(f)
    def wrapped(*args: object) -> GraphModule:
        return make_fx_tracer.trace(f, *args)

    return wrapped


def get_torch_dispatch_modes() -> List[TorchDispatchMode]:
    return torch.utils._python_dispatch._get_current_dispatch_mode_stack()


# TODO: this is a legacy name, there is only ever one proxy mode as it's an
# infra mode
def get_innermost_proxy_mode() -> Optional[ProxyTorchDispatchMode]:
    return get_proxy_mode()


def get_proxy_mode() -> Optional[ProxyTorchDispatchMode]:
    """
    Current the currently active proxy tracing mode, or None if
    we are not currently tracing.  This includes pre-dispatch proxy
    tracing.
    """
    pre_dispatch_mode = torch._ops._get_dispatch_mode_pre_dispatch(
        torch._C._TorchDispatchModeKey.PROXY
    )
    mode = torch._C._get_dispatch_mode(torch._C._TorchDispatchModeKey.PROXY)
    assert (
        pre_dispatch_mode is None or mode is None
    ), f"pre_dispatch_mode={pre_dispatch_mode}, mode={mode}"
    return pre_dispatch_mode or mode


def handle_sym_dispatch(func: Callable[_P, R], args: _P.args, kwargs: _P.kwargs) -> R:
    """
    Call into the currently active proxy tracing mode to do a
    SymInt/SymFloat/SymBool dispatch trace on a function that operates on
    these arguments.
    """
    mode = get_proxy_mode()
    assert mode
    # Have to do it manually, because we're not doing the normal torch
    # dispatch machinery which disables it for us
    with disable_proxy_modes_tracing():
        # TODO: properly compute types
        types: List[Type] = []
        return mode.__sym_dispatch__(func, types, args, kwargs)  # type: ignore[arg-type, return-value]


@contextmanager
def disable_proxy_modes_tracing() -> Generator[ProxyTorchDispatchMode, None, None]:
    return _disable_infra_mode(torch._C._TorchDispatchModeKey.PROXY)


def maybe_handle_decomp(
    proxy_mode: ProxyTorchDispatchMode,
    op: OpOverload,
    args: Tuple[object, ...],
    kwargs: Dict[str, object],
) -> object:
    if op in CURRENT_DECOMPOSITION_TABLE:
        with proxy_mode:
            proxy_mode.decomp_layers += 1
            out = CURRENT_DECOMPOSITION_TABLE[op](*args, **kwargs)
            proxy_mode.decomp_layers -= 1
            return out

    return NotImplemented


def get_isolated_graphmodule(
    func: Callable,
    args: Tuple[object, ...],
    kwargs: Dict[str, object],
    tracing_mode: str = "real",
    decomposition_table: Optional[Mapping[OpOverload, Callable]] = None,
) -> GraphModule:
    """A helper function used to get the GraphModule for the given func.

    It's expected to be used in the ProxyTensor tracing context.
    It detaches the args and kwargs from the current tracer so that the trace of
    the current graph module can be created without any side-effects.
    """
    wrapped, all_args = wrapper_and_args_for_make_fx(func, args, kwargs)

    with disable_proxy_modes_tracing():
        gm = make_fx(
            wrapped, decomposition_table=decomposition_table, tracing_mode=tracing_mode
        )(all_args)
    return gm


def _set_unbacked_bindings(out: object, out_proxy: _NestedProxys) -> None:
    """A helper function for setting up unbacked_bindings on the destination FX graph."""
    from .symbolic_shapes import compute_unbacked_bindings

    # Can't use detect_fake_mode here,
    #
    # python test/distributed/_tensor/test_dtensor_compile.py -k
    # test_tp_compile_fullgraph_is_seq_parallel_False
    #
    # will fail.  Very strange, it probably isn't right for them to be using
    # two fake modes there...
    fake_mode = torch._C._get_dispatch_mode(torch._C._TorchDispatchModeKey.FAKE)
    if fake_mode and fake_mode.shape_env:
        if symbol_to_path := compute_unbacked_bindings(fake_mode.shape_env, out):
            assert isinstance(out_proxy, Proxy), out_proxy
            out_proxy.node.meta["unbacked_bindings"] = symbol_to_path<|MERGE_RESOLUTION|>--- conflicted
+++ resolved
@@ -1115,21 +1115,12 @@
                 while count > 0:
                     mode = _pop_mode()
                     count -= 1
-<<<<<<< HEAD
 
                 temp_elements.append(removed_mode)
 
                 for mode in reversed(temp_elements):
                     _push_mode(mode)
 
-=======
-
-                temp_elements.append(removed_mode)
-
-                for mode in reversed(temp_elements):
-                    _push_mode(mode)
-
->>>>>>> 9b2e453e
     return context_manager_fn
 
 
@@ -1269,10 +1260,6 @@
             # It's for passing the export verifier which needs to verify the meta['val']
             # TODO(tmanlaibaatar): we should systematically couple it with expoert verifier,
             # instead of hardcoding it here.
-<<<<<<< HEAD
-            node = self.tracer.create_node("call_function", func, args, {})  # type: ignore[arg-type]
-            if func is torch._C._set_grad_enabled:
-=======
             # T203648563
             node = self.tracer.create_node("call_function", func, args, {})  # type: ignore[arg-type]
             if func in [
@@ -1280,7 +1267,6 @@
                 torch.amp.autocast_mode._enter_autocast,
                 torch.amp.autocast_mode._exit_autocast,
             ]:
->>>>>>> 9b2e453e
                 node.meta["val"] = None
             return node
             # Don't actually run the function! We just want to trace the calls
