--- conflicted
+++ resolved
@@ -268,16 +268,8 @@
             metadata_cache["max_seqlen"] = max_seqlen_tensor
         ragged_idx = meta["ragged_idx"]
 
-<<<<<<< HEAD
         # Alternatively, we could make it the caller's responsibility to
         # cache it. But this heuristic seems simple enough.
-=======
-        # Note that we cannot simply check if is_fake(values) because
-        # during aot autograd, FunctionalTensors are not fake but hold
-        # symbolic sizes.
-        from torch.fx.experimental.symbolic_shapes import has_free_symbols
-
->>>>>>> d6a24b3b
         ragged_source = offsets if lengths is None else lengths
         if isinstance(ragged_source, FakeTensor):
             ragged_size = outer_size[ragged_idx]
