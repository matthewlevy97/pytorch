--- conflicted
+++ resolved
@@ -410,11 +410,6 @@
 
     assert not differentiable, "_foreach ops don't support autograd"
 
-<<<<<<< HEAD
-    grouped_tensors = Optimizer._group_tensors_by_device_and_dtype([params, grads, square_avgs, grad_avgs, momentum_buffer_list])
-    for (((grouped_params, grouped_grads, grouped_square_avgs, grouped_grad_avgs,
-         grouped_momentum_buffer_list)), _) in grouped_tensors.values():
-=======
     # If compiling, the compiler will handle cudagraph checks, see note [torch.compile x capturable]
     if not torch._utils.is_compiling() and capturable:
         assert all(
@@ -435,7 +430,6 @@
             grouped_state_steps,
         )
     ), _ in grouped_tensors.values():
->>>>>>> f34905f6
         if has_complex:
             state_and_grads = [grouped_grads, grouped_square_avgs]
             if momentum > 0:
@@ -447,8 +441,6 @@
         if maximize:
             grouped_grads = torch._foreach_neg(grouped_grads)
 
-<<<<<<< HEAD
-=======
         # Update steps
         # If steps are on CPU, foreach will fall back to the slow path, which is a for-loop calling t.add(1) over
         # and over. 1 will then be wrapped into a Tensor over and over again, which is slower than if we just
@@ -460,19 +452,14 @@
         else:
             torch._foreach_add_(grouped_state_steps, 1)
 
->>>>>>> f34905f6
         if weight_decay != 0:
             # Re-use the intermediate memory (grouped_grads) already allocated for maximize
             if maximize:
                 torch._foreach_add_(grouped_grads, grouped_params, alpha=weight_decay)
             else:
-<<<<<<< HEAD
-                grouped_grads = torch._foreach_add(grouped_grads, grouped_params, alpha=weight_decay)
-=======
                 grouped_grads = torch._foreach_add(
                     grouped_grads, grouped_params, alpha=weight_decay
                 )
->>>>>>> f34905f6
 
         torch._foreach_mul_(grouped_square_avgs, alpha)
         torch._foreach_addcmul_(
