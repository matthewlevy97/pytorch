# mypy: ignore-errors

import torch
from copy import deepcopy
from torch.utils._pytree import tree_map
import torch.utils._pytree as pytree


# TODO: Move LoggingTensor here.
from torch.testing._internal.logging_tensor import LoggingTensor


# Base class for wrapper-style tensors.
class WrapperTensor(torch.Tensor):
    @staticmethod
    def __new__(cls, *args, **kwargs):
        t, kwargs = cls.get_wrapper_properties(*args, **kwargs)
        if "size" not in kwargs:
            size = t.size()
        else:
            size = kwargs["size"]
            del kwargs["size"]
        if "dtype" not in kwargs:
            kwargs["dtype"] = t.dtype
        if "layout" not in kwargs:
            kwargs["layout"] = t.layout
        if "device" not in kwargs:
            kwargs["device"] = t.device
        if "requires_grad" not in kwargs:
            kwargs["requires_grad"] = False
        # Ignore memory_format and pin memory for now as I don't know how to
        # safely access them on a Tensor (if possible??)

        wrapper = torch.Tensor._make_wrapper_subclass(cls, size, **kwargs)
        wrapper._validate_methods()
        return wrapper

    @classmethod
    def get_wrapper_properties(cls, *args, **kwargs):
        # Should return both an example Tensor and a dictionary of kwargs
        # to override any of that example Tensor's properly.
        # This is very similar to the `t.new_*(args)` API
        raise NotImplementedError("You need to implement get_wrapper_properties")

    def _validate_methods(self):
        # Skip this if not in debug mode?
        # Changing these on the python side is wrong as it would not be properly reflected
        # on the c++ side
        # This doesn't catch attributes set in the __init__
        forbidden_overrides = ["size", "stride", "dtype", "layout", "device", "requires_grad"]
        for el in forbidden_overrides:
            if getattr(self.__class__, el) is not getattr(torch.Tensor, el):
                raise RuntimeError(f"Subclass {self.__class__.__name__} is overwriting the "
                                   f"property {el} but this is not allowed as such change would "
                                   "not be reflected to c++ callers.")


class WrapperTensorWithCustomSizes(WrapperTensor):
    @classmethod
    def get_wrapper_properties(cls, t, requires_grad=False):
        return t, {"requires_grad": requires_grad, "dispatch_sizes_strides_policy": "sizes"}

    def __init__(self, t, requires_grad=False):
        self.t = t

    @classmethod
    def __torch_dispatch__(cls, func, types, args=(), kwargs=None):
        if not all(issubclass(cls, t) for t in types):
            return NotImplemented

        if kwargs is None:
            kwargs = {}

        def unwrap(e):
            return e.t if isinstance(e, WrapperTensorWithCustomSizes) else e

        def wrap(e):
            return WrapperTensorWithCustomSizes(e) if isinstance(e, torch.Tensor) else e

        rs = tree_map(wrap, func(*tree_map(unwrap, args), **tree_map(unwrap, kwargs or {})))
        return rs

    def __repr__(self):
        return super().__repr__(tensor_contents=f"t={self.t}")


class WrapperTensorWithCustomStrides(WrapperTensor):
    @classmethod
    def get_wrapper_properties(cls, t, requires_grad=False):
        return t, {"requires_grad": requires_grad, "dispatch_sizes_strides_policy": "strides"}

    def __init__(self, t, requires_grad=False):
        self.t = t

    @classmethod
    def __torch_dispatch__(cls, func, types, args=(), kwargs=None):
        if not all(issubclass(cls, t) for t in types):
            return NotImplemented

        if kwargs is None:
            kwargs = {}

        def unwrap(e):
            return e.t if isinstance(e, WrapperTensorWithCustomStrides) else e

        def wrap(e):
            return WrapperTensorWithCustomStrides(e) if isinstance(e, torch.Tensor) else e

        rs = tree_map(wrap, func(*tree_map(unwrap, args), **tree_map(unwrap, kwargs or {})))
        return rs

    def __repr__(self):
        return super().__repr__(tensor_contents=f"t={self.t}")


class DiagTensorBelow(WrapperTensor):
    @classmethod
    def get_wrapper_properties(cls, diag, requires_grad=False):
        assert diag.ndim == 1
        return diag, {"size": diag.size() + diag.size(), "requires_grad": requires_grad}

    def __init__(self, diag, requires_grad=False):
        self.diag = diag

    handled_ops = {}

    @classmethod
    def __torch_dispatch__(cls, func, types, args=(), kwargs=None):
        if not all(issubclass(cls, t) for t in types):
            return NotImplemented

        # For everything else, call the handler:
        fn = cls.handled_ops.get(func.__name__, None)
        if fn:
            return fn(*args, **(kwargs or {}))
        else:
            # Note that here, because we don't need to provide the autograd formulas
            # we can have a default "fallback" that creates a plain Tensor based
            # on the diag elements and calls the func again.

            def unwrap(e):
                return e.diag.diag() if isinstance(e, DiagTensorBelow) else e

            def wrap(e):
                if isinstance(e, torch.Tensor) and e.ndim == 1:
                    return DiagTensorBelow(e)
                if isinstance(e, torch.Tensor) and e.ndim == 2 and e.count_nonzero() == e.diag().count_nonzero():
                    return DiagTensorBelow(e.diag())
                return e

            rs = tree_map(wrap, func(*tree_map(unwrap, args), **tree_map(unwrap, kwargs or {})))
            return rs

    def __repr__(self):
        return super().__repr__(tensor_contents=f"diag={self.diag}")


class SparseTensor(WrapperTensor):
    @classmethod
    def get_wrapper_properties(cls, size, values, indices, requires_grad=False):
        assert values.device == indices.device
        return values, {"size": size, "requires_grad": requires_grad}

    def __init__(self, size, values, indices, requires_grad=False):
        self.values = values
        self.indices = indices

    def __repr__(self):
        return super().__repr__(tensor_contents=f"values={self.values}, indices={self.indices}")

    def sparse_to_dense(self):
        res = torch.zeros(self.size(), dtype=self.values.dtype)
        res[self.indices.unbind(1)] = self.values
        return res

    @staticmethod
    def from_dense(t):
        indices = t.nonzero()
        values = t[indices.unbind(1)]
        return SparseTensor(t.size(), values, indices)

    @classmethod
    def __torch_dispatch__(cls, func, types, args=(), kwargs=None):
        func_name = f"{func.__module__}.{func.__name__}"

        res = cls._try_call_special_impl(func_name, args, kwargs)
        if res is not NotImplemented:
            return res

        # Otherwise, use a default implementation that construct dense
        # tensors and use that to compute values
        def unwrap(e):
            return e.sparse_to_dense() if isinstance(e, SparseTensor) else e

        # Wrap back all Tensors into our custom class
        def wrap(e):
            # Check for zeros and use that to get indices
            return SparseTensor.from_dense(e) if isinstance(e, torch.Tensor) else e

        rs = tree_map(wrap, func(*tree_map(unwrap, args), **tree_map(unwrap, kwargs or {})))
        return rs

    # To show how things happen later
    def __rmul__(self, other):
        return super().__rmul__(other)

    _SPECIAL_IMPLS = {}

    @classmethod
    def _try_call_special_impl(cls, func, args, kwargs):
        if func not in cls._SPECIAL_IMPLS:
            return NotImplemented
        return cls._SPECIAL_IMPLS[func](args, kwargs)


# Example non-wrapper subclass that stores extra state.
class NonWrapperTensor(torch.Tensor):
    def __new__(cls, data):
        t = torch.Tensor._make_subclass(cls, data)
        t.extra_state = {
            'last_func_called': None
        }
        return t

    @classmethod
    def __torch_function__(cls, func, types, args=(), kwargs=None):
        result = super().__torch_function__(func, types, args, kwargs)

        if isinstance(result, cls):
            # Do something with the extra state. For the example here, just store the name of the
            # last function called (skip for deepcopy so the copy has the same extra state).
            if func is torch.Tensor.__deepcopy__:
                result.extra_state = deepcopy(args[0].extra_state)
            else:
                result.extra_state = {
                    'last_func_called': func.__name__,
                }

        return result

    # new_empty() must be defined for deepcopy to work
    def new_empty(self, shape):
        return type(self)(torch.empty(shape))


# Class used to store info about subclass tensors used in testing.
class SubclassInfo:

    __slots__ = ['name', 'create_fn', 'closed_under_ops']

    def __init__(self, name, create_fn, closed_under_ops=True):
        self.name = name
        self.create_fn = create_fn  # create_fn(shape) -> tensor instance
        self.closed_under_ops = closed_under_ops


# Helper function to create a subclass of the given class and possibly cache sizes / strides.
def _create_and_access_shape(cls, shape):
    sub = cls(torch.randn(shape))
    # NB: Wrapper subclasses with custom dispatched sizes / strides cache this info
    # on the first call via non-serializable PyCapsules. We purposefully trigger cache
    # population here for serialization / deepcopy tests to verify that the presence of this
    # cache info doesn't cause problems.
    sub.size()
    sub.stride()
    return sub


subclass_db = {
    torch.Tensor: SubclassInfo(
        'base_tensor', create_fn=torch.randn
    ),
    NonWrapperTensor: SubclassInfo(
        'non_wrapper_tensor',
        create_fn=lambda shape: NonWrapperTensor(torch.randn(shape))
    ),
    LoggingTensor: SubclassInfo(
        'logging_tensor',
        create_fn=lambda shape: LoggingTensor(torch.randn(shape))
    ),
    SparseTensor: SubclassInfo(
        'sparse_tensor',
        create_fn=lambda shape: SparseTensor.from_dense(torch.randn(shape).relu())
    ),
    DiagTensorBelow: SubclassInfo(
        'diag_tensor_below',
        create_fn=lambda shape: DiagTensorBelow(torch.randn(shape)),
        closed_under_ops=False  # sparse semantics
    ),
<<<<<<< HEAD
=======
    WrapperTensorWithCustomSizes: SubclassInfo(
        'wrapper_with_custom_sizes',
        create_fn=lambda shape: _create_and_access_shape(WrapperTensorWithCustomSizes, shape),
        closed_under_ops=False,
    ),
    WrapperTensorWithCustomStrides: SubclassInfo(
        'wrapper_with_custom_strides',
        create_fn=lambda shape: _create_and_access_shape(WrapperTensorWithCustomStrides, shape),
        closed_under_ops=False,
    ),
>>>>>>> 9b2e453e
}

class SubclassWithTensorFactory(torch.Tensor):
    @staticmethod
    def __new__(cls, src):
        shape = src.shape
        kwargs = {}
        kwargs["strides"] = src.stride()
        kwargs["storage_offset"] = src.storage_offset()
        kwargs["device"] = src.device
        kwargs["layout"] = src.layout
        kwargs["requires_grad"] = src.requires_grad
        kwargs["dtype"] = src.dtype
        out = torch.Tensor._make_wrapper_subclass(cls, shape, **kwargs)
        return out

    def __init__(self, src):
        self.src = src

    def __repr__(self):
        return f"{self.__class__.__name__}"

    def __tensor_flatten__(self):
        return ["src"], None

    @classmethod
    def __tensor_unflatten__(cls, inner_tensors, meta, outer_size, outer_stride):
        src = inner_tensors["src"]
        return cls(src)

    @classmethod
    def __torch_dispatch__(cls, func, types, args, kwargs):
        if kwargs is None:
            kwargs = {}

        def _fn(x):
            return x.src * torch.ones(x.src.shape) if x.src.dtype == torch.float32 else x.src

        _args = pytree.tree_map_only(cls, _fn, args)
        _kwargs = pytree.tree_map_only(cls, _fn, kwargs)

        _out = func(*_args, **_kwargs)

        _out_flat, _out_spec = pytree.tree_flatten(_out)

        out_flat = [cls(o) if isinstance(o, torch.Tensor) else o for o in _out_flat]
        return pytree.tree_unflatten(out_flat, _out_spec)<|MERGE_RESOLUTION|>--- conflicted
+++ resolved
@@ -287,8 +287,6 @@
         create_fn=lambda shape: DiagTensorBelow(torch.randn(shape)),
         closed_under_ops=False  # sparse semantics
     ),
-<<<<<<< HEAD
-=======
     WrapperTensorWithCustomSizes: SubclassInfo(
         'wrapper_with_custom_sizes',
         create_fn=lambda shape: _create_and_access_shape(WrapperTensorWithCustomSizes, shape),
@@ -299,7 +297,6 @@
         create_fn=lambda shape: _create_and_access_shape(WrapperTensorWithCustomStrides, shape),
         closed_under_ops=False,
     ),
->>>>>>> 9b2e453e
 }
 
 class SubclassWithTensorFactory(torch.Tensor):
